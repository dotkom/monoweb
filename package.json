--- conflicted
+++ resolved
@@ -14,11 +14,8 @@
     },
     "dependencies": {
         "@sanity/block-content-to-react": "^3.0.0",
-<<<<<<< HEAD
         "@sanity/client": "^2.21.10",
-=======
         "@theme-ui/color": "^0.12.0",
->>>>>>> 664084cf
         "axios": "^0.21.1",
         "next": "^12.0.1",
         "next-compose-plugins": "^2.2.1",
