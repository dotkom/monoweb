{
<<<<<<< HEAD
  "name": "owf",
  "version": "0.1.0",
  "private": true,
  "scripts": {
    "dev": "next dev",
    "build": "next build",
    "start": "next start",
    "storybook": "start-storybook -p 6006",
    "build-storybook": "build-storybook",
    "lint": "eslint '**/*.{js,jsx,ts,tsx}'",
    "format-check": "prettier --check '**/*.{js,jsx,ts,tsx}'",
    "format": "prettier --write '**/*.{js,jsx,ts,tsx}'"
  },
  "dependencies": {
    "@sanity/block-content-to-react": "^3.0.0",
    "@sanity/client": "^2.21.10",
    "axios": "^0.21.1",
    "next": "^12.0.1",
    "next-compose-plugins": "^2.2.1",
    "prettier": "^2.4.1",
    "react": "^17.0.2",
    "react-dom": "^17.0.2",
    "react-portable-text": "^0.4.0",
    "swr": "^1.0.1",
    "theme-ui": "^0.12.0"
  },
  "devDependencies": {
    "@storybook/addon-actions": "^6.1.14",
    "@storybook/addon-essentials": "^6.1.14",
    "@storybook/addon-knobs": "^6.1.14",
    "@storybook/addon-links": "^6.1.14",
    "@storybook/preset-scss": "^1.0.3",
    "@storybook/react": "^6.1.14",
    "@types/node": "^14.14.13",
    "@types/react": "^17.0.0",
    "@types/react-dom": "^17.0.0",
    "@typescript-eslint/eslint-plugin": "^4.9.1",
    "@typescript-eslint/parser": "^4.9.1",
    "chromatic": "^6.0.5",
    "eslint": "^7.15.0",
    "eslint-config-prettier": "^7.0.0",
    "eslint-plugin-prettier": "^3.2.0",
    "husky": "^4.3.7",
    "lint-staged": "^10.5.3",
    "typescript": "^4.4.4"
  }
=======
    "name": "owf",
    "version": "0.1.0",
    "private": true,
    "scripts": {
        "dev": "next dev",
        "build": "next build",
        "start": "next start",
        "storybook": "start-storybook -p 6006",
        "build-storybook": "build-storybook",
        "lint": "eslint '**/*.{js,jsx,ts,tsx}'",
        "format-check": "prettier --check '**/*.{js,jsx,ts,tsx}'",
        "format": "prettier --write '**/*.{js,jsx,ts,tsx}'"
    },
    "dependencies": {
        "@sanity/block-content-to-react": "^3.0.0",
        "@sanity/client": "^2.21.10",
        "@stitches/react": "^1.2.6",
        "@theme-ui/color": "^0.12.0",
        "axios": "^0.21.1",
        "next": "^12.1.0",
        "next-compose-plugins": "^2.2.1",
        "prettier": "^2.4.1",
        "react": "^17.0.2",
        "react-dom": "^17.0.2",
        "swr": "^1.0.1",
        "theme-ui": "^0.12.0"
    },
    "devDependencies": {
        "@storybook/addon-actions": "^6.1.14",
        "@storybook/addon-essentials": "^6.1.14",
        "@storybook/addon-knobs": "^6.1.14",
        "@storybook/addon-links": "^6.1.14",
        "@storybook/preset-scss": "^1.0.3",
        "@storybook/react": "^6.1.14",
        "@types/node": "^14.14.13",
        "@types/react": "^17.0.0",
        "@types/react-dom": "^17.0.0",
        "@typescript-eslint/eslint-plugin": "^4.9.1",
        "@typescript-eslint/parser": "^4.9.1",
        "chromatic": "^6.0.5",
        "eslint": "^7.15.0",
        "eslint-config-prettier": "^7.0.0",
        "eslint-plugin-prettier": "^3.2.0",
        "husky": "^4.3.7",
        "lint-staged": "^10.5.3",
        "typescript": "^4.4.4"
    }
>>>>>>> 5ba793f6
}<|MERGE_RESOLUTION|>--- conflicted
+++ resolved
@@ -1,52 +1,4 @@
 {
-<<<<<<< HEAD
-  "name": "owf",
-  "version": "0.1.0",
-  "private": true,
-  "scripts": {
-    "dev": "next dev",
-    "build": "next build",
-    "start": "next start",
-    "storybook": "start-storybook -p 6006",
-    "build-storybook": "build-storybook",
-    "lint": "eslint '**/*.{js,jsx,ts,tsx}'",
-    "format-check": "prettier --check '**/*.{js,jsx,ts,tsx}'",
-    "format": "prettier --write '**/*.{js,jsx,ts,tsx}'"
-  },
-  "dependencies": {
-    "@sanity/block-content-to-react": "^3.0.0",
-    "@sanity/client": "^2.21.10",
-    "axios": "^0.21.1",
-    "next": "^12.0.1",
-    "next-compose-plugins": "^2.2.1",
-    "prettier": "^2.4.1",
-    "react": "^17.0.2",
-    "react-dom": "^17.0.2",
-    "react-portable-text": "^0.4.0",
-    "swr": "^1.0.1",
-    "theme-ui": "^0.12.0"
-  },
-  "devDependencies": {
-    "@storybook/addon-actions": "^6.1.14",
-    "@storybook/addon-essentials": "^6.1.14",
-    "@storybook/addon-knobs": "^6.1.14",
-    "@storybook/addon-links": "^6.1.14",
-    "@storybook/preset-scss": "^1.0.3",
-    "@storybook/react": "^6.1.14",
-    "@types/node": "^14.14.13",
-    "@types/react": "^17.0.0",
-    "@types/react-dom": "^17.0.0",
-    "@typescript-eslint/eslint-plugin": "^4.9.1",
-    "@typescript-eslint/parser": "^4.9.1",
-    "chromatic": "^6.0.5",
-    "eslint": "^7.15.0",
-    "eslint-config-prettier": "^7.0.0",
-    "eslint-plugin-prettier": "^3.2.0",
-    "husky": "^4.3.7",
-    "lint-staged": "^10.5.3",
-    "typescript": "^4.4.4"
-  }
-=======
     "name": "owf",
     "version": "0.1.0",
     "private": true,
@@ -94,5 +46,4 @@
         "lint-staged": "^10.5.3",
         "typescript": "^4.4.4"
     }
->>>>>>> 5ba793f6
 }