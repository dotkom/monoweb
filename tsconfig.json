--- conflicted
+++ resolved
@@ -16,13 +16,9 @@
     "experimentalDecorators": true,
     "isolatedModules": true,
     "allowSyntheticDefaultImports": true,
-<<<<<<< HEAD
     "types": ["vitest/globals"]
   },
-  "include": ["apps/", "packages/"]
-=======
+  "include": ["apps/", "packages/"],
     "types": ["vitest/globals"],
     "noErrorTruncation": true
-  }
->>>>>>> ae7acd1d
 }