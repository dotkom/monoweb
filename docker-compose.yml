# Use postgres/example user/password credentials
version: '3.1'

services:
  db:
    container_name: ow_db
    image: postgres
    restart: always
    environment:
      POSTGRES_PASSWORD: owpassword123
      POSTGRES_USER: ow
      POSTGRES_DB: ow
    ports:
      - 6543:5432
  hydra:
<<<<<<< HEAD
    image: oryd/hydra:v1.11.10
=======
    container_name: hydra
    image: oryd/hydra:v2.0.1
>>>>>>> 5bcb0a55
    ports:
      - "4444:4444" # Public port
      - "4445:4445" # Admin port
      - "5555:5555" # Port for hydra token user
<<<<<<< HEAD
    command: serve -c /etc/config/hydra/hydra.yml all --dangerous-force-http
=======
    command: serve -c /etc/config/hydra/hydra.yml all --dev
>>>>>>> 5bcb0a55
    volumes:
      - type: bind
        source: ./config/hydra
        target: /etc/config/hydra
    environment:
      - DSN=postgres://hydra:secret@hydra-db:5432/hydra?sslmode=disable&max_conns=20&max_idle_conns=4
    restart: unless-stopped
    depends_on:
      - hydra-migrate
    networks:
      - intranet
  hydra-migrate:
<<<<<<< HEAD
    image: oryd/hydra:v1.11.10
=======
    image: oryd/hydra:v2.0.1
>>>>>>> 5bcb0a55
    environment:
      - DSN=postgres://hydra:secret@hydra-db:5432/hydra?sslmode=disable&max_conns=20&max_idle_conns=4
    command: migrate -c /etc/config/hydra/hydra.yml sql -e --yes
    volumes:
      - type: bind
        source: ./config/hydra
        target: /etc/config/hydra
    restart: on-failure
    depends_on:
      - hydra-db
    networks:
      - intranet
  hydra-db:
    image: postgres:11.8
    ports:
      - "5432:5432"
    environment:
      - POSTGRES_USER=hydra
      - POSTGRES_PASSWORD=secret
      - POSTGRES_DB=hydra
    networks:
      - intranet

networks:
  intranet:<|MERGE_RESOLUTION|>--- conflicted
+++ resolved
@@ -13,21 +13,13 @@
     ports:
       - 6543:5432
   hydra:
-<<<<<<< HEAD
-    image: oryd/hydra:v1.11.10
-=======
     container_name: hydra
     image: oryd/hydra:v2.0.1
->>>>>>> 5bcb0a55
     ports:
       - "4444:4444" # Public port
       - "4445:4445" # Admin port
       - "5555:5555" # Port for hydra token user
-<<<<<<< HEAD
-    command: serve -c /etc/config/hydra/hydra.yml all --dangerous-force-http
-=======
     command: serve -c /etc/config/hydra/hydra.yml all --dev
->>>>>>> 5bcb0a55
     volumes:
       - type: bind
         source: ./config/hydra
@@ -40,11 +32,7 @@
     networks:
       - intranet
   hydra-migrate:
-<<<<<<< HEAD
-    image: oryd/hydra:v1.11.10
-=======
     image: oryd/hydra:v2.0.1
->>>>>>> 5bcb0a55
     environment:
       - DSN=postgres://hydra:secret@hydra-db:5432/hydra?sslmode=disable&max_conns=20&max_idle_conns=4
     command: migrate -c /etc/config/hydra/hydra.yml sql -e --yes
