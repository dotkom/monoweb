<<<<<<< HEAD
import { buttonTheme } from "./button";
import inputTheme from "./input";
import selectTheme from "./select";
import textareaTheme from "./textarea";

export default { ...buttonTheme, ...inputTheme, ...selectTheme, ...textareaTheme };
=======
import { Theme } from "theme-ui";
import { buttons } from "./button";
import { text } from "./text";

const componentThemes: Theme = {
  buttons,
  text,
};

export default componentThemes;
>>>>>>> 3cb01b93
<|MERGE_RESOLUTION|>--- conflicted
+++ resolved
@@ -1,11 +1,6 @@
-<<<<<<< HEAD
-import { buttonTheme } from "./button";
-import inputTheme from "./input";
-import selectTheme from "./select";
-import textareaTheme from "./textarea";
-
-export default { ...buttonTheme, ...inputTheme, ...selectTheme, ...textareaTheme };
-=======
+import input from "./input";
+import select from "./select";
+import textarea from "./textarea";
 import { Theme } from "theme-ui";
 import { buttons } from "./button";
 import { text } from "./text";
@@ -13,7 +8,9 @@
 const componentThemes: Theme = {
   buttons,
   text,
+  input,
+  select,
+  textarea
 };
 
-export default componentThemes;
->>>>>>> 3cb01b93
+export default componentThemes;