--- conflicted
+++ resolved
@@ -1,9 +1,8 @@
-<<<<<<< HEAD
+
 import checkbox from "./checkbox";
 import input from "./input";
 import select from "./select";
 import textarea from "./textarea";
-=======
 
 import input from "./input";
 import select from "./select";
@@ -11,7 +10,6 @@
 import input from "./input";
 import select from "./select";
 import { input } from "./input";
->>>>>>> 5dbee947
 import { Theme } from "theme-ui";
 import { buttons } from "./button";
 import { text } from "./text";
@@ -19,18 +17,15 @@
 const componentThemes: Theme = {
   buttons,
   text,
-<<<<<<< HEAD
   checkbox,
   input,
   select,
   textarea,
-=======
   input,
   select,
   textarea,
   select,
   input,
->>>>>>> 5dbee947
 };
 
 export default componentThemes;