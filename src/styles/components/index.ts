--- conflicted
+++ resolved
@@ -1,14 +1,10 @@
-<<<<<<< HEAD
+
 import input from "./input";
 import select from "./select";
 import textarea from "./textarea";
-=======
-
 import input from "./input";
 import select from "./select";
 import { input } from "./input";
-
->>>>>>> 6901d6b5
 import { Theme } from "theme-ui";
 import { buttons } from "./button";
 import { text } from "./text";
@@ -16,14 +12,11 @@
 const componentThemes: Theme = {
   buttons,
   text,
-<<<<<<< HEAD
   input,
   select,
   textarea,
-=======
   select,
   input,
->>>>>>> 6901d6b5
 };
 
 export default componentThemes;