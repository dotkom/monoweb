resource "auth0_client" "appkom_opptak" {
  allowed_clients = []
  allowed_logout_urls = {
    "dev" = ["http://localhost:3000"]
    "stg" = []
    "prd" = [
      "https://online-opptak.vercel.app", 
      "http://localhost:3000",
    ]
  }[terraform.workspace]
  allowed_origins = []
  app_type        = "spa"
  callbacks = {
    "dev" = ["http://localhost:3000/api/auth/callback/auth0"]
    "stg" = []
    "prd" = [
      "https://online-opptak.vercel.app/api/auth/callback/auth0", 
<<<<<<< HEAD
      "http://localhost:3000/api/auth/callback/auth0,
=======
      "http://localhost:3000/api/auth/callback/auth0",
>>>>>>> 27854d97
    ]
  }[terraform.workspace]
  grant_types = ["authorization_code", "refresh_token"]
  name        = "Online Komitéopptak${local.name_suffix[terraform.workspace]}"

  is_first_party  = true
  oidc_conformant = true

  refresh_token {
    rotation_type   = "rotating"
    expiration_type = "expiring"
  }

  jwt_configuration {
    alg = "RS256"
  }
}

data "auth0_client" "appkom_opptak" {
  client_id = auth0_client.appkom_opptak.client_id
}

resource "auth0_client" "appkom_autobank" {
  allowed_clients = []
  allowed_logout_urls = {
    "dev" = ["http://localhost:3000/"]
    "stg" = ["https://autobank-frontend.vercel.app/"]
    "prd" = []
  }[terraform.workspace]
  allowed_origins = []
  app_type        = "spa"
  callbacks = {
    "dev" = ["http://localhost:3000/authentication/callback"]
    "stg" = ["https://autobank-frontend.vercel.app/authentication/callback"]
    "prd" = []
  }[terraform.workspace]
  grant_types = ["authorization_code", "refresh_token"]
  name        = "Autobank${local.name_suffix[terraform.workspace]}"

  is_first_party  = true
  oidc_conformant = true

  refresh_token {
    rotation_type   = "rotating"
    expiration_type = "expiring"
  }

  jwt_configuration {
    alg = "RS256"
  }
}

data "auth0_client" "appkom_autobank" {
  client_id = auth0_client.appkom_autobank.client_id
}

resource "auth0_client" "appkom_events_app" {
  description     = "Appkom sin Online Events app"
  allowed_clients = []
  allowed_logout_urls = {
    "dev" = ["http://localhost:3000"]
    "stg" = []
    "prd" = [
      "ntnu.online.app://auth.online.ntnu.no/ios/ntnu.online.app/callback",
      "https://auth.online.ntnu.no/android/ntnu.online.app/callback",
    ]
  }[terraform.workspace]
  allowed_origins = []
  app_type        = "native"
  callbacks = {
    "dev" = [
      "ntnu.online.app://dev.auth.online.ntnu.no/ios/ntnu.online.app/callback",
      "https://dev.auth.online.ntnu.no/android/ntnu.online.app/callback",
    ]
    "stg" = []
    "prd" = [
      "ntnu.online.app://auth.online.ntnu.no/ios/ntnu.online.app/callback",
      "https://auth.online.ntnu.no/android/ntnu.online.app/callback",
    ]
  }[terraform.workspace]
  grant_types = ["authorization_code", "refresh_token"]
  name        = "Online Events App${local.name_suffix[terraform.workspace]}"

  is_first_party  = true
  oidc_conformant = true

  jwt_configuration {
    alg = "RS256"
  }

  refresh_token {
    rotation_type   = "rotating"
    expiration_type = "expiring"
  }

  mobile {
    ios {
      app_bundle_identifier = "ntnu.online.app"
    }

    android {
      app_package_name         = "ntnu.online.app"
      sha256_cert_fingerprints = ["30:A2:1D:7D:CA:56:8B:02:AC:E7:9E:D3:ED:E0:D7:6D:A1:D9:A7:FD:B3:A9:3D:8C:1D:B9:73:47:FD:D8:89:DD", "99:93:D8:4C:81:B9:40:7C:31:4E:B5:5B:8C:9A:03:7D:54:F2:16:2A:27:38:31:C9:32:EC:B8:40:94:49:13:9B"]
    }
  }
}

data "auth0_client" "appkom_events_app" {
  client_id = auth0_client.appkom_events_app.client_id
}<|MERGE_RESOLUTION|>--- conflicted
+++ resolved
@@ -15,11 +15,7 @@
     "stg" = []
     "prd" = [
       "https://online-opptak.vercel.app/api/auth/callback/auth0", 
-<<<<<<< HEAD
-      "http://localhost:3000/api/auth/callback/auth0,
-=======
       "http://localhost:3000/api/auth/callback/auth0",
->>>>>>> 27854d97
     ]
   }[terraform.workspace]
   grant_types = ["authorization_code", "refresh_token"]
