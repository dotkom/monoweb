resource "auth0_tenant" "tenant" {
  allow_organization_name_in_authentication_api = false
  allowed_logout_urls                           = ["https://online.ntnu.no"]
  default_audience                              = "https://online.ntnu.no"
  default_directory                             = null
  default_redirection_uri                       = "https://online.ntnu.no"
  enabled_locales                               = ["nb", "en", "no", "nn"]
  friendly_name                                 = "Online, Linjeforeningen for informatikk"
  idle_session_lifetime                         = 72
  # TODO: make S3 bucket for this
  # this is just the O
  picture_url      = "https://old.online.ntnu.no/wiki/70/plugin/attachments/download/679/"
  sandbox_version  = "18"
  session_lifetime = 168
  support_email    = "dotkom@online.ntnu.no"
}

data "auth0_tenant" "tenant" {}

locals {
  custom_domain = {
    "dev" = "auth.dev.online.ntnu.no"
    "stg" = "auth.stg.online.ntnu.no"
    "prd" = "auth.online.ntnu.no"
  }[terraform.workspace]
  name_suffix = {
    "dev" = " Dev"
    "stg" = " Staging"
    "prd" = ""
  }
}

# we cannot set that this is the domain used in email here.
resource "auth0_custom_domain" "auth_onn" {
  domain = local.custom_domain
  type   = "auth0_managed_certs"
}

resource "auth0_custom_domain_verification" "custom_domain_verification" {
  depends_on       = [aws_route53_record.auth0_custom_domain]
  custom_domain_id = auth0_custom_domain.auth_onn.id
  timeouts { create = "15m" }
}

resource "aws_route53_record" "auth0_custom_domain" {
  zone_id = data.aws_route53_zone.online.zone_id
  name    = "${auth0_custom_domain.auth_onn.domain}."
  type    = upper(auth0_custom_domain.auth_onn.verification[0].methods[0].name)
  ttl     = 300
  records = ["${auth0_custom_domain.auth_onn.verification[0].methods[0].record}."]
}

resource "auth0_branding" "branding" {
  favicon_url = "https://online.ntnu.no/img/icons/icon-256.png"
  # this appears to be bugged, TF appears to read it as picture_url?
  logo_url = "https://old.online.ntnu.no/wiki/70/plugin/attachments/download/679/"

  colors {
    # Online-orange
    primary = "#F9B759"
    # online-blue
    page_background = "#0D5474"
  }

  universal_login {
    body = templatefile("branding/universal_login_base.html",
      {
        "dev" = { "ENV_SPECIFIC" : <<EOT
        <style>
        .warning {
          font-family: comic sans ms;
          color: hotpink;
          font-size: 13vw;
        }
        </style>
        <h1 class="warning">DEVELOPMENT</h1>
        EOT
        }
        "stg" = { "ENV_SPECIFIC" : <<EOT
        <style>
        .warning {
          font-family: comic sans ms;
          color: orangered;
          font-size: 13vw;
        }
        :root {
          --page-background-color: firebrick;
        }
        </style>
        <h1 class="warning">STAGING</h1>
        EOT
        }
        "prd" = { "ENV_SPECIFIC" : "" }
      }[terraform.workspace]
    )
  }
}

resource "auth0_resource_server" "online" {
  allow_offline_access                            = true
  enforce_policies                                = true
  identifier                                      = "https://online.ntnu.no"
  name                                            = "Online"
  signing_alg                                     = "RS256"
  signing_secret                                  = null
  skip_consent_for_verifiable_first_party_clients = true
  token_dialect                                   = "access_token_authz"
  token_lifetime                                  = 86400
  token_lifetime_for_web                          = 7200
  verification_location                           = null
}

# TODO: feide-log-in
resource "auth0_connection" "feide" {
    # Currently only enable in staging:
  count = terraform.workspace == "prd" ? 0 : 1

  display_name         = "FEIDE"
  is_domain_connection = false
  metadata             = {}
  name                 = "FEIDE"
  # realms               = ["FEIDE"]
  show_as_button = null
  strategy       = "oauth2"
  options {
    allowed_audiences      = []
    api_enable_users       = false
    auth_params            = {}
    authorization_endpoint = "https://auth.dataporten.no/oauth/authorization"
    token_endpoint         = "https://auth.dataporten.no/oauth/token"
    client_id              = var.FEIDE_CLIENT_ID
    client_secret          = var.FEIDE_CLIENT_SECRET
    scopes                 = ["email", "groups", "openid", "phone_number", "profile", "userid-feide"]
    scripts = {
      fetchUserProfile = file("js/fetchUserProfile.js")
    }
  }
}


# resource "auth0_action" "klassetrinn_autoconf" {
#   name = "Klassetrinn Autoconf"
#   code = file("js/klassetrinn.js")

#   supported_triggers {
#     id = "post_signup"
#     version = "v3"
#   }
# }

resource "auth0_client" "vengeful_vineyard_frontend" {
  cross_origin_auth = true # this is set to avoid breaking client. It was set in auth0 dashboard. Unknown motivation.
  cross_origin_loc = "https://vinstraff.no/*"
  allowed_origins = [
    "http://localhost:3000"
  ]
  app_type = "spa"
  callbacks = {
    "dev" = [
      "http://localhost:3000",
      "http://localhost:8000",
      "http://localhost:3000/docs/oauth2-redirect",
      "http://localhost:8000/docs/oauth2-redirect",
    ]
    "stg" = [
      "https://staging.vinstraff.no",
      "https://staging.vinstraff.no/docs/oauth2-redirect",
      "http://localhost:3000",
      "http://localhost:8000",
      "http://localhost:8000/docs/oauth2-redirect",
    ]
    "prd" = [
      "https://vinstraff.no",
      "https://vinstraff.no/docs/oauth2-redirect",
      "http://localhost:3000",
      "http://localhost:8000",
      "http://localhost:3000/docs/oauth2-redirect"
    ]
  }[terraform.workspace]
  grant_types                   = ["authorization_code", "refresh_token"]
  name                          = "Vengeful Vineyard${local.name_suffix[terraform.workspace]}"
  organization_require_behavior = "no_prompt"
  is_first_party                = true
  oidc_conformant               = true

  refresh_token {
    rotation_type   = "rotating"
    expiration_type = "expiring"
  }

  jwt_configuration {
    alg = "RS256"
  }
}

resource "auth0_client" "voting" {
  cross_origin_auth = true
  cross_origin_loc = "https://vedtatt.online.ntnu.no/"
  app_type = "spa"
  allowed_origins = {
    "dev" = [
      "http://localhost:3000",
      "http://localhost:8000"
    ]
    "stg" = []
    "prd" = [
      "https://vedtatt.online.ntnu.no",
    ]
  }[terraform.workspace]
  web_origins = {
    "dev" = [
      "http://localhost:3000",
      "http://localhost:8000"
    ]
    "stg" = []
    "prd" = [
      "https://vedtatt.online.ntnu.no",
    ]
  }[terraform.workspace]
  callbacks = {
    "dev" = [
      "http://localhost:3000",
      "http://localhost:8000",
      "http://localhost:3000/docs/oauth2-redirect",
      "http://localhost:8000/docs/oauth2-redirect",
    ]
    "stg" = []
    "prd" = [
      "https://vedtatt.online.ntnu.no",
      "http://localhost:3000",
      "http://localhost:8000",
      "http://localhost:3000/docs/oauth2-redirect",
      "http://localhost:8000/docs/oauth2-redirect",
    ]
  }[terraform.workspace]
  grant_types                   = ["authorization_code", "refresh_token"]
  name                          = "Vedtatt Klone${local.name_suffix[terraform.workspace]}"
  organization_require_behavior = "no_prompt"
  is_first_party                = true
  oidc_conformant               = true

  refresh_token {
    rotation_type   = "rotating"
    expiration_type = "expiring"
  }

  jwt_configuration {
    alg = "RS256"
  }
}

data "auth0_client" "vengeful_vineyard_frontend" {
  client_id = auth0_client.vengeful_vineyard_frontend.client_id
}

locals {
  projects = {
    # key here must be project name
    vengeful-vineyard    = data.auth0_client.vengeful_vineyard_frontend
    onlineweb4           = data.auth0_client.onlineweb4
    onlineweb-frontend   = data.auth0_client.onlineweb_frontend
    appkom-opptakssystem = data.auth0_client.appkom_opptak
    appkom-onlineapp     = data.auth0_client.appkom_events_app
    appkom-autobank      = data.auth0_client.appkom_autobank
    appkom-veldedighet   = data.auth0_client.appkom_veldedighet
  }

  monoweb = {
    web       = data.auth0_client.monoweb_web
    dashboard = data.auth0_client.monoweb_dashboard
    gtx       = data.auth0_client.gtx
    } 
}

resource "doppler_secret" "client_ids" {
  for_each = local.projects
  project  = each.key
  config   = terraform.workspace
  name     = "AUTH0_CLIENT_ID"
  value    = each.value.client_id
}

resource "doppler_secret" "client_secrets" {
  for_each = local.projects

  project = each.key
  config  = terraform.workspace
  name    = "AUTH0_CLIENT_SECRET"
  value   = each.value.client_secret
}

resource "doppler_secret" "mgmt_tenants" {
  for_each = local.projects

  project = each.key
  config  = terraform.workspace
  name    = "AUTH0_MGMT_TENANT"
  value   = "https://${data.auth0_tenant.tenant.domain}/api/v2/"
}

resource "doppler_secret" "auth0_issuer_rest" {
  for_each = local.projects

  project = each.key
  config  = terraform.workspace
  name    = "AUTH0_ISSUER"
  value   = "https://${local.custom_domain}"
}

# monoweb should be two doppler-projects
resource "doppler_secret" "client_ids_monoweb" {
  for_each = local.monoweb

  project = "monoweb"
  config  = terraform.workspace
  name    = "${upper(each.key)}_AUTH0_CLIENT_ID"
  value   = each.value.client_id
}

resource "doppler_secret" "client_secrets_monoweb" {
  for_each = local.monoweb

  project = "monoweb"
  config  = terraform.workspace
  name    = "${upper(each.key)}_AUTH0_CLIENT_SECRET"
  value   = each.value.client_secret
}

resource "doppler_secret" "auth0_issuer_monoweb" {
  for_each = local.monoweb

  project = "monoweb"
  config  = terraform.workspace
  name    = "${upper(each.key)}_AUTH0_ISSUER"
  value   = "https://${local.custom_domain}"
}

resource "doppler_secret" "mgmt_tenants_monoweb" {
  for_each = local.monoweb

  project = "monoweb"
  config  = terraform.workspace
  name    = "${upper(each.key)}_AUTH0_MGMT_TENANT"
  value   = "https://${data.auth0_tenant.tenant.domain}/api/v2/"
}

resource "auth0_client" "onlineweb_frontend" {
  cross_origin_auth = true # this is set to avoid breaking client. It was set in auth0 dashboard. Unknown motivation.
  cross_origin_loc = "https://online.ntnu.no/*"
  app_type = "spa"
  allowed_logout_urls = {
    "dev" = ["http://localhost:8080"]
    "stg" = ["https://*-dotkom.vercel.app", "https://dev.online.ntnu.no"]
    "prd" = ["https://old.online.ntnu.no/auth/login/", "https://online.ntnu.no"]
  }[terraform.workspace]
  callbacks = {
    "dev" = ["http://localhost:8080/authentication/callback"]
    "stg" = ["https://*-dotkom.vercel.app/authentication/callback"]
    "prd" = ["https://online.ntnu.no/authentication/callback"]
  }[terraform.workspace]
  grant_types                   = ["authorization_code", "implicit", "refresh_token"]
  name                          = "OnlineWeb Frontend${local.name_suffix[terraform.workspace]}"
  organization_require_behavior = "no_prompt"
  is_first_party                = true
  oidc_conformant               = true

  jwt_configuration {
    alg = "RS256"
  }

  refresh_token {
    rotation_type   = "rotating"
    expiration_type = "expiring"
  }
}

data "auth0_client" "onlineweb_frontend" {
  client_id = auth0_client.onlineweb_frontend.client_id
}

resource "auth0_client" "auth0_account_management_api_management_client" {
  is_first_party = true
  app_type       = "non_interactive"
  name           = "Auth0 Account Management API Management Client"
  cross_origin_auth = true # this is set to avoid breaking client. It was set in auth0 dashboard. Unknown motivation.

  jwt_configuration {
    alg = "RS256"
  }
}

# has to be imported on new tenant
resource "auth0_connection_clients" "username_password_authentication" {
  connection_id = auth0_connection.username_password_authentication.id

  enabled_clients = [
    auth0_client.onlineweb_frontend.client_id,
    auth0_client.onlineweb4.client_id,
    auth0_client.monoweb_web.client_id,
    auth0_client.monoweb_dashboard.client_id,
    auth0_client.vengeful_vineyard_frontend.client_id,
    auth0_client.appkom_opptak.client_id,
    auth0_client.appkom_events_app.client_id,
    auth0_client.appkom_autobank.client_id,
    auth0_client.appkom_veldedighet.client_id,
    auth0_client.voting.client_id
  ]
}

resource "auth0_connection_clients" "feide" {

  # Currently only enable in staging:
  count = terraform.workspace == "prd" ? 0 : 1
  connection_id = auth0_connection.feide[0].id

  enabled_clients = [
    auth0_client.onlineweb_frontend.client_id,
    auth0_client.onlineweb4.client_id,
    auth0_client.monoweb_web.client_id,
    auth0_client.monoweb_dashboard.client_id,
    auth0_client.vengeful_vineyard_frontend.client_id,
    auth0_client.appkom_opptak.client_id,
    auth0_client.appkom_events_app.client_id,
    auth0_client.appkom_autobank.client_id,
    auth0_client.appkom_veldedighet.client_id,
    auth0_client.voting.client_id
  ]
}

resource "auth0_prompt" "prompts" {
  identifier_first               = true
  universal_login_experience     = "new"
  webauthn_platform_first_factor = false
}

# this has to be imported when creating a new tenant
resource "auth0_connection" "username_password_authentication" {
  display_name         = null
  is_domain_connection = false
  metadata             = {}
  name                 = "Username-Password-Authentication"
  realms               = ["Username-Password-Authentication"]
  show_as_button       = null
  strategy             = "auth0"
  options {
    password_policy        = "good"
    brute_force_protection = true
    custom_scripts = {
      "change_password" = file("js/tenant/changePassword.js")
      "create"          = file("js/tenant/create.js")
      "delete"          = file("js/tenant/remove.js")
      "get_user"        = file("js/tenant/getByEmail.js")
      "login"           = file("js/tenant/login.js")
      "verify"          = file("js/tenant/verify.js")
    }
    mfa {
      active                 = true
      return_enroll_settings = true
    }

    authentication_methods {
      passkey {
        enabled = true
      }
    }
    password_complexity_options {
      min_length = 8
    }
    password_dictionary {
      dictionary = []
      enable     = true
    }
    password_history {
      enable = false
      size   = 5
    }
    password_no_personal_info {
      enable = true
    }
  }
}

# this is Auth0's 2FA, not relevant
resource "auth0_guardian" "guardian" {
  email  = false
  otp    = false
  policy = "never"
}

# this cannot be modified or deleted, has to be imported on new tenant
resource "auth0_resource_server" "auth0_management_api" {
  identifier  = "https://${data.auth0_tenant.tenant.domain}/api/v2/"
  name        = "Auth0 Management API"
  signing_alg = "RS256"
}

resource "auth0_client" "gtx" {
  cross_origin_auth = true # this is set to avoid breaking client. It was set in auth0 dashboard. Unknown motivation.
  allowed_clients = []
  allowed_origins = []
  app_type        = "non_interactive" # this is a machine to machine application
  grant_types     = ["client_credentials"]
  name            = "gtx"
  is_first_party  = true
  oidc_conformant = true

  jwt_configuration {
    alg = "RS256"
  }
}

data "auth0_client" "gtx" {
  client_id = auth0_client.gtx.client_id
}

resource "auth0_client_grant" "monoweb_backend_mgmt_grant" {
  audience  = "https://${data.auth0_tenant.tenant.domain}/api/v2/"
  client_id = auth0_client.gtx.client_id
  scopes = [
    "read:users",
    "update:users",
  ]
}

resource "auth0_client" "onlineweb4" {
  cross_origin_auth = true # this is set to avoid breaking client. It was set in auth0 dashboard. Unknown motivation.
  cross_origin_loc = "https://old.online.ntnu.no/*"
  allowed_clients = []
  allowed_logout_urls = {
    "dev" = ["http://localhost:8000", "http://127.0.0.1:8000"]
    "stg" = ["https://dev.online.ntnu.no"]
    "prd" = ["https://old.online.ntnu.no"]
  }[terraform.workspace]
  allowed_origins = []
  app_type        = "regular_web"
  callbacks = {
    "dev" = ["http://localhost:8000/auth0/callback/", "http://127.0.0.1:8000/auth0/callback/"]
    "stg" = ["https://dev.online.ntnu.no/auth0/callback/"]
    "prd" = ["https://old.online.ntnu.no/auth0/callback/"]
  }[terraform.workspace]
  grant_types = ["authorization_code", "client_credentials", "refresh_token"]
  name        = "OnlineWeb4${local.name_suffix[terraform.workspace]}"

  is_first_party                = true
  oidc_conformant               = true
  organization_require_behavior = "no_prompt"

  refresh_token {
    rotation_type   = "rotating"
    expiration_type = "expiring"
  }

  jwt_configuration {
    alg = "RS256"
  }
}

data "auth0_client" "onlineweb4" {
  client_id = auth0_client.onlineweb4.client_id
}

resource "auth0_client_grant" "ow4_mgmt_grant" {
  audience  = "https://${data.auth0_tenant.tenant.domain}/api/v2/"
  client_id = auth0_client.onlineweb4.client_id
  scopes = [
    "update:users",
    "read:users",
    "read:user_idp_tokens",
    "create:user_tickets", # to send verification emails
  ]
}
resource "auth0_client" "monoweb_web" {
  cross_origin_auth = true # this is set to avoid breaking client. It was set in auth0 dashboard. Unknown motivation.
  cross_origin_loc = "https://web.online.ntnu.no/*"
  allowed_clients     = []
  allowed_logout_urls = []
  allowed_origins     = []
  app_type            = "regular_web"
<<<<<<< HEAD
  # you go here if you decline an auth grant
  initiate_login_uri = "https://${terraform.workspace}.web.online.ntnu.no/api/auth/callback/auth0"
  callbacks = concat(
    ["https://${terraform.workspace}.web.online.ntnu.no/api/auth/callback/auth0"],
    {
      "dev" = ["http://localhost:3000/api/auth/callback/auth0", "https://web-*-dotkom.vercel.app/api/auth/callback/auth0"]
      "stg" = [] # TODO
      "prd" = ["https://online.ntnu.no/api/auth/callback/auth0"]
    }[terraform.workspace]
  )
=======
  # you go here if you decline an auth grant, cannot be http
  initiate_login_uri = {
    "dev" = null
    "stg" = "https://web.staging.online.ntnu.no/api/auth/callback/auth0"
    "prd" = "https://web.online.ntnu.no/api/auth/callback/auth0"
  }[terraform.workspace]
  callbacks = {
    "dev" = ["http://localhost:3000/api/auth/callback/auth0"]
    "stg" = ["https://web.staging.online.ntnu.no/api/auth/callback/auth0"]
    "prd" = ["https://web.online.ntnu.no/api/auth/callback/auth0"]
  }[terraform.workspace]
>>>>>>> 941b0773

  grant_types     = ["authorization_code", "refresh_token"]
  is_first_party  = true
  name            = "Monoweb Web${local.name_suffix[terraform.workspace]}"
  oidc_conformant = true

  refresh_token {
    rotation_type   = "rotating"
    expiration_type = "expiring"
  }

  # organization_require_behavior is here since so that terraform does not attempt to apply it everytime
  organization_require_behavior = "no_prompt"
  jwt_configuration {
    alg = "RS256"
  }
}

data "auth0_client" "monoweb_web" {
  client_id = auth0_client.monoweb_web.client_id
}

resource "auth0_client" "monoweb_dashboard" {
  cross_origin_auth = true # this is set to avoid breaking client. It was set in auth0 dashboard. Unknown motivation.
  app_type = "regular_web"
  callbacks = concat(
    {
<<<<<<< HEAD
      "dev" = ["http://localhost:3002/api/auth/callback/auth0", "https://dashboard-*-dotkom.vercel.app/api/auth/callback/auth0"]
      "stg" = [] # TODO
      "prd" = ["https://online.ntnu.no/api/auth/callback/auth0"]
=======
      "dev" = ["http://localhost:3002/api/auth/callback/auth0"]
      "stg" = ["https://dashboard.staging.online.ntnu.no/api/auth/callback/auth0"]
      "prd" = [
        "https://dashboard.online.ntnu.no/api/auth/callback/auth0", 
        "https://online.ntnu.no/api/auth/callback/auth0"
      ]
>>>>>>> 941b0773
  }[terraform.workspace])
  grant_types     = ["authorization_code", "implicit", "refresh_token", "client_credentials"]
  name            = "Monoweb Dashboard${local.name_suffix[terraform.workspace]}"
  oidc_conformant = true
  is_first_party  = true

  refresh_token {
    rotation_type   = "rotating"
    expiration_type = "expiring"
  }

  jwt_configuration {
    alg = "RS256"
  }
}

data "auth0_client" "monoweb_dashboard" {
  client_id = auth0_client.monoweb_dashboard.client_id
}


resource "auth0_attack_protection" "attack_protection" {
  breached_password_detection {
    admin_notification_frequency = []
    enabled                      = false
    method                       = "standard"
    shields                      = []
  }
  brute_force_protection {
    allowlist    = []
    enabled      = true
    max_attempts = 10
    mode         = "count_per_identifier_and_ip"
    shields      = ["block", "user_notification"]
  }
  suspicious_ip_throttling {
    allowlist = []
    enabled   = true
    shields   = ["admin_notification", "block"]
    pre_login {
      max_attempts = 100
      rate         = 864000
    }
    pre_user_registration {
      max_attempts = 50
      rate         = 1200
    }
  }
}

resource "auth0_pages" "pages" {
  login {
    enabled = false
    html    = ""
  }
}

resource "auth0_role" "dotkom" {
  description = "Test"
  name        = "Dotkom"
}

resource "auth0_client_grant" "auth0_account_management_api_management_client_https_onlineweb_eu_auth0_com_api_v2" {
  audience  = "https://${data.auth0_tenant.tenant.domain}/api/v2/"
  client_id = auth0_client.auth0_account_management_api_management_client.client_id
  scopes = [
    "read:client_grants",
    "create:client_grants",
    "delete:client_grants",
    "update:client_grants",
    "read:users",
    "update:users",
    "delete:users",
    "create:users",
    "read:users_app_metadata",
    "update:users_app_metadata",
    "delete:users_app_metadata",
    "create:users_app_metadata",
    "read:user_custom_blocks",
    "create:user_custom_blocks",
    "delete:user_custom_blocks",
    "create:user_tickets",
    "read:clients",
    "update:clients",
    "delete:clients",
    "create:clients",
    "read:client_keys",
    "update:client_keys",
    "delete:client_keys",
    "create:client_keys",
    "read:connections",
    "update:connections",
    "delete:connections",
    "create:connections",
    "read:resource_servers",
    "update:resource_servers",
    "delete:resource_servers",
    "create:resource_servers",
    "read:device_credentials",
    "update:device_credentials",
    "delete:device_credentials",
    "create:device_credentials",
    "read:rules",
    "update:rules",
    "delete:rules",
    "create:rules",
    "read:rules_configs",
    "update:rules_configs",
    "delete:rules_configs",
    "read:hooks",
    "update:hooks",
    "delete:hooks",
    "create:hooks",
    "read:actions",
    "update:actions",
    "delete:actions",
    "create:actions",
    "read:email_provider",
    "update:email_provider",
    "delete:email_provider",
    "create:email_provider",
    "blacklist:tokens",
    "read:stats",
    "read:insights",
    "read:tenant_settings",
    "update:tenant_settings",
    "read:logs",
    "read:logs_users",
    "read:shields",
    "create:shields",
    "update:shields",
    "delete:shields",
    "read:anomaly_blocks",
    "delete:anomaly_blocks",
    "update:triggers",
    "read:triggers",
    "read:grants",
    "delete:grants",
    "read:guardian_factors",
    "update:guardian_factors",
    "read:guardian_enrollments",
    "delete:guardian_enrollments",
    "create:guardian_enrollment_tickets",
    "read:user_idp_tokens",
    "create:passwords_checking_job",
    "delete:passwords_checking_job",
    "read:custom_domains",
    "delete:custom_domains",
    "create:custom_domains",
    "update:custom_domains",
    "read:email_templates",
    "create:email_templates",
    "update:email_templates",
    "read:mfa_policies",
    "update:mfa_policies",
    "read:roles",
    "create:roles",
    "delete:roles",
    "update:roles",
    "read:prompts",
    "update:prompts",
    "read:branding",
    "update:branding",
    "delete:branding",
    "read:log_streams",
    "create:log_streams",
    "delete:log_streams",
    "update:log_streams",
    "create:signing_keys",
    "read:signing_keys",
    "update:signing_keys",
    "read:limits",
    "update:limits",
    "create:role_members",
    "read:role_members",
    "delete:role_members",
    "read:entitlements",
    "read:attack_protection",
    "update:attack_protection",
    "read:organizations_summary",
    "create:authentication_methods",
    "read:authentication_methods",
    "update:authentication_methods",
    "delete:authentication_methods",
    "read:organizations",
    "update:organizations",
    "create:organizations",
    "delete:organizations",
    "create:organization_members",
    "read:organization_members",
    "delete:organization_members",
    "create:organization_connections",
    "read:organization_connections",
    "update:organization_connections",
    "delete:organization_connections",
    "create:organization_member_roles",
    "read:organization_member_roles",
    "delete:organization_member_roles",
    "create:organization_invitations",
    "read:organization_invitations",
    "delete:organization_invitations",
    "read:scim_config",
    "create:scim_config",
    "update:scim_config",
    "delete:scim_config",
    "create:scim_token",
    "read:scim_token",
    "delete:scim_token",
    "delete:phone_providers",
    "create:phone_providers",
    "read:phone_providers",
    "update:phone_providers",
    "delete:phone_templates",
    "create:phone_templates",
    "read:phone_templates",
    "update:phone_templates",
    "create:encryption_keys",
    "read:encryption_keys",
    "update:encryption_keys",
    "delete:encryption_keys",
    "read:sessions",
    "delete:sessions",
    "read:refresh_tokens",
    "delete:refresh_tokens"
  ]
}

resource "auth0_client" "feide_account_linker" {
  count = terraform.workspace == "prd" ? 0 : 1

  name = "Feide Account Linker"
  app_type = "non_interactive"

  grant_types = [
    "client_credentials"
  ]

  jwt_configuration {
    alg = "RS256"
    lifetime_in_seconds = 10
  }

  oidc_conformant = true
  is_first_party = true
}

resource "auth0_client_credentials" "feide_account_linker" {
  count = terraform.workspace == "prd" ? 0 : 1

  client_id = auth0_client.feide_account_linker[0].client_id
  authentication_method = "client_secret_post"
}

resource "auth0_client_grant" "m2m_grant" {
  count = terraform.workspace == "prd" ? 0 : 1

  client_id = auth0_client.feide_account_linker[0].client_id
  audience = "https://${data.auth0_tenant.tenant.domain}/api/v2/"

  scopes = [
    "read:users",
    "update:users"
  ]
}

resource "auth0_action" "feide_account_linking" {
  count = terraform.workspace == "prd" ? 0 : 1

  name = "Feide Account Linking"
  runtime = "node18"
  code = file("js/actions/linkFeideAccounts.js")
  deploy = true

  supported_triggers {
    id      = "post-login"
    version = "v3"
  }

  dependencies {
    name = "auth0"
    version = "latest"
  }

  secrets {
    name = "FEIDE_CONNECTION_ID"
    value = auth0_connection.feide[0].id
  }

  secrets {
    name  = "DOMAIN"
    value = data.auth0_tenant.tenant.domain
  }

  secrets {
    name  = "CLIENT_ID"
    value = auth0_client.feide_account_linker[0].client_id
  }

  secrets {
    name  = "CLIENT_SECRET"
    value = auth0_client_credentials.feide_account_linker[0].client_secret
  }
  
  secrets {
    name  = "PRODUCTION"
    value = "${terraform.workspace == "prd" ? "true" : "false"}"
  }
}

resource "auth0_trigger_actions" "login_flow" {
  count = terraform.workspace == "prd" ? 0 : 1

  trigger = "post-login"

  actions {
    id           = auth0_action.feide_account_linking[0].id
    display_name = auth0_action.feide_account_linking[0].name
  }
}<|MERGE_RESOLUTION|>--- conflicted
+++ resolved
@@ -576,18 +576,6 @@
   allowed_logout_urls = []
   allowed_origins     = []
   app_type            = "regular_web"
-<<<<<<< HEAD
-  # you go here if you decline an auth grant
-  initiate_login_uri = "https://${terraform.workspace}.web.online.ntnu.no/api/auth/callback/auth0"
-  callbacks = concat(
-    ["https://${terraform.workspace}.web.online.ntnu.no/api/auth/callback/auth0"],
-    {
-      "dev" = ["http://localhost:3000/api/auth/callback/auth0", "https://web-*-dotkom.vercel.app/api/auth/callback/auth0"]
-      "stg" = [] # TODO
-      "prd" = ["https://online.ntnu.no/api/auth/callback/auth0"]
-    }[terraform.workspace]
-  )
-=======
   # you go here if you decline an auth grant, cannot be http
   initiate_login_uri = {
     "dev" = null
@@ -599,7 +587,6 @@
     "stg" = ["https://web.staging.online.ntnu.no/api/auth/callback/auth0"]
     "prd" = ["https://web.online.ntnu.no/api/auth/callback/auth0"]
   }[terraform.workspace]
->>>>>>> 941b0773
 
   grant_types     = ["authorization_code", "refresh_token"]
   is_first_party  = true
@@ -627,18 +614,12 @@
   app_type = "regular_web"
   callbacks = concat(
     {
-<<<<<<< HEAD
-      "dev" = ["http://localhost:3002/api/auth/callback/auth0", "https://dashboard-*-dotkom.vercel.app/api/auth/callback/auth0"]
-      "stg" = [] # TODO
-      "prd" = ["https://online.ntnu.no/api/auth/callback/auth0"]
-=======
       "dev" = ["http://localhost:3002/api/auth/callback/auth0"]
       "stg" = ["https://dashboard.staging.online.ntnu.no/api/auth/callback/auth0"]
       "prd" = [
         "https://dashboard.online.ntnu.no/api/auth/callback/auth0", 
         "https://online.ntnu.no/api/auth/callback/auth0"
       ]
->>>>>>> 941b0773
   }[terraform.workspace])
   grant_types     = ["authorization_code", "implicit", "refresh_token", "client_credentials"]
   name            = "Monoweb Dashboard${local.name_suffix[terraform.workspace]}"
