--- conflicted
+++ resolved
@@ -187,11 +187,7 @@
         version: 7.0.1(postcss@8.4.31)
       tailwindcss:
         specifier: ^3.3.5
-<<<<<<< HEAD
         version: 3.3.5(ts-node@10.9.2(@types/node@20.12.7)(typescript@5.4.5))
-=======
-        version: 3.3.5(ts-node@10.9.2(typescript@5.4.5))
->>>>>>> 9ccfe75a
       tslib:
         specifier: ^2.6.2
         version: 2.6.2
@@ -261,11 +257,7 @@
         version: 8.4.33
       tailwindcss:
         specifier: ^3.3.5
-<<<<<<< HEAD
         version: 3.3.5(ts-node@10.9.2(@types/node@20.12.7)(typescript@5.4.5))
-=======
-        version: 3.3.5(ts-node@10.9.2(typescript@5.4.5))
->>>>>>> 9ccfe75a
       tslib:
         specifier: ^2.6.2
         version: 2.6.2
@@ -347,11 +339,7 @@
         version: 8.4.31
       tailwindcss:
         specifier: ^3.3.5
-<<<<<<< HEAD
         version: 3.3.5(ts-node@10.9.2(@types/node@20.12.7)(typescript@5.4.5))
-=======
-        version: 3.3.5(ts-node@10.9.2(typescript@5.4.5))
->>>>>>> 9ccfe75a
       tslib:
         specifier: ^2.6.2
         version: 2.6.2
@@ -423,11 +411,7 @@
         version: 6.11.1
       '@tailwindcss/typography':
         specifier: ^0.5.10
-<<<<<<< HEAD
         version: 0.5.10(tailwindcss@3.3.5(ts-node@10.9.2(@types/node@20.12.7)(typescript@5.4.5)))
-=======
-        version: 0.5.10(tailwindcss@3.3.5(ts-node@10.9.2(typescript@5.4.5)))
->>>>>>> 9ccfe75a
       '@tanstack/react-query':
         specifier: ^4.36.1
         version: 4.36.1(react-dom@18.2.0(react@18.2.0))(react@18.2.0)
@@ -530,11 +514,7 @@
         version: 8.4.31
       tailwindcss:
         specifier: ^3.3.5
-<<<<<<< HEAD
         version: 3.3.5(ts-node@10.9.2(@types/node@20.12.7)(typescript@5.4.5))
-=======
-        version: 3.3.5(ts-node@10.9.2(typescript@5.4.5))
->>>>>>> 9ccfe75a
       trpc-playground:
         specifier: ^1.0.4
         version: 1.0.4(@trpc/server@10.45.0)(@types/node@20.12.7)(koa@2.15.3)(sugarss@4.0.1(postcss@8.4.31))(typescript@5.4.5)(zod@3.22.4)
@@ -589,11 +569,7 @@
         version: 3.0.0
       '@tailwindcss/typography':
         specifier: ^0.5.10
-<<<<<<< HEAD
         version: 0.5.10(tailwindcss@3.3.5(ts-node@10.9.2(@types/node@20.12.7)(typescript@5.4.5)))
-=======
-        version: 0.5.10(tailwindcss@3.3.5(ts-node@10.9.2(typescript@5.4.5)))
->>>>>>> 9ccfe75a
       postcss:
         specifier: ^8.4.31
         version: 8.4.31
@@ -602,17 +578,10 @@
         version: 15.1.0(postcss@8.4.31)
       tailwindcss:
         specifier: ^3.3.5
-<<<<<<< HEAD
         version: 3.3.5(ts-node@10.9.2(@types/node@20.12.7)(typescript@5.4.5))
       tailwindcss-animate:
         specifier: ^1.0.7
         version: 1.0.7(tailwindcss@3.3.5(ts-node@10.9.2(@types/node@20.12.7)(typescript@5.4.5)))
-=======
-        version: 3.3.5(ts-node@10.9.2(typescript@5.4.5))
-      tailwindcss-animate:
-        specifier: ^1.0.7
-        version: 1.0.7(tailwindcss@3.3.5(ts-node@10.9.2(typescript@5.4.5)))
->>>>>>> 9ccfe75a
       tailwindcss-radix:
         specifier: ^2.8.0
         version: 2.8.0
@@ -716,21 +685,13 @@
     dependencies:
       '@react-email/components':
         specifier: ^0.0.11
-<<<<<<< HEAD
         version: 0.0.11(@types/react@18.2.48)(react@18.2.0)(ts-node@10.9.2(@types/node@20.12.7)(typescript@5.4.5))
-=======
-        version: 0.0.11(@types/react@18.2.48)(react@18.2.0)(ts-node@10.9.2(typescript@5.4.5))
->>>>>>> 9ccfe75a
       '@react-email/render':
         specifier: ^0.0.9
         version: 0.0.9
       '@react-email/tailwind':
         specifier: ^0.0.12
-<<<<<<< HEAD
         version: 0.0.12(react@18.2.0)(ts-node@10.9.2(@types/node@20.12.7)(typescript@5.4.5))
-=======
-        version: 0.0.12(react@18.2.0)(ts-node@10.9.2(typescript@5.4.5))
->>>>>>> 9ccfe75a
       react:
         specifier: ^18.2.0
         version: 18.2.0
@@ -967,11 +928,7 @@
         version: 8.4.31
       tailwindcss:
         specifier: ^3.3.5
-<<<<<<< HEAD
         version: 3.3.5(ts-node@10.9.2(@types/node@20.12.7)(typescript@5.4.5))
-=======
-        version: 3.3.5(ts-node@10.9.2(typescript@5.4.5))
->>>>>>> 9ccfe75a
       typescript:
         specifier: ^5.4.5
         version: 5.4.5
@@ -9490,11 +9447,7 @@
     dependencies:
       react: 18.2.0
 
-<<<<<<< HEAD
   '@react-email/components@0.0.11(@types/react@18.2.48)(react@18.2.0)(ts-node@10.9.2(@types/node@20.12.7)(typescript@5.4.5))':
-=======
-  '@react-email/components@0.0.11(@types/react@18.2.48)(react@18.2.0)(ts-node@10.9.2(typescript@5.4.5))':
->>>>>>> 9ccfe75a
     dependencies:
       '@react-email/body': 0.0.4(react@18.2.0)
       '@react-email/button': 0.0.11(react@18.2.0)
@@ -9511,11 +9464,7 @@
       '@react-email/render': 0.0.9
       '@react-email/row': 0.0.6(react@18.2.0)
       '@react-email/section': 0.0.10(react@18.2.0)
-<<<<<<< HEAD
       '@react-email/tailwind': 0.0.12(react@18.2.0)(ts-node@10.9.2(@types/node@20.12.7)(typescript@5.4.5))
-=======
-      '@react-email/tailwind': 0.0.12(react@18.2.0)(ts-node@10.9.2(typescript@5.4.5))
->>>>>>> 9ccfe75a
       '@react-email/text': 0.0.6(react@18.2.0)
       react: 18.2.0
     transitivePeerDependencies:
@@ -9583,19 +9532,11 @@
     dependencies:
       react: 18.2.0
 
-<<<<<<< HEAD
   '@react-email/tailwind@0.0.12(react@18.2.0)(ts-node@10.9.2(@types/node@20.12.7)(typescript@5.4.5))':
     dependencies:
       react: 18.2.0
       react-dom: 18.2.0(react@18.2.0)
       tw-to-css: 0.0.12(ts-node@10.9.2(@types/node@20.12.7)(typescript@5.4.5))
-=======
-  '@react-email/tailwind@0.0.12(react@18.2.0)(ts-node@10.9.2(typescript@5.4.5))':
-    dependencies:
-      react: 18.2.0
-      react-dom: 18.2.0(react@18.2.0)
-      tw-to-css: 0.0.12(ts-node@10.9.2(typescript@5.4.5))
->>>>>>> 9ccfe75a
     transitivePeerDependencies:
       - ts-node
 
@@ -10095,21 +10036,13 @@
     optionalDependencies:
       typescript: 5.4.5
 
-<<<<<<< HEAD
   '@tailwindcss/typography@0.5.10(tailwindcss@3.3.5(ts-node@10.9.2(@types/node@20.12.7)(typescript@5.4.5)))':
-=======
-  '@tailwindcss/typography@0.5.10(tailwindcss@3.3.5(ts-node@10.9.2(typescript@5.4.5)))':
->>>>>>> 9ccfe75a
     dependencies:
       lodash.castarray: 4.4.0
       lodash.isplainobject: 4.0.6
       lodash.merge: 4.6.2
       postcss-selector-parser: 6.0.10
-<<<<<<< HEAD
       tailwindcss: 3.3.5(ts-node@10.9.2(@types/node@20.12.7)(typescript@5.4.5))
-=======
-      tailwindcss: 3.3.5(ts-node@10.9.2(typescript@5.4.5))
->>>>>>> 9ccfe75a
 
   '@tanstack/query-core@4.36.1': {}
 
@@ -13035,9 +12968,6 @@
   postcss-js@4.0.1(postcss@8.4.38):
     dependencies:
       camelcase-css: 2.0.1
-<<<<<<< HEAD
-      postcss: 8.4.38
-=======
       postcss: 8.4.33
 
   postcss-load-config@4.0.1(postcss@8.4.31)(ts-node@10.9.2(typescript@5.4.5)):
@@ -13055,7 +12985,6 @@
     optionalDependencies:
       postcss: 8.4.33
       ts-node: 10.9.2(@swc/core@1.4.17)(@types/node@20.12.7)(typescript@5.4.5)
->>>>>>> 9ccfe75a
 
   postcss-load-config@4.0.1(postcss@8.4.38)(ts-node@10.9.2(@swc/core@1.4.17)(@types/node@20.12.7)(typescript@5.4.5)):
     dependencies:
@@ -13813,7 +13742,6 @@
     dependencies:
       '@babel/runtime': 7.23.8
 
-<<<<<<< HEAD
   tailwindcss-animate@1.0.7(tailwindcss@3.3.5(ts-node@10.9.2(@types/node@20.12.7)(typescript@5.4.5))):
     dependencies:
       tailwindcss: 3.3.5(ts-node@10.9.2(@types/node@20.12.7)(typescript@5.4.5))
@@ -13821,15 +13749,6 @@
   tailwindcss-radix@2.8.0: {}
 
   tailwindcss@3.3.2(ts-node@10.9.2(@types/node@20.12.7)(typescript@5.4.5)):
-=======
-  tailwindcss-animate@1.0.7(tailwindcss@3.3.5(ts-node@10.9.2(typescript@5.4.5))):
-    dependencies:
-      tailwindcss: 3.3.5(ts-node@10.9.2(typescript@5.4.5))
-
-  tailwindcss-radix@2.8.0: {}
-
-  tailwindcss@3.3.2(ts-node@10.9.2(typescript@5.4.5)):
->>>>>>> 9ccfe75a
     dependencies:
       '@alloc/quick-lru': 5.2.0
       arg: 5.0.2
@@ -13845,19 +13764,11 @@
       normalize-path: 3.0.0
       object-hash: 3.0.0
       picocolors: 1.0.0
-<<<<<<< HEAD
       postcss: 8.4.38
       postcss-import: 15.1.0(postcss@8.4.38)
       postcss-js: 4.0.1(postcss@8.4.38)
       postcss-load-config: 4.0.1(postcss@8.4.38)(ts-node@10.9.2(@swc/core@1.4.17)(@types/node@20.12.7)(typescript@5.4.5))
       postcss-nested: 6.0.1(postcss@8.4.38)
-=======
-      postcss: 8.4.33
-      postcss-import: 15.1.0(postcss@8.4.33)
-      postcss-js: 4.0.1(postcss@8.4.33)
-      postcss-load-config: 4.0.1(postcss@8.4.33)(ts-node@10.9.2(typescript@5.4.5))
-      postcss-nested: 6.0.1(postcss@8.4.33)
->>>>>>> 9ccfe75a
       postcss-selector-parser: 6.0.13
       postcss-value-parser: 4.2.0
       resolve: 1.22.3
@@ -13865,11 +13776,7 @@
     transitivePeerDependencies:
       - ts-node
 
-<<<<<<< HEAD
   tailwindcss@3.3.5(ts-node@10.9.2(@types/node@20.12.7)(typescript@5.4.5)):
-=======
-  tailwindcss@3.3.5(ts-node@10.9.2(typescript@5.4.5)):
->>>>>>> 9ccfe75a
     dependencies:
       '@alloc/quick-lru': 5.2.0
       arg: 5.0.2
@@ -13885,19 +13792,11 @@
       normalize-path: 3.0.0
       object-hash: 3.0.0
       picocolors: 1.0.0
-<<<<<<< HEAD
       postcss: 8.4.38
       postcss-import: 15.1.0(postcss@8.4.38)
       postcss-js: 4.0.1(postcss@8.4.38)
       postcss-load-config: 4.0.1(postcss@8.4.38)(ts-node@10.9.2(@swc/core@1.4.17)(@types/node@20.12.7)(typescript@5.4.5))
       postcss-nested: 6.0.1(postcss@8.4.38)
-=======
-      postcss: 8.4.31
-      postcss-import: 15.1.0(postcss@8.4.31)
-      postcss-js: 4.0.1(postcss@8.4.31)
-      postcss-load-config: 4.0.1(postcss@8.4.31)(ts-node@10.9.2(typescript@5.4.5))
-      postcss-nested: 6.0.1(postcss@8.4.31)
->>>>>>> 9ccfe75a
       postcss-selector-parser: 6.0.13
       resolve: 1.22.3
       sucrase: 3.34.0
@@ -14147,19 +14046,11 @@
       turbo-windows-64: 1.11.3
       turbo-windows-arm64: 1.11.3
 
-<<<<<<< HEAD
   tw-to-css@0.0.12(ts-node@10.9.2(@types/node@20.12.7)(typescript@5.4.5)):
     dependencies:
       postcss: 8.4.31
       postcss-css-variables: 0.18.0(postcss@8.4.31)
       tailwindcss: 3.3.2(ts-node@10.9.2(@types/node@20.12.7)(typescript@5.4.5))
-=======
-  tw-to-css@0.0.12(ts-node@10.9.2(typescript@5.4.5)):
-    dependencies:
-      postcss: 8.4.31
-      postcss-css-variables: 0.18.0(postcss@8.4.31)
-      tailwindcss: 3.3.2(ts-node@10.9.2(typescript@5.4.5))
->>>>>>> 9ccfe75a
     transitivePeerDependencies:
       - ts-node
 
@@ -14420,7 +14311,6 @@
       fsevents: 2.3.3
       sugarss: 4.0.1(postcss@8.4.31)
 
-<<<<<<< HEAD
   vite@5.0.11(@types/node@20.12.7)(sugarss@4.0.1(postcss@8.4.38)):
     dependencies:
       esbuild: 0.19.11
@@ -14431,8 +14321,6 @@
       fsevents: 2.3.3
       sugarss: 4.0.1(postcss@8.4.38)
 
-=======
->>>>>>> 9ccfe75a
   vite@5.2.10(@types/node@20.12.7)(sugarss@4.0.1(postcss@8.4.31)):
     dependencies:
       esbuild: 0.20.2
