--- conflicted
+++ resolved
@@ -12370,7 +12370,6 @@
 
   /vitest-mock-extended@1.3.1(typescript@5.2.2)(vitest@1.3.1):
     resolution: {integrity: sha512-OpghYjh4BDuQ/Mzs3lFMQ1QRk9D8/2O9T47MLUA5eLn7K4RWIy+MfIivYOWEyxjTENjsBnzgMihDjyNalN/K0Q==}
-<<<<<<< HEAD
     peerDependencies:
       typescript: 3.x || 4.x || 5.x
       vitest: '>=0.31.1'
@@ -12378,57 +12377,6 @@
       ts-essentials: 9.3.2(typescript@5.2.2)
       typescript: 5.2.2
       vitest: 1.3.1(@types/node@18.18.13)(@vitest/ui@1.3.1)
-    dev: true
-
-  /vitest@0.34.6(@vitest/ui@1.3.1):
-    resolution: {integrity: sha512-+5CALsOvbNKnS+ZHMXtuUC7nL8/7F1F2DnHGjSsszX8zCjWSSviphCb/NuS9Nzf4Q03KyyDRBAXhF/8lffME4Q==}
-    engines: {node: '>=v14.18.0'}
-    hasBin: true
-=======
->>>>>>> 04936d5b
-    peerDependencies:
-      typescript: 3.x || 4.x || 5.x
-      vitest: '>=0.31.1'
-    dependencies:
-<<<<<<< HEAD
-      '@types/chai': 4.3.11
-      '@types/chai-subset': 1.3.5
-      '@types/node': 18.18.13
-      '@vitest/expect': 0.34.6
-      '@vitest/runner': 0.34.6
-      '@vitest/snapshot': 0.34.6
-      '@vitest/spy': 0.34.6
-      '@vitest/ui': 1.3.1(vitest@0.34.6)
-      '@vitest/utils': 0.34.6
-      acorn: 8.11.3
-      acorn-walk: 8.3.2
-      cac: 6.7.14
-      chai: 4.4.1
-      debug: 4.3.4
-      local-pkg: 0.4.3
-      magic-string: 0.30.5
-      pathe: 1.1.2
-      picocolors: 1.0.0
-      std-env: 3.7.0
-      strip-literal: 1.3.0
-      tinybench: 2.6.0
-      tinypool: 0.7.0
-      vite: 4.5.0(@types/node@18.18.13)
-      vite-node: 0.34.6(@types/node@18.18.13)
-      why-is-node-running: 2.2.2
-    transitivePeerDependencies:
-      - less
-      - lightningcss
-      - sass
-      - stylus
-      - sugarss
-      - supports-color
-      - terser
-=======
-      ts-essentials: 9.3.2(typescript@5.2.2)
-      typescript: 5.2.2
-      vitest: 1.3.1(@types/node@18.18.13)(@vitest/ui@1.3.1)
->>>>>>> 04936d5b
     dev: true
 
   /vitest@1.3.1(@types/node@18.18.13)(@vitest/ui@1.3.1):
