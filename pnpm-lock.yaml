lockfileVersion: '9.0'

settings:
  autoInstallPeers: true
  excludeLinksFromLockfile: false

importers:

  .:
    devDependencies:
      dotenv-cli:
        specifier: ^7.3.0
        version: 7.4.2
      turbo:
        specifier: ^2.1.3
        version: 2.1.3
      turbo-ignore:
        specifier: ^2.1.3
        version: 2.1.3
      typescript:
        specifier: ^5.4.5
        version: 5.6.2

  apps/brevduen:
    dependencies:
      '@aws-sdk/client-ses':
        specifier: ^3.665.0
        version: 3.665.0
      '@dotkomonline/emails':
        specifier: workspace:*
        version: link:../../packages/emails
      zod:
        specifier: ^3.22.4
        version: 3.23.8
    devDependencies:
      '@biomejs/biome':
        specifier: ^1.9.3
        version: 1.9.3
      '@dotkomonline/tsconfig':
        specifier: workspace:*
        version: link:../../packages/tsconfig
      '@types/aws-lambda':
        specifier: ^8.10.129
        version: 8.10.145
      '@types/node':
        specifier: ^20.16.10
        version: 20.16.10
      tsup:
        specifier: ^7.2.0
        version: 7.3.0(@swc/core@1.7.28)(postcss@8.4.47)(typescript@5.6.2)
      typescript:
        specifier: ^5.4.5
        version: 5.6.2

  apps/dashboard:
    dependencies:
      '@dotkomonline/auth':
        specifier: workspace:*
        version: link:../../packages/auth
      '@dotkomonline/env':
        specifier: workspace:*
        version: link:../../packages/env
      '@dotkomonline/gateway-trpc':
        specifier: workspace:*
        version: link:../../packages/gateway-trpc
      '@dotkomonline/proxy-nextjs':
        specifier: workspace:*
        version: link:../../packages/proxy-nextjs
      '@dotkomonline/types':
        specifier: workspace:*
        version: link:../../packages/types
      '@dotkomonline/ui':
        specifier: workspace:*
        version: link:../../packages/ui
      '@dotkomonline/utils':
        specifier: workspace:*
        version: link:../../packages/utils
      '@hookform/error-message':
        specifier: ^2.0.1
        version: 2.0.1(react-dom@18.3.1(react@18.3.1))(react-hook-form@7.53.0(react@18.3.1))(react@18.3.1)
      '@hookform/resolvers':
        specifier: ^3.3.4
        version: 3.9.0(react-hook-form@7.53.0(react@18.3.1))
      '@iconify/react':
        specifier: ^4.1.1
        version: 4.1.1(react@18.3.1)
      '@mantine/core':
        specifier: ^7.13.2
        version: 7.13.2(@mantine/hooks@7.13.2(react@18.3.1))(@types/react@18.3.11)(react-dom@18.3.1(react@18.3.1))(react@18.3.1)
      '@mantine/dates':
        specifier: ^7.13.2
        version: 7.13.2(@mantine/core@7.13.2(@mantine/hooks@7.13.2(react@18.3.1))(@types/react@18.3.11)(react-dom@18.3.1(react@18.3.1))(react@18.3.1))(@mantine/hooks@7.13.2(react@18.3.1))(dayjs@1.11.13)(react-dom@18.3.1(react@18.3.1))(react@18.3.1)
      '@mantine/hooks':
        specifier: ^7.13.2
        version: 7.13.2(react@18.3.1)
      '@mantine/modals':
        specifier: ^7.13.2
        version: 7.13.2(@mantine/core@7.13.2(@mantine/hooks@7.13.2(react@18.3.1))(@types/react@18.3.11)(react-dom@18.3.1(react@18.3.1))(react@18.3.1))(@mantine/hooks@7.13.2(react@18.3.1))(react-dom@18.3.1(react@18.3.1))(react@18.3.1)
      '@mantine/notifications':
        specifier: ^7.13.2
        version: 7.13.2(@mantine/core@7.13.2(@mantine/hooks@7.13.2(react@18.3.1))(@types/react@18.3.11)(react-dom@18.3.1(react@18.3.1))(react@18.3.1))(@mantine/hooks@7.13.2(react@18.3.1))(react-dom@18.3.1(react@18.3.1))(react@18.3.1)
      '@radix-ui/react-alert-dialog':
        specifier: ^1.1.2
        version: 1.1.2(@types/react-dom@18.3.0)(@types/react@18.3.11)(react-dom@18.3.1(react@18.3.1))(react@18.3.1)
      '@radix-ui/react-dialog':
        specifier: ^1.1.2
        version: 1.1.2(@types/react-dom@18.3.0)(@types/react@18.3.11)(react-dom@18.3.1(react@18.3.1))(react@18.3.1)
      '@tanstack/react-query':
        specifier: ^4.36.1
        version: 4.36.1(react-dom@18.3.1(react@18.3.1))(react@18.3.1)
      '@tanstack/react-table':
        specifier: ^8.10.7
        version: 8.20.5(react-dom@18.3.1(react@18.3.1))(react@18.3.1)
      '@trpc/client':
        specifier: ^10.45.0
        version: 10.45.2(@trpc/server@10.45.2)
      '@trpc/react-query':
        specifier: ^10.45.0
        version: 10.45.2(@tanstack/react-query@4.36.1(react-dom@18.3.1(react@18.3.1))(react@18.3.1))(@trpc/client@10.45.2(@trpc/server@10.45.2))(@trpc/server@10.45.2)(react-dom@18.3.1(react@18.3.1))(react@18.3.1)
      '@trpc/server':
        specifier: ^10.45.0
        version: 10.45.2
      clsx:
        specifier: ^2.0.0
        version: 2.1.1
      dayjs:
        specifier: ^1.11.10
        version: 1.11.13
      next:
        specifier: ^14.2.14
        version: 14.2.14(react-dom@18.3.1(react@18.3.1))(react@18.3.1)
      next-auth:
        specifier: ^4.24.8
        version: 4.24.8(next@14.2.14(react-dom@18.3.1(react@18.3.1))(react@18.3.1))(react-dom@18.3.1(react@18.3.1))(react@18.3.1)
      pg-native:
        specifier: file:./stubs/pg-native
        version: file:apps/dashboard/stubs/pg-native
      react:
        specifier: ^18.2.0
        version: 18.3.1
      react-dom:
        specifier: ^18.2.0
        version: 18.3.1(react@18.3.1)
      react-hook-form:
        specifier: ^7.48.2
        version: 7.53.0(react@18.3.1)
      react-zxing:
        specifier: ^2.0.0
        version: 2.0.2(react-dom@18.3.1(react@18.3.1))(react@18.3.1)
      superjson:
        specifier: ^2.0.0
        version: 2.2.1
      zod:
        specifier: ^3.22.4
        version: 3.23.8
    devDependencies:
      '@biomejs/biome':
        specifier: ^1.9.3
        version: 1.9.3
      '@dotkomonline/config':
        specifier: workspace:^
        version: link:../../packages/config
      '@dotkomonline/tsconfig':
        specifier: workspace:*
        version: link:../../packages/tsconfig
      '@types/node':
        specifier: ^20.16.10
        version: 20.16.10
      '@types/react':
        specifier: ^18.3.11
        version: 18.3.11
      '@types/react-dom':
        specifier: ^18.2.17
        version: 18.3.0
      autoprefixer:
        specifier: ^10.4.16
        version: 10.4.20(postcss@8.4.47)
      open-color:
        specifier: ^1.9.1
        version: 1.9.1
      postcss:
        specifier: ^8.4.31
        version: 8.4.47
      postcss-preset-mantine:
        specifier: ^1.11.0
        version: 1.17.0(postcss@8.4.47)
      postcss-simple-vars:
        specifier: ^7.0.1
        version: 7.0.1(postcss@8.4.47)
      tailwindcss:
        specifier: ^3.3.5
        version: 3.4.13
      tslib:
        specifier: ^2.6.2
        version: 2.7.0
      typescript:
        specifier: ^5.4.5
        version: 5.6.2

  apps/invoicification:
    dependencies:
      '@dotkomonline/env':
        specifier: workspace:*
        version: link:../../packages/env
      '@dotkomonline/ui':
        specifier: workspace:*
        version: link:../../packages/ui
      '@hookform/error-message':
        specifier: ^2.0.1
        version: 2.0.1(react-dom@18.3.1(react@18.3.1))(react-hook-form@7.53.0(react@18.3.1))(react@18.3.1)
      '@hookform/resolvers':
        specifier: ^3.3.4
        version: 3.9.0(react-hook-form@7.53.0(react@18.3.1))
      '@iconify/react':
        specifier: ^4.1.1
        version: 4.1.1(react@18.3.1)
      '@tanstack/react-query':
        specifier: ^4.36.1
        version: 4.36.1(react-dom@18.3.1(react@18.3.1))(react@18.3.1)
      clsx:
        specifier: ^2.0.0
        version: 2.1.1
      next:
        specifier: ^14.2.14
        version: 14.2.14(react-dom@18.3.1(react@18.3.1))(react@18.3.1)
      react:
        specifier: ^18.2.0
        version: 18.3.1
      react-dom:
        specifier: ^18.2.0
        version: 18.3.1(react@18.3.1)
      react-hook-form:
        specifier: ^7.48.2
        version: 7.53.0(react@18.3.1)
      zod:
        specifier: ^3.22.4
        version: 3.23.8
    devDependencies:
      '@biomejs/biome':
        specifier: ^1.9.3
        version: 1.9.3
      '@dotkomonline/config':
        specifier: workspace:^
        version: link:../../packages/config
      '@dotkomonline/tsconfig':
        specifier: workspace:*
        version: link:../../packages/tsconfig
      '@types/node':
        specifier: ^20.16.10
        version: 20.16.10
      '@types/react':
        specifier: ^18.3.11
        version: 18.3.11
      '@types/react-dom':
        specifier: ^18.2.17
        version: 18.3.0
      autoprefixer:
        specifier: ^10.4.16
        version: 10.4.20(postcss@8.4.47)
      postcss:
        specifier: ^8.4.31
        version: 8.4.47
      postcss-import:
        specifier: ^16.1.0
        version: 16.1.0(postcss@8.4.47)
      tailwindcss:
        specifier: ^3.3.5
        version: 3.4.13
      tslib:
        specifier: ^2.6.2
        version: 2.7.0
      typescript:
        specifier: ^5.4.5
        version: 5.6.2

  apps/rif:
    dependencies:
      '@dotkomonline/env':
        specifier: workspace:*
        version: link:../../packages/env
      '@dotkomonline/ui':
        specifier: workspace:*
        version: link:../../packages/ui
      '@hookform/error-message':
        specifier: ^2.0.1
        version: 2.0.1(react-dom@18.3.1(react@18.3.1))(react-hook-form@7.53.0(react@18.3.1))(react@18.3.1)
      '@hookform/resolvers':
        specifier: ^3.3.4
        version: 3.9.0(react-hook-form@7.53.0(react@18.3.1))
      '@iconify/react':
        specifier: ^4.1.1
        version: 4.1.1(react@18.3.1)
      '@radix-ui/react-toast':
        specifier: ^1.2.2
        version: 1.2.2(@types/react-dom@18.3.0)(@types/react@18.3.11)(react-dom@18.3.1(react@18.3.1))(react@18.3.1)
      '@radix-ui/react-tooltip':
        specifier: ^1.1.3
        version: 1.1.3(@types/react-dom@18.3.0)(@types/react@18.3.11)(react-dom@18.3.1(react@18.3.1))(react@18.3.1)
      '@tanstack/react-query':
        specifier: ^4.36.1
        version: 4.36.1(react-dom@18.3.1(react@18.3.1))(react@18.3.1)
      clsx:
        specifier: ^2.0.0
        version: 2.1.1
      google-auth-library:
        specifier: ^9.6.3
        version: 9.14.1
      google-spreadsheet:
        specifier: ^4.1.1
        version: 4.1.4(google-auth-library@9.14.1)
      next:
        specifier: ^14.2.14
        version: 14.2.14(react-dom@18.3.1(react@18.3.1))(react@18.3.1)
      react:
        specifier: ^18.2.0
        version: 18.3.1
      react-dom:
        specifier: ^18.2.0
        version: 18.3.1(react@18.3.1)
      react-hook-form:
        specifier: ^7.48.2
        version: 7.53.0(react@18.3.1)
      zod:
        specifier: ^3.22.4
        version: 3.23.8
    devDependencies:
      '@biomejs/biome':
        specifier: ^1.9.3
        version: 1.9.3
      '@dotkomonline/config':
        specifier: workspace:^
        version: link:../../packages/config
      '@types/node':
        specifier: ^20.16.10
        version: 20.16.10
      '@types/react':
        specifier: ^18.3.11
        version: 18.3.11
      '@types/react-dom':
        specifier: ^18.2.17
        version: 18.3.0
      autoprefixer:
        specifier: ^10.4.16
        version: 10.4.20(postcss@8.4.47)
      postcss:
        specifier: ^8.4.31
        version: 8.4.47
      postcss-import:
        specifier: ^16.1.0
        version: 16.1.0(postcss@8.4.47)
      tailwindcss:
        specifier: ^3.3.5
        version: 3.4.13
      tslib:
        specifier: ^2.6.2
        version: 2.7.0
      typescript:
        specifier: ^5.4.5
        version: 5.6.2

  apps/rpc:
    dependencies:
      '@dotkomonline/env':
        specifier: workspace:*
        version: link:../../packages/env
      '@dotkomonline/gateway-trpc':
        specifier: workspace:*
        version: link:../../packages/gateway-trpc
      '@fastify/cors':
        specifier: ^9.0.1
        version: 9.0.1
      '@trpc/server':
        specifier: ^10.45.0
        version: 10.45.2
      fastify:
        specifier: ^4.28.0
        version: 4.28.1
      zod:
        specifier: ^3.22.4
        version: 3.23.8
    devDependencies:
      '@biomejs/biome':
        specifier: 1.6.4
        version: 1.6.4
      '@dotkomonline/config':
        specifier: workspace:*
        version: link:../../packages/config
      '@dotkomonline/tsconfig':
        specifier: workspace:*
        version: link:../../packages/tsconfig
      '@types/node':
        specifier: ^20.12.7
        version: 20.16.7
      tslib:
        specifier: ^2.6.2
        version: 2.7.0
      tsx:
        specifier: ^4.15.6
        version: 4.19.1
      typescript:
        specifier: ^5.4.5
        version: 5.6.2

  apps/web:
    dependencies:
      '@dotkomonline/auth':
        specifier: workspace:*
        version: link:../../packages/auth
      '@dotkomonline/db':
        specifier: workspace:*
        version: link:../../packages/db
      '@dotkomonline/env':
        specifier: workspace:*
        version: link:../../packages/env
      '@dotkomonline/gateway-edge-nextjs':
        specifier: workspace:*
        version: link:../../packages/gateway-edge-nextjs
      '@dotkomonline/gateway-trpc':
        specifier: workspace:*
        version: link:../../packages/gateway-trpc
      '@dotkomonline/proxy-nextjs':
        specifier: workspace:*
        version: link:../../packages/proxy-nextjs
      '@dotkomonline/types':
        specifier: workspace:*
        version: link:../../packages/types
      '@dotkomonline/ui':
        specifier: workspace:*
        version: link:../../packages/ui
      '@dotkomonline/utils':
        specifier: workspace:*
        version: link:../../packages/utils
      '@fadi-ui/react-country-flag':
        specifier: ^1.0.7
        version: 1.0.7
      '@next/env':
        specifier: ^14.2.14
        version: 14.2.14
      '@portabletext/react':
        specifier: ^3.0.11
        version: 3.1.0(react@18.3.1)
      '@radix-ui/colors':
        specifier: ^3.0.0
        version: 3.0.0
      '@radix-ui/react-avatar':
        specifier: ^1.1.1
        version: 1.1.1(@types/react-dom@18.3.0)(@types/react@18.3.11)(react-dom@18.3.1(react@18.3.1))(react@18.3.1)
      '@radix-ui/react-checkbox':
        specifier: ^1.1.2
        version: 1.1.2(@types/react-dom@18.3.0)(@types/react@18.3.11)(react-dom@18.3.1(react@18.3.1))(react@18.3.1)
      '@radix-ui/react-dropdown-menu':
        specifier: ^2.1.2
        version: 2.1.2(@types/react-dom@18.3.0)(@types/react@18.3.11)(react-dom@18.3.1(react@18.3.1))(react@18.3.1)
      '@radix-ui/react-icons':
        specifier: ^1.3.0
        version: 1.3.0(react@18.3.1)
      '@radix-ui/react-navigation-menu':
        specifier: ^1.2.1
        version: 1.2.1(@types/react-dom@18.3.0)(@types/react@18.3.11)(react-dom@18.3.1(react@18.3.1))(react@18.3.1)
      '@radix-ui/react-popover':
        specifier: ^1.1.2
        version: 1.1.2(@types/react-dom@18.3.0)(@types/react@18.3.11)(react-dom@18.3.1(react@18.3.1))(react@18.3.1)
      '@sanity/client':
        specifier: ^6.22.1
        version: 6.22.1
      '@tailwindcss/typography':
        specifier: ^0.5.10
        version: 0.5.15(tailwindcss@3.4.13)
      '@tanstack/react-query':
        specifier: ^4.36.1
        version: 4.36.1(react-dom@18.3.1(react@18.3.1))(react@18.3.1)
      '@trpc/client':
        specifier: ^10.45.0
        version: 10.45.2(@trpc/server@10.45.2)
      '@trpc/next':
        specifier: ^10.45.0
        version: 10.45.2(@tanstack/react-query@4.36.1(react-dom@18.3.1(react@18.3.1))(react@18.3.1))(@trpc/client@10.45.2(@trpc/server@10.45.2))(@trpc/react-query@10.45.2(@tanstack/react-query@4.36.1(react-dom@18.3.1(react@18.3.1))(react@18.3.1))(@trpc/client@10.45.2(@trpc/server@10.45.2))(@trpc/server@10.45.2)(react-dom@18.3.1(react@18.3.1))(react@18.3.1))(@trpc/server@10.45.2)(next@14.2.14(react-dom@18.3.1(react@18.3.1))(react@18.3.1))(react-dom@18.3.1(react@18.3.1))(react@18.3.1)
      '@trpc/react-query':
        specifier: ^10.45.0
        version: 10.45.2(@tanstack/react-query@4.36.1(react-dom@18.3.1(react@18.3.1))(react@18.3.1))(@trpc/client@10.45.2(@trpc/server@10.45.2))(@trpc/server@10.45.2)(react-dom@18.3.1(react@18.3.1))(react@18.3.1)
      axios:
        specifier: 1.7.7
        version: 1.7.7
      clsx:
        specifier: ^2.0.0
        version: 2.1.1
      cors:
        specifier: ^2.8.5
        version: 2.8.5
      date-fns:
        specifier: ^3.0.0
        version: 3.6.0
      next:
        specifier: ^14.2.14
        version: 14.2.14(react-dom@18.3.1(react@18.3.1))(react@18.3.1)
      next-auth:
        specifier: ^4.24.8
        version: 4.24.8(next@14.2.14(react-dom@18.3.1(react@18.3.1))(react@18.3.1))(react-dom@18.3.1(react@18.3.1))(react@18.3.1)
      next-superjson-plugin:
        specifier: ^0.6.0
        version: 0.6.3(next@14.2.14(react-dom@18.3.1(react@18.3.1))(react@18.3.1))(superjson@2.2.1)
      next-themes:
        specifier: ^0.3.0
        version: 0.3.0(react-dom@18.3.1(react@18.3.1))(react@18.3.1)
      pg:
        specifier: ^8.11.3
        version: 8.13.0
      qrcode.react:
        specifier: ^3.1.0
        version: 3.2.0(react@18.3.1)
      react:
        specifier: ^18.2.0
        version: 18.3.1
      react-dom:
        specifier: ^18.2.0
        version: 18.3.1(react@18.3.1)
      react-hook-form:
        specifier: ^7.48.2
        version: 7.53.0(react@18.3.1)
      react-icons:
        specifier: ^4.12.0
        version: 4.12.0(react@18.3.1)
      superjson:
        specifier: ^2.0.0
        version: 2.2.1
      zod:
        specifier: ^3.22.4
        version: 3.23.8
    devDependencies:
      '@biomejs/biome':
        specifier: ^1.9.3
        version: 1.9.3
      '@dotkomonline/config':
        specifier: workspace:*
        version: link:../../packages/config
      '@dotkomonline/logger':
        specifier: workspace:*
        version: link:../../packages/logger
      '@dotkomonline/tsconfig':
        specifier: workspace:*
        version: link:../../packages/tsconfig
      '@types/cors':
        specifier: ^2.8.17
        version: 2.8.17
      '@types/jsdom':
        specifier: ^21.1.6
        version: 21.1.7
      '@types/node':
        specifier: ^20.16.10
        version: 20.16.10
      '@types/react':
        specifier: ^18.3.11
        version: 18.3.11
      '@types/react-dom':
        specifier: ^18.2.17
        version: 18.3.0
      autoprefixer:
        specifier: ^10.4.16
        version: 10.4.20(postcss@8.4.47)
      cva:
        specifier: npm:class-variance-authority@^0.7.0
        version: class-variance-authority@0.7.0
      jsdom:
        specifier: ^22.1.0
        version: 22.1.0
      postcss:
        specifier: ^8.4.31
        version: 8.4.47
      tailwindcss:
        specifier: ^3.3.5
        version: 3.4.13
<<<<<<< HEAD
=======
      trpc-playground:
        specifier: ^1.0.4
        version: 1.0.4(@trpc/server@10.45.2)(@types/node@20.16.10)(koa@2.15.3)(sugarss@4.0.1(postcss@8.4.47))(typescript@5.6.2)(zod@3.23.8)
>>>>>>> 72b7f6a6
      tslib:
        specifier: ^2.6.2
        version: 2.7.0
      typescript:
        specifier: ^5.4.5
        version: 5.6.2

  packages/auth:
    dependencies:
      '@dotkomonline/core':
        specifier: workspace:*
        version: link:../core
      '@dotkomonline/db':
        specifier: workspace:*
        version: link:../db
      '@dotkomonline/env':
        specifier: workspace:*
        version: link:../env
      '@dotkomonline/types':
        specifier: workspace:*
        version: link:../types
      next:
        specifier: ^14.2.14
        version: 14.2.14(react-dom@18.3.1(react@18.3.1))(react@18.3.1)
      next-auth:
        specifier: ^4.24.8
        version: 4.24.8(next@14.2.14(react-dom@18.3.1(react@18.3.1))(react@18.3.1))(react-dom@18.3.1(react@18.3.1))(react@18.3.1)
      react:
        specifier: ^18.2.0
        version: 18.3.1
      react-dom:
        specifier: ^18.2.0
        version: 18.3.1(react@18.3.1)
    devDependencies:
      '@biomejs/biome':
        specifier: ^1.9.3
        version: 1.9.3
      '@dotkomonline/tsconfig':
        specifier: workspace:*
        version: link:../tsconfig
      typescript:
        specifier: ^5.4.5
        version: 5.6.2

  packages/config:
    devDependencies:
      '@biomejs/biome':
        specifier: ^1.9.3
        version: 1.9.3
      '@dotkomonline/tsconfig':
        specifier: workspace:*
        version: link:../tsconfig
      '@radix-ui/colors':
        specifier: ^3.0.0
        version: 3.0.0
      '@tailwindcss/typography':
        specifier: ^0.5.10
        version: 0.5.15(tailwindcss@3.4.13)
      postcss:
        specifier: ^8.4.31
        version: 8.4.47
      postcss-import:
        specifier: ^16.1.0
        version: 16.1.0(postcss@8.4.47)
      tailwindcss:
        specifier: ^3.3.5
        version: 3.4.13
      tailwindcss-animate:
        specifier: ^1.0.7
        version: 1.0.7(tailwindcss@3.4.13)
      tailwindcss-radix:
        specifier: ^2.8.0
        version: 2.9.0
      typescript:
        specifier: ^5.4.5
        version: 5.6.2

  packages/core:
    dependencies:
      '@aws-sdk/client-s3':
        specifier: ^3.665.0
        version: 3.665.0
      '@aws-sdk/s3-presigned-post':
        specifier: ^3.665.0
        version: 3.665.0
      '@dotkomonline/db':
        specifier: workspace:*
        version: link:../db
      '@dotkomonline/env':
        specifier: workspace:*
        version: link:../env
      '@dotkomonline/logger':
        specifier: workspace:*
        version: link:../logger
      auth0:
        specifier: ^4.3.1
        version: 4.10.0
      date-fns:
        specifier: ^3.0.0
        version: 3.6.0
      kysely:
        specifier: ^0.27.0
        version: 0.27.4
      next:
        specifier: ^14.2.14
        version: 14.2.14(react-dom@18.3.1(react@18.3.1))(react@18.3.1)
      stripe:
        specifier: ^13.11.0
        version: 13.11.0
      ulid:
        specifier: ^2.3.0
        version: 2.3.0
      zod:
        specifier: ^3.22.4
        version: 3.23.8
    devDependencies:
      '@biomejs/biome':
        specifier: ^1.9.3
        version: 1.9.3
      '@dotkomonline/tsconfig':
        specifier: workspace:*
        version: link:../tsconfig
      '@dotkomonline/types':
        specifier: workspace:*
        version: link:../types
      '@testcontainers/postgresql':
        specifier: ^10.13.2
        version: 10.13.2
      '@types/node':
        specifier: ^20.16.10
        version: 20.16.10
      '@vitest/ui':
        specifier: ^1.3.1
        version: 1.6.0(vitest@1.6.0)
      testcontainers:
        specifier: ^10.13.2
        version: 10.13.2
      typescript:
        specifier: ^5.4.5
        version: 5.6.2
      vitest:
        specifier: ^1.3.1
        version: 1.6.0(@types/node@20.16.10)(@vitest/ui@1.6.0)(jsdom@22.1.0)(sugarss@4.0.1)
      vitest-mock-extended:
        specifier: ^1.3.1
        version: 1.3.2(typescript@5.6.2)(vitest@1.6.0(@types/node@20.16.10)(@vitest/ui@1.6.0)(jsdom@22.1.0)(sugarss@4.0.1))

  packages/db:
    dependencies:
      '@dotkomonline/env':
        specifier: workspace:*
        version: link:../env
      kysely:
        specifier: ^0.27.0
        version: 0.27.4
      pg:
        specifier: ^8.11.3
        version: 8.13.0
    devDependencies:
      '@biomejs/biome':
        specifier: ^1.9.3
        version: 1.9.3
      '@dotkomonline/tsconfig':
        specifier: workspace:*
        version: link:../tsconfig
      '@types/pg':
        specifier: ^8.10.9
        version: 8.11.10
      kysely-codegen:
        specifier: ^0.15.0
        version: 0.15.0(kysely@0.27.4)(pg@8.13.0)
      typescript:
        specifier: ^5.4.5
        version: 5.6.2

  packages/emails:
    dependencies:
      '@react-email/components':
        specifier: ^0.0.25
        version: 0.0.25(react-dom@18.3.1(react@18.3.1))(react@18.3.1)
      '@react-email/render':
        specifier: ^0.0.17
        version: 0.0.17(react-dom@18.3.1(react@18.3.1))(react@18.3.1)
      '@react-email/tailwind':
        specifier: ^0.0.19
        version: 0.0.19(react@18.3.1)
      react:
        specifier: ^18.2.0
        version: 18.3.1
      zod:
        specifier: ^3.22.4
        version: 3.23.8
    devDependencies:
      '@biomejs/biome':
        specifier: ^1.9.3
        version: 1.9.3
      '@dotkomonline/tsconfig':
        specifier: workspace:*
        version: link:../tsconfig
      '@types/react':
        specifier: ^18.3.11
        version: 18.3.11
      react-email:
        specifier: ^1.9.5
        version: 1.10.1
      typescript:
        specifier: ^5.4.5
        version: 5.6.2

  packages/env:
    dependencies:
      '@t3-oss/env-core':
        specifier: ^0.11.0
        version: 0.11.1(typescript@5.6.2)(zod@3.23.8)
      zod:
        specifier: ^3.22.4
        version: 3.23.8
    devDependencies:
      '@biomejs/biome':
        specifier: ^1.9.3
        version: 1.9.3
      '@dotkomonline/tsconfig':
        specifier: workspace:*
        version: link:../tsconfig
      typescript:
        specifier: ^5.4.5
        version: 5.6.2

  packages/gateway-edge-nextjs:
    dependencies:
      '@dotkomonline/core':
        specifier: workspace:*
        version: link:../core
      '@dotkomonline/db':
        specifier: workspace:*
        version: link:../db
      '@dotkomonline/gateway-trpc':
        specifier: workspace:^
        version: link:../gateway-trpc
      '@dotkomonline/types':
        specifier: workspace:^
        version: link:../types
      '@trpc/react-query':
        specifier: ^10.45.0
        version: 10.45.2(@tanstack/react-query@4.36.1(react-dom@18.3.1(react@18.3.1))(react@18.3.1))(@trpc/client@10.45.2(@trpc/server@10.45.2))(@trpc/server@10.45.2)(react-dom@18.3.1(react@18.3.1))(react@18.3.1)
      ical-generator:
        specifier: ^5.0.1
        version: 5.0.1(@types/node@22.7.4)(dayjs@1.11.13)
      jsonwebtoken:
        specifier: ^9.0.2
        version: 9.0.2
      next:
        specifier: ^14.2.14
        version: 14.2.14(react-dom@18.3.1(react@18.3.1))(react@18.3.1)
      next-auth:
        specifier: ^4.24.8
        version: 4.24.8(next@14.2.14(react-dom@18.3.1(react@18.3.1))(react@18.3.1))(react-dom@18.3.1(react@18.3.1))(react@18.3.1)
      stripe:
        specifier: ^13.11.0
        version: 13.11.0
    devDependencies:
      '@biomejs/biome':
        specifier: ^1.9.3
        version: 1.9.3
      '@dotkomonline/tsconfig':
        specifier: workspace:*
        version: link:../tsconfig
      '@types/jsonwebtoken':
        specifier: ^9.0.5
        version: 9.0.7
      '@vitest/ui':
        specifier: ^1.3.1
        version: 1.6.0(vitest@1.6.0)
      typescript:
        specifier: ^5.4.5
        version: 5.6.2
      vitest:
        specifier: ^1.3.1
        version: 1.6.0(@types/node@22.7.4)(@vitest/ui@1.6.0)(jsdom@22.1.0)(sugarss@4.0.1)

  packages/gateway-trpc:
    dependencies:
      '@dotkomonline/core':
        specifier: workspace:*
        version: link:../core
      '@dotkomonline/db':
        specifier: workspace:*
        version: link:../db
      '@trpc/server':
        specifier: ^10.45.0
        version: 10.45.2
<<<<<<< HEAD
      jose:
        specifier: ^5.4.0
        version: 5.4.0
=======
      next:
        specifier: ^14.2.14
        version: 14.2.14(react-dom@18.3.1(react@18.3.1))(react@18.3.1)
      next-auth:
        specifier: ^4.24.8
        version: 4.24.8(next@14.2.14(react-dom@18.3.1(react@18.3.1))(react@18.3.1))(react-dom@18.3.1(react@18.3.1))(react@18.3.1)
>>>>>>> 72b7f6a6
      superjson:
        specifier: ^2.0.0
        version: 2.2.1
      zod:
        specifier: ^3.22.4
        version: 3.23.8
    devDependencies:
      '@biomejs/biome':
        specifier: ^1.9.3
        version: 1.9.3
      '@dotkomonline/tsconfig':
        specifier: workspace:*
        version: link:../tsconfig
      '@dotkomonline/types':
        specifier: workspace:*
        version: link:../types
      '@vitest/ui':
        specifier: ^1.3.1
        version: 1.6.0(vitest@1.6.0)
      typescript:
        specifier: ^5.4.5
        version: 5.6.2
      vitest:
        specifier: ^1.3.1
        version: 1.6.0(@types/node@22.7.4)(@vitest/ui@1.6.0)(jsdom@22.1.0)(sugarss@4.0.1)

  packages/logger:
    dependencies:
      '@dotkomonline/env':
        specifier: workspace:*
        version: link:../env
      winston:
        specifier: ^3.13.0
        version: 3.14.2
    devDependencies:
      '@biomejs/biome':
        specifier: ^1.9.3
        version: 1.9.3
      '@dotkomonline/tsconfig':
        specifier: workspace:*
        version: link:../tsconfig

  packages/pgx-ulid: {}

  packages/proxy-nextjs:
    dependencies:
      '@dotkomonline/logger':
        specifier: workspace:*
        version: link:../logger
      next:
        specifier: ^14.0.3
        version: 14.2.13(react-dom@18.3.1(react@18.3.1))(react@18.3.1)
      next-auth:
        specifier: ^4.24.5
        version: 4.24.7(next@14.2.13(react-dom@18.3.1(react@18.3.1))(react@18.3.1))(react-dom@18.3.1(react@18.3.1))(react@18.3.1)
    devDependencies:
      '@biomejs/biome':
        specifier: 1.6.4
        version: 1.6.4

  packages/tsconfig: {}

  packages/types:
    dependencies:
      zod:
        specifier: ^3.22.4
        version: 3.23.8
    devDependencies:
      '@biomejs/biome':
        specifier: ^1.9.3
        version: 1.9.3
      '@dotkomonline/tsconfig':
        specifier: workspace:*
        version: link:../tsconfig
      typescript:
        specifier: ^5.4.5
        version: 5.6.2

  packages/ui:
    dependencies:
      '@iconify-icon/react':
        specifier: ^1.0.8
        version: 1.0.8(react@18.3.1)
      '@radix-ui/colors':
        specifier: ^3.0.0
        version: 3.0.0
      '@radix-ui/react-accordion':
        specifier: ^1.2.1
        version: 1.2.1(@types/react-dom@18.3.0)(@types/react@18.3.11)(react-dom@18.3.1(react@18.3.1))(react@18.3.1)
      '@radix-ui/react-alert-dialog':
        specifier: ^1.1.2
        version: 1.1.2(@types/react-dom@18.3.0)(@types/react@18.3.11)(react-dom@18.3.1(react@18.3.1))(react@18.3.1)
      '@radix-ui/react-avatar':
        specifier: ^1.1.1
        version: 1.1.1(@types/react-dom@18.3.0)(@types/react@18.3.11)(react-dom@18.3.1(react@18.3.1))(react@18.3.1)
      '@radix-ui/react-checkbox':
        specifier: ^1.1.2
        version: 1.1.2(@types/react-dom@18.3.0)(@types/react@18.3.11)(react-dom@18.3.1(react@18.3.1))(react@18.3.1)
      '@radix-ui/react-dropdown-menu':
        specifier: ^2.1.2
        version: 2.1.2(@types/react-dom@18.3.0)(@types/react@18.3.11)(react-dom@18.3.1(react@18.3.1))(react@18.3.1)
      '@radix-ui/react-label':
        specifier: ^2.0.2
        version: 2.1.0(@types/react-dom@18.3.0)(@types/react@18.3.11)(react-dom@18.3.1(react@18.3.1))(react@18.3.1)
      '@radix-ui/react-navigation-menu':
        specifier: ^1.2.1
        version: 1.2.1(@types/react-dom@18.3.0)(@types/react@18.3.11)(react-dom@18.3.1(react@18.3.1))(react@18.3.1)
      '@radix-ui/react-radio-group':
        specifier: ^1.2.1
        version: 1.2.1(@types/react-dom@18.3.0)(@types/react@18.3.11)(react-dom@18.3.1(react@18.3.1))(react@18.3.1)
      '@radix-ui/react-select':
        specifier: ^2.1.2
        version: 2.1.2(@types/react-dom@18.3.0)(@types/react@18.3.11)(react-dom@18.3.1(react@18.3.1))(react@18.3.1)
      '@radix-ui/react-switch':
        specifier: ^1.1.1
        version: 1.1.1(@types/react-dom@18.3.0)(@types/react@18.3.11)(react-dom@18.3.1(react@18.3.1))(react@18.3.1)
      '@radix-ui/react-tabs':
        specifier: ^1.1.1
        version: 1.1.1(@types/react-dom@18.3.0)(@types/react@18.3.11)(react-dom@18.3.1(react@18.3.1))(react@18.3.1)
      clsx:
        specifier: ^2.0.0
        version: 2.1.1
      cva:
        specifier: npm:class-variance-authority@^0.7.0
        version: class-variance-authority@0.7.0
      react:
        specifier: ^18.2.0
        version: 18.3.1
      react-dom:
        specifier: ^18.2.0
        version: 18.3.1(react@18.3.1)
      tailwind-merge:
        specifier: ^2.5.3
        version: 2.5.3
    devDependencies:
      '@biomejs/biome':
        specifier: ^1.9.3
        version: 1.9.3
      '@dotkomonline/config':
        specifier: workspace:*
        version: link:../config
      '@dotkomonline/tsconfig':
        specifier: workspace:*
        version: link:../tsconfig
      '@ladle/react':
        specifier: ^4.0.3
        version: 4.1.1(@swc/helpers@0.5.5)(@types/node@22.7.4)(@types/react@18.3.11)(react-dom@18.3.1(react@18.3.1))(react@18.3.1)(sugarss@4.0.1(postcss@8.4.47))(typescript@5.6.2)
      '@types/react':
        specifier: ^18.3.11
        version: 18.3.11
      autoprefixer:
        specifier: ^10.4.16
        version: 10.4.20(postcss@8.4.47)
      postcss:
        specifier: ^8.4.31
        version: 8.4.47
      tailwindcss:
        specifier: ^3.3.5
        version: 3.4.13
      typescript:
        specifier: ^5.4.5
        version: 5.6.2
      vite:
        specifier: ^5.0.0
        version: 5.4.8(@types/node@22.7.4)(sugarss@4.0.1(postcss@8.4.47))
      vitest:
        specifier: ^1.3.1
        version: 1.6.0(@types/node@22.7.4)(@vitest/ui@1.6.0)(jsdom@22.1.0)(sugarss@4.0.1(postcss@8.4.47))

  packages/utils:
    devDependencies:
      '@biomejs/biome':
        specifier: ^1.9.3
        version: 1.9.3
      '@dotkomonline/tsconfig':
        specifier: workspace:*
        version: link:../tsconfig
      typescript:
        specifier: ^5.4.5
        version: 5.6.2

  tools/migrator:
    dependencies:
      '@dotkomonline/db':
        specifier: workspace:*
        version: link:../../packages/db
      '@dotkomonline/env':
        specifier: workspace:*
        version: link:../../packages/env
      '@dotkomonline/types':
        specifier: workspace:*
        version: link:../../packages/types
      chalk:
        specifier: ^5.3.0
        version: 5.3.0
      commander:
        specifier: ^12.0.0
        version: 12.1.0
      kysely:
        specifier: ^0.27.0
        version: 0.27.4
      pg:
        specifier: ^8.11.3
        version: 8.13.0
      zod:
        specifier: ^3.22.4
        version: 3.23.8
    devDependencies:
      '@biomejs/biome':
        specifier: ^1.9.2
        version: 1.9.2
      '@dotkomonline/logger':
        specifier: workspace:*
        version: link:../../packages/logger
      '@types/pg':
        specifier: ^8.10.9
        version: 8.11.10
      date-fns:
        specifier: ^3.0.0
        version: 3.6.0
      dotenv-cli:
        specifier: ^7.3.0
        version: 7.4.2
      tsx:
        specifier: ^3.14.0
        version: 3.14.0
      typescript:
        specifier: ^5.4.5
        version: 5.6.2

  tools/shell:
    dependencies:
      '@dotkomonline/core':
        specifier: workspace:*
        version: link:../../packages/core
      '@dotkomonline/db':
        specifier: workspace:*
        version: link:../../packages/db
    devDependencies:
      '@biomejs/biome':
        specifier: ^1.9.2
        version: 1.9.2
      tsx:
        specifier: ^3.14.0
        version: 3.14.0
      typescript:
        specifier: ^5.4.5
        version: 5.6.2

packages:

  '@alloc/quick-lru@5.2.0':
    resolution: {integrity: sha512-UrcABB+4bUrFABwbluTIBErXwvbsU/V7TZWfmbgJfbkwiBuziS9gxdODUyuiecfdGQ85jglMW6juS3+z5TsKLw==}
    engines: {node: '>=10'}

  '@ampproject/remapping@2.3.0':
    resolution: {integrity: sha512-30iZtAPgz+LTIYoeivqYo853f02jBYSd5uGnGpkFV0M3xOt9aN73erkgYAmZU43x4VfqcnLxW9Kpg3R5LC4YYw==}
    engines: {node: '>=6.0.0'}

  '@aws-crypto/crc32@5.2.0':
    resolution: {integrity: sha512-nLbCWqQNgUiwwtFsen1AdzAtvuLRsQS8rYgMuxCrdKf9kOssamGLuPwyTY9wyYblNr9+1XM8v6zoDTPPSIeANg==}
    engines: {node: '>=16.0.0'}

  '@aws-crypto/crc32c@5.2.0':
    resolution: {integrity: sha512-+iWb8qaHLYKrNvGRbiYRHSdKRWhto5XlZUEBwDjYNf+ly5SVYG6zEoYIdxvf5R3zyeP16w4PLBn3rH1xc74Rag==}

  '@aws-crypto/sha1-browser@5.2.0':
    resolution: {integrity: sha512-OH6lveCFfcDjX4dbAvCFSYUjJZjDr/3XJ3xHtjn3Oj5b9RjojQo8npoLeA/bNwkOkrSQ0wgrHzXk4tDRxGKJeg==}

  '@aws-crypto/sha256-browser@5.2.0':
    resolution: {integrity: sha512-AXfN/lGotSQwu6HNcEsIASo7kWXZ5HYWvfOmSNKDsEqC4OashTp8alTmaz+F7TC2L083SFv5RdB+qU3Vs1kZqw==}

  '@aws-crypto/sha256-js@5.2.0':
    resolution: {integrity: sha512-FFQQyu7edu4ufvIZ+OadFpHHOt+eSTBaYaki44c+akjg7qZg9oOQeLlk77F6tSYqjDAFClrHJk9tMf0HdVyOvA==}
    engines: {node: '>=16.0.0'}

  '@aws-crypto/supports-web-crypto@5.2.0':
    resolution: {integrity: sha512-iAvUotm021kM33eCdNfwIN//F77/IADDSs58i+MDaOqFrVjZo9bAal0NK7HurRuWLLpF1iLX7gbWrjHjeo+YFg==}

  '@aws-crypto/util@5.2.0':
    resolution: {integrity: sha512-4RkU9EsI6ZpBve5fseQlGNUWKMa1RLPQ1dnjnQoe07ldfIzcsGb5hC5W0Dm7u423KWzawlrpbjXBrXCEv9zazQ==}

  '@aws-sdk/client-s3@3.665.0':
    resolution: {integrity: sha512-jlXlF/YiCZyieSmYSU5R0kViU+pKJSKlGHaz+L1uXlpuoMiyNsSC3CGRzvtijBdgMU/vacVcAuj/tC/iov4usg==}
    engines: {node: '>=16.0.0'}

  '@aws-sdk/client-ses@3.665.0':
    resolution: {integrity: sha512-L1i3MS6QndY4rkfg3eFWZrRzOSvP64I4aWRZ8QFiM7vQSMkfJQ0zV49b8rJ17j9TaZTYqy9Ae1/06hwvGkTETQ==}
    engines: {node: '>=16.0.0'}

  '@aws-sdk/client-sso-oidc@3.665.0':
    resolution: {integrity: sha512-FQ2YyM9/6y3clWkf3d60/W4c/HZy61hbfIsR4KIh8aGOifwfIx/UpZQ61pCr/TXTNqbaAVU2/sK+J1zFkGEoLw==}
    engines: {node: '>=16.0.0'}
    peerDependencies:
      '@aws-sdk/client-sts': ^3.665.0

  '@aws-sdk/client-sso@3.665.0':
    resolution: {integrity: sha512-zje+oaIiyviDv5dmBWhGHifPTb0Idq/HatNPy+VEiwo2dxcQBexibD5CQE5e8CWZK123Br/9DHft+iNKdiY5bA==}
    engines: {node: '>=16.0.0'}

  '@aws-sdk/client-sts@3.665.0':
    resolution: {integrity: sha512-/OQEaWB1euXhZ/hV+wetDw1tynlrkNKzirzoiFuJ1EQsiIb9Ih/qjUF9KLdF1+/bXbnGu5YvIaAx80YReUchjg==}
    engines: {node: '>=16.0.0'}

  '@aws-sdk/core@3.665.0':
    resolution: {integrity: sha512-nqmNNf7Ml7qDXTIisDv+OYe/rl3nAW4cmR+HxrOCWdhTHe8xRdR5c45VPoh8nv1KIry5xtd+iqPrzzjydes+Og==}
    engines: {node: '>=16.0.0'}

  '@aws-sdk/credential-provider-env@3.664.0':
    resolution: {integrity: sha512-95rE+9Voaco0nmKJrXqfJAxSSkSWqlBy76zomiZrUrv7YuijQtHCW8jte6v6UHAFAaBzgFsY7QqBxs15u9SM7g==}
    engines: {node: '>=16.0.0'}

  '@aws-sdk/credential-provider-http@3.664.0':
    resolution: {integrity: sha512-svaPwVfWV3g/qjd4cYHTUyBtkdOwcVjC+tSj6EjoMrpZwGUXcCbYe04iU0ARZ6tuH/u3vySbTLOGjSa7g8o9Qw==}
    engines: {node: '>=16.0.0'}

  '@aws-sdk/credential-provider-ini@3.665.0':
    resolution: {integrity: sha512-CSWBV5GqCkK78TTXq6qx40MWCt90t8rS/O7FIR4nbmoUhG/DysaC1G0om1fSx6k+GWcvIIIsSvD4hdbh8FRWKA==}
    engines: {node: '>=16.0.0'}
    peerDependencies:
      '@aws-sdk/client-sts': ^3.665.0

  '@aws-sdk/credential-provider-node@3.665.0':
    resolution: {integrity: sha512-cmJfVi4IM0WaKMQvPXhiS5mdIZyCoa04I3D+IEKpD2GAuVZa6tgwqfPyaApFDLjyedGGNFkC4MRgAjCcCl4WFg==}
    engines: {node: '>=16.0.0'}

  '@aws-sdk/credential-provider-process@3.664.0':
    resolution: {integrity: sha512-sQicIw/qWTsmMw8EUQNJXdrWV5SXaZc2zGdCQsQxhR6wwNO2/rZ5JmzdcwUADmleBVyPYk3KGLhcofF/qXT2Ng==}
    engines: {node: '>=16.0.0'}

  '@aws-sdk/credential-provider-sso@3.665.0':
    resolution: {integrity: sha512-Xe8WW4r70bsetGQG3azFeK/gd+Q4OmNiidtRrG64y/V9TIvIqc7Y/yUZNhEgFkpG19o188VmXg/ulnG3E+MvLg==}
    engines: {node: '>=16.0.0'}

  '@aws-sdk/credential-provider-web-identity@3.664.0':
    resolution: {integrity: sha512-10ltP1BfSKRJVXd8Yr5oLbo+VSDskWbps0X3szSsxTk0Dju1xvkz7hoIjylWLvtGbvQ+yb2pmsJYKCudW/4DJg==}
    engines: {node: '>=16.0.0'}
    peerDependencies:
      '@aws-sdk/client-sts': ^3.664.0

  '@aws-sdk/middleware-bucket-endpoint@3.664.0':
    resolution: {integrity: sha512-KP+foxGaAclhRI63ElZPvVeG5oajkbNhE7wiW34UoSw8wI2l+lmm36zkiebfP4K5HRyADS+KvGw95851N++s2A==}
    engines: {node: '>=16.0.0'}

  '@aws-sdk/middleware-expect-continue@3.664.0':
    resolution: {integrity: sha512-7hvF+HQhDFvBCzxWFmFOa6tWkVjRAaTR/Ltt03TAZ6JzfIayqnqKFvmdvYFfIeD2w3x4gx24zooRillFk4e3mQ==}
    engines: {node: '>=16.0.0'}

  '@aws-sdk/middleware-flexible-checksums@3.664.0':
    resolution: {integrity: sha512-XO3T3hFrGKeaTvnWGLbgii//9SAfxock57dz5x3Hutzw+9ckVvNroOWFNHvyTPSDJ+w5Vwq5mLWVDs9tlejBtg==}
    engines: {node: '>=16.0.0'}

  '@aws-sdk/middleware-host-header@3.664.0':
    resolution: {integrity: sha512-4tCXJ+DZWTq38eLmFgnEmO8X4jfWpgPbWoCyVYpRHCPHq6xbrU65gfwS9jGx25L4YdEce641ChI9TKLryuUgRA==}
    engines: {node: '>=16.0.0'}

  '@aws-sdk/middleware-location-constraint@3.664.0':
    resolution: {integrity: sha512-hHMdJqq83cDnSTVhrSDsOrm1DyFtS1rteSwuqN7dGNr093bluCqH1VpnS/8juYzux8QGnzRecs9qV3hncGGxPw==}
    engines: {node: '>=16.0.0'}

  '@aws-sdk/middleware-logger@3.664.0':
    resolution: {integrity: sha512-eNykMqQuv7eg9pAcaLro44fscIe1VkFfhm+gYnlxd+PH6xqapRki1E68VHehnIptnVBdqnWfEqLUSLGm9suqhg==}
    engines: {node: '>=16.0.0'}

  '@aws-sdk/middleware-recursion-detection@3.664.0':
    resolution: {integrity: sha512-jq27WMZhm+dY8BWZ9Ipy3eXtZj0lJzpaKQE3A3tH5AOIlUV/gqrmnJ9CdqVVef4EJsq9Yil4ZzQjKKmPsxveQg==}
    engines: {node: '>=16.0.0'}

  '@aws-sdk/middleware-sdk-s3@3.665.0':
    resolution: {integrity: sha512-mOe6qjwabWVivomUwXrD9LNdZ4DkG6w9htpWBeRZ2I/CnqjzNWXjwWQe7sMtmpXtqTI1Sk6W6shu/u1XY3Kfqg==}
    engines: {node: '>=16.0.0'}

  '@aws-sdk/middleware-ssec@3.664.0':
    resolution: {integrity: sha512-uyMnxku5ygRxr/z4pO9ul8Rgn2CoFcKCaKnfHfTgVo2yV/jKHI3rAvyD3OtOO7k4S0odaJzss2Fw6GsIKZy5AQ==}
    engines: {node: '>=16.0.0'}

  '@aws-sdk/middleware-user-agent@3.664.0':
    resolution: {integrity: sha512-Kp5UwXwayO6d472nntiwgrxqay2KS9ozXNmKjQfDrUWbEzvgKI+jgKNMia8MMnjSxYoBGpQ1B8NGh8a6KMEJJg==}
    engines: {node: '>=16.0.0'}

  '@aws-sdk/region-config-resolver@3.664.0':
    resolution: {integrity: sha512-o/B8dg8K+9714RGYPgMxZgAChPe/MTSMkf/eHXTUFHNik5i1HgVKfac22njV2iictGy/6GhpFsKa1OWNYAkcUg==}
    engines: {node: '>=16.0.0'}

  '@aws-sdk/s3-presigned-post@3.665.0':
    resolution: {integrity: sha512-dj4Ba1ope38M/2jJcVD8hGcjLFEKj2hBIS7GAMLVDgQME3BdaROB7r3vZ98WQl7n3kgEkK1NgFfwqnGTPRLrRQ==}
    engines: {node: '>=16.0.0'}

  '@aws-sdk/signature-v4-multi-region@3.665.0':
    resolution: {integrity: sha512-36rKRunD1kE1Y55WyaCTpzoYCs4S4I2z9o5KLMJcF5hI8QvVj37tXQ3sgWJSMdsVgmECArIvDBoeuq3gXQM9jg==}
    engines: {node: '>=16.0.0'}

  '@aws-sdk/token-providers@3.664.0':
    resolution: {integrity: sha512-dBAvXW2/6bAxidvKARFxyCY2uCynYBKRFN00NhS1T5ggxm3sUnuTpWw1DTjl02CVPkacBOocZf10h8pQbHSK8w==}
    engines: {node: '>=16.0.0'}
    peerDependencies:
      '@aws-sdk/client-sso-oidc': ^3.664.0

  '@aws-sdk/types@3.664.0':
    resolution: {integrity: sha512-+GtXktvVgpreM2b+NJL9OqZGsOzHwlCUrO8jgQUvH/yA6Kd8QO2YFhQCp0C9sSzTteZJVqGBu8E0CQurxJHPbw==}
    engines: {node: '>=16.0.0'}

  '@aws-sdk/util-arn-parser@3.568.0':
    resolution: {integrity: sha512-XUKJWWo+KOB7fbnPP0+g/o5Ulku/X53t7i/h+sPHr5xxYTJJ9CYnbToo95mzxe7xWvkLrsNtJ8L+MnNn9INs2w==}
    engines: {node: '>=16.0.0'}

  '@aws-sdk/util-endpoints@3.664.0':
    resolution: {integrity: sha512-KrXoHz6zmAahVHkyWMRT+P6xJaxItgmklxEDrT+npsUB4d5C/lhw16Crcp9TDi828fiZK3GYKRAmmNhvmzvBNg==}
    engines: {node: '>=16.0.0'}

  '@aws-sdk/util-format-url@3.664.0':
    resolution: {integrity: sha512-fpaefMtChdaWD4mQ7PdFGl5x/+Z1ZoRWAUn8dXsOM+zoHWlebSN6AbfgKjyCPOvaHOgMJAF91FCP6d39NwaIuQ==}
    engines: {node: '>=16.0.0'}

  '@aws-sdk/util-locate-window@3.568.0':
    resolution: {integrity: sha512-3nh4TINkXYr+H41QaPelCceEB2FXP3fxp93YZXB/kqJvX0U9j0N0Uk45gvsjmEPzG8XxkPEeLIfT2I1M7A6Lig==}
    engines: {node: '>=16.0.0'}

  '@aws-sdk/util-user-agent-browser@3.664.0':
    resolution: {integrity: sha512-c/PV3+f1ss4PpskHbcOxTZ6fntV2oXy/xcDR9nW+kVaz5cM1G702gF0rvGLKPqoBwkj2rWGe6KZvEBeLzynTUQ==}

  '@aws-sdk/util-user-agent-node@3.664.0':
    resolution: {integrity: sha512-l/m6KkgrTw1p/VTJTk0IoP9I2OnpWp3WbBgzxoNeh9cUcxTufIn++sBxKj5hhDql57LKWsckScG/MhFuH0vZZA==}
    engines: {node: '>=16.0.0'}
    peerDependencies:
      aws-crt: '>=1.0.0'
    peerDependenciesMeta:
      aws-crt:
        optional: true

  '@aws-sdk/xml-builder@3.662.0':
    resolution: {integrity: sha512-ikLkXn0igUpnJu2mCZjklvmcDGWT9OaLRv3JyC/cRkTaaSrblPjPM7KKsltxdMTLQ+v7fjCN0TsJpxphMfaOPA==}
    engines: {node: '>=16.0.0'}

  '@babel/code-frame@7.24.7':
    resolution: {integrity: sha512-BcYH1CVJBO9tvyIZ2jVeXgSIMvGZ2FDRvDdOIVQyuklNKSsx+eppDEBq/g47Ayw+RqNFE+URvOShmf+f/qwAlA==}
    engines: {node: '>=6.9.0'}

  '@babel/compat-data@7.25.4':
    resolution: {integrity: sha512-+LGRog6RAsCJrrrg/IO6LGmpphNe5DiK30dGjCoxxeGv49B10/3XYGxPsAwrDlMFcFEvdAUavDT8r9k/hSyQqQ==}
    engines: {node: '>=6.9.0'}

  '@babel/core@7.25.2':
    resolution: {integrity: sha512-BBt3opiCOxUr9euZ5/ro/Xv8/V7yJ5bjYMqG/C1YAo8MIKAnumZalCN+msbci3Pigy4lIQfPUpfMM27HMGaYEA==}
    engines: {node: '>=6.9.0'}

  '@babel/generator@7.25.6':
    resolution: {integrity: sha512-VPC82gr1seXOpkjAAKoLhP50vx4vGNlF4msF64dSFq1P8RfB+QAuJWGHPXXPc8QyfVWwwB/TNNU4+ayZmHNbZw==}
    engines: {node: '>=6.9.0'}

  '@babel/helper-compilation-targets@7.25.2':
    resolution: {integrity: sha512-U2U5LsSaZ7TAt3cfaymQ8WHh0pxvdHoEk6HVpaexxixjyEquMh0L0YNJNM6CTGKMXV1iksi0iZkGw4AcFkPaaw==}
    engines: {node: '>=6.9.0'}

  '@babel/helper-module-imports@7.24.7':
    resolution: {integrity: sha512-8AyH3C+74cgCVVXow/myrynrAGv+nTVg5vKu2nZph9x7RcRwzmh0VFallJuFTZ9mx6u4eSdXZfcOzSqTUm0HCA==}
    engines: {node: '>=6.9.0'}

  '@babel/helper-module-transforms@7.25.2':
    resolution: {integrity: sha512-BjyRAbix6j/wv83ftcVJmBt72QtHI56C7JXZoG2xATiLpmoC7dpd8WnkikExHDVPpi/3qCmO6WY1EaXOluiecQ==}
    engines: {node: '>=6.9.0'}
    peerDependencies:
      '@babel/core': ^7.0.0

  '@babel/helper-plugin-utils@7.24.8':
    resolution: {integrity: sha512-FFWx5142D8h2Mgr/iPVGH5G7w6jDn4jUSpZTyDnQO0Yn7Ks2Kuz6Pci8H6MPCoUJegd/UZQ3tAvfLCxQSnWWwg==}
    engines: {node: '>=6.9.0'}

  '@babel/helper-simple-access@7.24.7':
    resolution: {integrity: sha512-zBAIvbCMh5Ts+b86r/CjU+4XGYIs+R1j951gxI3KmmxBMhCg4oQMsv6ZXQ64XOm/cvzfU1FmoCyt6+owc5QMYg==}
    engines: {node: '>=6.9.0'}

  '@babel/helper-string-parser@7.24.8':
    resolution: {integrity: sha512-pO9KhhRcuUyGnJWwyEgnRJTSIZHiT+vMD0kPeD+so0l7mxkMT19g3pjY9GTnHySck/hDzq+dtW/4VgnMkippsQ==}
    engines: {node: '>=6.9.0'}

  '@babel/helper-validator-identifier@7.24.7':
    resolution: {integrity: sha512-rR+PBcQ1SMQDDyF6X0wxtG8QyLCgUB0eRAGguqRLfkCA87l7yAP7ehq8SNj96OOGTO8OBV70KhuFYcIkHXOg0w==}
    engines: {node: '>=6.9.0'}

  '@babel/helper-validator-option@7.24.8':
    resolution: {integrity: sha512-xb8t9tD1MHLungh/AIoWYN+gVHaB9kwlu8gffXGSt3FFEIT7RjS+xWbc2vUD1UTZdIpKj/ab3rdqJ7ufngyi2Q==}
    engines: {node: '>=6.9.0'}

  '@babel/helpers@7.25.6':
    resolution: {integrity: sha512-Xg0tn4HcfTijTwfDwYlvVCl43V6h4KyVVX2aEm4qdO/PC6L2YvzLHFdmxhoeSA3eslcE6+ZVXHgWwopXYLNq4Q==}
    engines: {node: '>=6.9.0'}

  '@babel/highlight@7.24.7':
    resolution: {integrity: sha512-EStJpq4OuY8xYfhGVXngigBJRWxftKX9ksiGDnmlY3o7B/V7KIAc9X4oiK87uPJSc/vs5L869bem5fhZa8caZw==}
    engines: {node: '>=6.9.0'}

  '@babel/parser@7.25.6':
    resolution: {integrity: sha512-trGdfBdbD0l1ZPmcJ83eNxB9rbEax4ALFTF7fN386TMYbeCQbyme5cOEXQhbGXKebwGaB/J52w1mrklMcbgy6Q==}
    engines: {node: '>=6.0.0'}
    hasBin: true

  '@babel/plugin-transform-react-jsx-self@7.24.7':
    resolution: {integrity: sha512-fOPQYbGSgH0HUp4UJO4sMBFjY6DuWq+2i8rixyUMb3CdGixs/gccURvYOAhajBdKDoGajFr3mUq5rH3phtkGzw==}
    engines: {node: '>=6.9.0'}
    peerDependencies:
      '@babel/core': ^7.0.0-0

  '@babel/plugin-transform-react-jsx-source@7.24.7':
    resolution: {integrity: sha512-J2z+MWzZHVOemyLweMqngXrgGC42jQ//R0KdxqkIz/OrbVIIlhFI3WigZ5fO+nwFvBlncr4MGapd8vTyc7RPNQ==}
    engines: {node: '>=6.9.0'}
    peerDependencies:
      '@babel/core': ^7.0.0-0

  '@babel/runtime@7.25.6':
    resolution: {integrity: sha512-VBj9MYyDb9tuLq7yzqjgzt6Q+IBQLrGZfdjOekyEirZPHxXWoTSGUTMrpsfi58Up73d13NfYLv8HT9vmznjzhQ==}
    engines: {node: '>=6.9.0'}

  '@babel/template@7.25.0':
    resolution: {integrity: sha512-aOOgh1/5XzKvg1jvVz7AVrx2piJ2XBi227DHmbY6y+bM9H2FlN+IfecYu4Xl0cNiiVejlsCri89LUsbj8vJD9Q==}
    engines: {node: '>=6.9.0'}

  '@babel/traverse@7.25.6':
    resolution: {integrity: sha512-9Vrcx5ZW6UwK5tvqsj0nGpp/XzqthkT0dqIc9g1AdtygFToNtTF67XzYS//dm+SAK9cp3B9R4ZO/46p63SCjlQ==}
    engines: {node: '>=6.9.0'}

  '@babel/types@7.25.6':
    resolution: {integrity: sha512-/l42B1qxpG6RdfYf343Uw1vmDjeNhneUXtzhojE7pDgfpEypmRhI6j1kr17XCVv4Cgl9HdAiQY2x0GwKm7rWCw==}
    engines: {node: '>=6.9.0'}

  '@balena/dockerignore@1.0.2':
    resolution: {integrity: sha512-wMue2Sy4GAVTk6Ic4tJVcnfdau+gx2EnG7S+uAEe+TWJFqE4YoWN4/H8MSLj4eYJKxGg26lZwboEniNiNwZQ6Q==}

  '@biomejs/biome@1.6.4':
    resolution: {integrity: sha512-3groVd2oWsLC0ZU+XXgHSNbq31lUcOCBkCcA7sAQGBopHcmL+jmmdoWlY3S61zIh+f2mqQTQte1g6PZKb3JJjA==}
    engines: {node: '>=14.21.3'}
    hasBin: true

  '@biomejs/biome@1.9.2':
    resolution: {integrity: sha512-4j2Gfwft8Jqp1X0qLYvK4TEy4xhTo4o6rlvJPsjPeEame8gsmbGQfOPBkw7ur+7/Z/f0HZmCZKqbMvR7vTXQYQ==}
    engines: {node: '>=14.21.3'}
    hasBin: true

<<<<<<< HEAD
  '@biomejs/cli-darwin-arm64@1.6.4':
    resolution: {integrity: sha512-2WZef8byI9NRzGajGj5RTrroW9BxtfbP9etigW1QGAtwu/6+cLkdPOWRAs7uFtaxBNiKFYA8j/BxV5zeAo5QOQ==}
    engines: {node: '>=14.21.3'}
    cpu: [arm64]
    os: [darwin]
=======
  '@biomejs/biome@1.9.3':
    resolution: {integrity: sha512-POjAPz0APAmX33WOQFGQrwLvlu7WLV4CFJMlB12b6ZSg+2q6fYu9kZwLCOA+x83zXfcPd1RpuWOKJW0GbBwLIQ==}
    engines: {node: '>=14.21.3'}
    hasBin: true
>>>>>>> 72b7f6a6

  '@biomejs/cli-darwin-arm64@1.9.2':
    resolution: {integrity: sha512-rbs9uJHFmhqB3Td0Ro+1wmeZOHhAPTL3WHr8NtaVczUmDhXkRDWScaxicG9+vhSLj1iLrW47itiK6xiIJy6vaA==}
    engines: {node: '>=14.21.3'}
    cpu: [arm64]
    os: [darwin]

<<<<<<< HEAD
  '@biomejs/cli-darwin-x64@1.6.4':
    resolution: {integrity: sha512-uo1zgM7jvzcoDpF6dbGizejDLCqNpUIRkCj/oEK0PB0NUw8re/cn1EnxuOLZqDpn+8G75COLQTOx8UQIBBN/Kg==}
    engines: {node: '>=14.21.3'}
    cpu: [x64]
=======
  '@biomejs/cli-darwin-arm64@1.9.3':
    resolution: {integrity: sha512-QZzD2XrjJDUyIZK+aR2i5DDxCJfdwiYbUKu9GzkCUJpL78uSelAHAPy7m0GuPMVtF/Uo+OKv97W3P9nuWZangQ==}
    engines: {node: '>=14.21.3'}
    cpu: [arm64]
>>>>>>> 72b7f6a6
    os: [darwin]

  '@biomejs/cli-darwin-x64@1.9.2':
    resolution: {integrity: sha512-BlfULKijNaMigQ9GH9fqJVt+3JTDOSiZeWOQtG/1S1sa8Lp046JHG3wRJVOvekTPL9q/CNFW1NVG8J0JN+L1OA==}
    engines: {node: '>=14.21.3'}
    cpu: [x64]
    os: [darwin]

<<<<<<< HEAD
  '@biomejs/cli-linux-arm64-musl@1.6.4':
    resolution: {integrity: sha512-Hp8Jwt6rjj0wCcYAEN6/cfwrrPLLlGOXZ56Lei4Pt4jy39+UuPeAVFPeclrrCfxyL1wQ2xPrhd/saTHSL6DoJg==}
    engines: {node: '>=14.21.3'}
    cpu: [arm64]
    os: [linux]
=======
  '@biomejs/cli-darwin-x64@1.9.3':
    resolution: {integrity: sha512-vSCoIBJE0BN3SWDFuAY/tRavpUtNoqiceJ5PrU3xDfsLcm/U6N93JSM0M9OAiC/X7mPPfejtr6Yc9vSgWlEgVw==}
    engines: {node: '>=14.21.3'}
    cpu: [x64]
    os: [darwin]
>>>>>>> 72b7f6a6

  '@biomejs/cli-linux-arm64-musl@1.9.2':
    resolution: {integrity: sha512-ZATvbUWhNxegSALUnCKWqetTZqrK72r2RsFD19OK5jXDj/7o1hzI1KzDNG78LloZxftrwr3uI9SqCLh06shSZw==}
    engines: {node: '>=14.21.3'}
    cpu: [arm64]
    os: [linux]

<<<<<<< HEAD
  '@biomejs/cli-linux-arm64@1.6.4':
    resolution: {integrity: sha512-wAOieaMNIpLrxGc2/xNvM//CIZg7ueWy3V5A4T7gDZ3OL/Go27EKE59a+vMKsBCYmTt7jFl4yHz0TUkUbodA/w==}
=======
  '@biomejs/cli-linux-arm64-musl@1.9.3':
    resolution: {integrity: sha512-VBzyhaqqqwP3bAkkBrhVq50i3Uj9+RWuj+pYmXrMDgjS5+SKYGE56BwNw4l8hR3SmYbLSbEo15GcV043CDSk+Q==}
>>>>>>> 72b7f6a6
    engines: {node: '>=14.21.3'}
    cpu: [arm64]
    os: [linux]

  '@biomejs/cli-linux-arm64@1.9.2':
    resolution: {integrity: sha512-T8TJuSxuBDeQCQzxZu2o3OU4eyLumTofhCxxFd3+aH2AEWVMnH7Z/c3QP1lHI5RRMBP9xIJeMORqDQ5j+gVZzw==}
    engines: {node: '>=14.21.3'}
    cpu: [arm64]
    os: [linux]

<<<<<<< HEAD
  '@biomejs/cli-linux-x64-musl@1.6.4':
    resolution: {integrity: sha512-wqi0hr8KAx5kBO0B+m5u8QqiYFFBJOSJVSuRqTeGWW+GYLVUtXNidykNqf1JsW6jJDpbkSp2xHKE/bTlVaG2Kg==}
    engines: {node: '>=14.21.3'}
    cpu: [x64]
=======
  '@biomejs/cli-linux-arm64@1.9.3':
    resolution: {integrity: sha512-vJkAimD2+sVviNTbaWOGqEBy31cW0ZB52KtpVIbkuma7PlfII3tsLhFa+cwbRAcRBkobBBhqZ06hXoZAN8NODQ==}
    engines: {node: '>=14.21.3'}
    cpu: [arm64]
>>>>>>> 72b7f6a6
    os: [linux]

  '@biomejs/cli-linux-x64-musl@1.9.2':
    resolution: {integrity: sha512-CjPM6jT1miV5pry9C7qv8YJk0FIZvZd86QRD3atvDgfgeh9WQU0k2Aoo0xUcPdTnoz0WNwRtDicHxwik63MmSg==}
    engines: {node: '>=14.21.3'}
    cpu: [x64]
    os: [linux]

<<<<<<< HEAD
  '@biomejs/cli-linux-x64@1.6.4':
    resolution: {integrity: sha512-qTWhuIw+/ePvOkjE9Zxf5OqSCYxtAvcTJtVmZT8YQnmY2I62JKNV2m7tf6O5ViKZUOP0mOQ6NgqHKcHH1eT8jw==}
=======
  '@biomejs/cli-linux-x64-musl@1.9.3':
    resolution: {integrity: sha512-TJmnOG2+NOGM72mlczEsNki9UT+XAsMFAOo8J0me/N47EJ/vkLXxf481evfHLlxMejTY6IN8SdRSiPVLv6AHlA==}
>>>>>>> 72b7f6a6
    engines: {node: '>=14.21.3'}
    cpu: [x64]
    os: [linux]

  '@biomejs/cli-linux-x64@1.9.2':
    resolution: {integrity: sha512-T0cPk3C3Jr2pVlsuQVTBqk2qPjTm8cYcTD9p/wmR9MeVqui1C/xTVfOIwd3miRODFMrJaVQ8MYSXnVIhV9jTjg==}
    engines: {node: '>=14.21.3'}
    cpu: [x64]
    os: [linux]

<<<<<<< HEAD
  '@biomejs/cli-win32-arm64@1.6.4':
    resolution: {integrity: sha512-Wp3FiEeF6v6C5qMfLkHwf4YsoNHr/n0efvoC8jCKO/kX05OXaVExj+1uVQ1eGT7Pvx0XVm/TLprRO0vq/V6UzA==}
    engines: {node: '>=14.21.3'}
    cpu: [arm64]
    os: [win32]
=======
  '@biomejs/cli-linux-x64@1.9.3':
    resolution: {integrity: sha512-x220V4c+romd26Mu1ptU+EudMXVS4xmzKxPVb9mgnfYlN4Yx9vD5NZraSx/onJnd3Gh/y8iPUdU5CDZJKg9COA==}
    engines: {node: '>=14.21.3'}
    cpu: [x64]
    os: [linux]
>>>>>>> 72b7f6a6

  '@biomejs/cli-win32-arm64@1.9.2':
    resolution: {integrity: sha512-2x7gSty75bNIeD23ZRPXyox6Z/V0M71ObeJtvQBhi1fgrvPdtkEuw7/0wEHg6buNCubzOFuN9WYJm6FKoUHfhg==}
    engines: {node: '>=14.21.3'}
    cpu: [arm64]
    os: [win32]

<<<<<<< HEAD
  '@biomejs/cli-win32-x64@1.6.4':
    resolution: {integrity: sha512-mz183Di5hTSGP7KjNWEhivcP1wnHLGmOxEROvoFsIxMYtDhzJDad4k5gI/1JbmA0xe4n52vsgqo09tBhrMT/Zg==}
    engines: {node: '>=14.21.3'}
    cpu: [x64]
=======
  '@biomejs/cli-win32-arm64@1.9.3':
    resolution: {integrity: sha512-lg/yZis2HdQGsycUvHWSzo9kOvnGgvtrYRgoCEwPBwwAL8/6crOp3+f47tPwI/LI1dZrhSji7PNsGKGHbwyAhw==}
    engines: {node: '>=14.21.3'}
    cpu: [arm64]
>>>>>>> 72b7f6a6
    os: [win32]

  '@biomejs/cli-win32-x64@1.9.2':
    resolution: {integrity: sha512-JC3XvdYcjmu1FmAehVwVV0SebLpeNTnO2ZaMdGCSOdS7f8O9Fq14T2P1gTG1Q29Q8Dt1S03hh0IdVpIZykOL8g==}
    engines: {node: '>=14.21.3'}
    cpu: [x64]
    os: [win32]

  '@biomejs/cli-win32-x64@1.9.3':
    resolution: {integrity: sha512-cQMy2zanBkVLpmmxXdK6YePzmZx0s5Z7KEnwmrW54rcXK3myCNbQa09SwGZ8i/8sLw0H9F3X7K4rxVNGU8/D4Q==}
    engines: {node: '>=14.21.3'}
    cpu: [x64]
    os: [win32]

  '@bundled-es-modules/cookie@2.0.0':
    resolution: {integrity: sha512-Or6YHg/kamKHpxULAdSqhGqnWFneIXu1NKvvfBBzKGwpVsYuFIQ5aBPHDnnoR3ghW1nvSkALd+EF9iMtY7Vjxw==}

  '@bundled-es-modules/statuses@1.0.1':
    resolution: {integrity: sha512-yn7BklA5acgcBr+7w064fGV+SGIFySjCKpqjcWgBAIfrAkY+4GQTJJHQMeT3V/sgz23VTEVV8TtOmkvJAhFVfg==}

  '@bundled-es-modules/tough-cookie@0.1.6':
    resolution: {integrity: sha512-dvMHbL464C0zI+Yqxbz6kZ5TOEp7GLW+pry/RWndAR8MJQAXZ2rPmIs8tziTZjeIyhSNZgZbCePtfSbdWqStJw==}

  '@colors/colors@1.6.0':
    resolution: {integrity: sha512-Ir+AOibqzrIsL6ajt3Rz3LskB7OiMVHqltZmspbW/TJuTVuyOMirVqAkjfY6JISiLHgyNqicAC8AyHHGzNd/dA==}
    engines: {node: '>=0.1.90'}

  '@commander-js/extra-typings@9.4.1':
    resolution: {integrity: sha512-v0BqORYamk1koxDon6femDGLWSL7P78vYTyOU5nFaALnmNALL+ktgdHvWbxzzBBJIKS7kv3XvM/DqNwiLcgFTA==}
    peerDependencies:
      commander: 9.4.x

  '@dabh/diagnostics@2.0.3':
    resolution: {integrity: sha512-hrlQOIi7hAfzsMqlGSFyVucrx38O+j6wiGOf//H2ecvIEqYN4ADBSS2iLMh5UFyDunCNniUIPk/q3riFv45xRA==}

  '@esbuild/aix-ppc64@0.19.12':
    resolution: {integrity: sha512-bmoCYyWdEL3wDQIVbcyzRyeKLgk2WtWLTWz1ZIAZF/EGbNOwSA6ew3PftJ1PqMiOOGu0OyFMzG53L0zqIpPeNA==}
    engines: {node: '>=12'}
    cpu: [ppc64]
    os: [aix]

  '@esbuild/aix-ppc64@0.21.5':
    resolution: {integrity: sha512-1SDgH6ZSPTlggy1yI6+Dbkiz8xzpHJEVAlF/AM1tHPLsf5STom9rwtjE4hKAF20FfXXNTFqEYXyJNWh1GiZedQ==}
    engines: {node: '>=12'}
    cpu: [ppc64]
    os: [aix]

  '@esbuild/aix-ppc64@0.23.1':
    resolution: {integrity: sha512-6VhYk1diRqrhBAqpJEdjASR/+WVRtfjpqKuNw11cLiaWpAT/Uu+nokB+UJnevzy/P9C/ty6AOe0dwueMrGh/iQ==}
    engines: {node: '>=18'}
    cpu: [ppc64]
    os: [aix]

  '@esbuild/android-arm64@0.16.4':
    resolution: {integrity: sha512-VPuTzXFm/m2fcGfN6CiwZTlLzxrKsWbPkG7ArRFpuxyaHUm/XFHQPD4xNwZT6uUmpIHhnSjcaCmcla8COzmZ5Q==}
    engines: {node: '>=12'}
    cpu: [arm64]
    os: [android]

  '@esbuild/android-arm64@0.18.20':
    resolution: {integrity: sha512-Nz4rJcchGDtENV0eMKUNa6L12zz2zBDXuhj/Vjh18zGqB44Bi7MBMSXjgunJgjRhCmKOjnPuZp4Mb6OKqtMHLQ==}
    engines: {node: '>=12'}
    cpu: [arm64]
    os: [android]

  '@esbuild/android-arm64@0.19.12':
    resolution: {integrity: sha512-P0UVNGIienjZv3f5zq0DP3Nt2IE/3plFzuaS96vihvD0Hd6H/q4WXUGpCxD/E8YrSXfNyRPbpTq+T8ZQioSuPA==}
    engines: {node: '>=12'}
    cpu: [arm64]
    os: [android]

  '@esbuild/android-arm64@0.21.5':
    resolution: {integrity: sha512-c0uX9VAUBQ7dTDCjq+wdyGLowMdtR/GoC2U5IYk/7D1H1JYC0qseD7+11iMP2mRLN9RcCMRcjC4YMclCzGwS/A==}
    engines: {node: '>=12'}
    cpu: [arm64]
    os: [android]

  '@esbuild/android-arm64@0.23.1':
    resolution: {integrity: sha512-xw50ipykXcLstLeWH7WRdQuysJqejuAGPd30vd1i5zSyKK3WE+ijzHmLKxdiCMtH1pHz78rOg0BKSYOSB/2Khw==}
    engines: {node: '>=18'}
    cpu: [arm64]
    os: [android]

  '@esbuild/android-arm@0.16.4':
    resolution: {integrity: sha512-rZzb7r22m20S1S7ufIc6DC6W659yxoOrl7sKP1nCYhuvUlnCFHVSbATG4keGUtV8rDz11sRRDbWkvQZpzPaHiw==}
    engines: {node: '>=12'}
    cpu: [arm]
    os: [android]

  '@esbuild/android-arm@0.18.20':
    resolution: {integrity: sha512-fyi7TDI/ijKKNZTUJAQqiG5T7YjJXgnzkURqmGj13C6dCqckZBLdl4h7bkhHt/t0WP+zO9/zwroDvANaOqO5Sw==}
    engines: {node: '>=12'}
    cpu: [arm]
    os: [android]

  '@esbuild/android-arm@0.19.12':
    resolution: {integrity: sha512-qg/Lj1mu3CdQlDEEiWrlC4eaPZ1KztwGJ9B6J+/6G+/4ewxJg7gqj8eVYWvao1bXrqGiW2rsBZFSX3q2lcW05w==}
    engines: {node: '>=12'}
    cpu: [arm]
    os: [android]

  '@esbuild/android-arm@0.21.5':
    resolution: {integrity: sha512-vCPvzSjpPHEi1siZdlvAlsPxXl7WbOVUBBAowWug4rJHb68Ox8KualB+1ocNvT5fjv6wpkX6o/iEpbDrf68zcg==}
    engines: {node: '>=12'}
    cpu: [arm]
    os: [android]

  '@esbuild/android-arm@0.23.1':
    resolution: {integrity: sha512-uz6/tEy2IFm9RYOyvKl88zdzZfwEfKZmnX9Cj1BHjeSGNuGLuMD1kR8y5bteYmwqKm1tj8m4cb/aKEorr6fHWQ==}
    engines: {node: '>=18'}
    cpu: [arm]
    os: [android]

  '@esbuild/android-x64@0.16.4':
    resolution: {integrity: sha512-MW+B2O++BkcOfMWmuHXB15/l1i7wXhJFqbJhp82IBOais8RBEQv2vQz/jHrDEHaY2X0QY7Wfw86SBL2PbVOr0g==}
    engines: {node: '>=12'}
    cpu: [x64]
    os: [android]

  '@esbuild/android-x64@0.18.20':
    resolution: {integrity: sha512-8GDdlePJA8D6zlZYJV/jnrRAi6rOiNaCC/JclcXpB+KIuvfBN4owLtgzY2bsxnx666XjJx2kDPUmnTtR8qKQUg==}
    engines: {node: '>=12'}
    cpu: [x64]
    os: [android]

  '@esbuild/android-x64@0.19.12':
    resolution: {integrity: sha512-3k7ZoUW6Q6YqhdhIaq/WZ7HwBpnFBlW905Fa4s4qWJyiNOgT1dOqDiVAQFwBH7gBRZr17gLrlFCRzF6jFh7Kew==}
    engines: {node: '>=12'}
    cpu: [x64]
    os: [android]

  '@esbuild/android-x64@0.21.5':
    resolution: {integrity: sha512-D7aPRUUNHRBwHxzxRvp856rjUHRFW1SdQATKXH2hqA0kAZb1hKmi02OpYRacl0TxIGz/ZmXWlbZgjwWYaCakTA==}
    engines: {node: '>=12'}
    cpu: [x64]
    os: [android]

  '@esbuild/android-x64@0.23.1':
    resolution: {integrity: sha512-nlN9B69St9BwUoB+jkyU090bru8L0NA3yFvAd7k8dNsVH8bi9a8cUAUSEcEEgTp2z3dbEDGJGfP6VUnkQnlReg==}
    engines: {node: '>=18'}
    cpu: [x64]
    os: [android]

  '@esbuild/darwin-arm64@0.16.4':
    resolution: {integrity: sha512-a28X1O//aOfxwJVZVs7ZfM8Tyih2Za4nKJrBwW5Wm4yKsnwBy9aiS/xwpxiiTRttw3EaTg4Srerhcm6z0bu9Wg==}
    engines: {node: '>=12'}
    cpu: [arm64]
    os: [darwin]

  '@esbuild/darwin-arm64@0.18.20':
    resolution: {integrity: sha512-bxRHW5kHU38zS2lPTPOyuyTm+S+eobPUnTNkdJEfAddYgEcll4xkT8DB9d2008DtTbl7uJag2HuE5NZAZgnNEA==}
    engines: {node: '>=12'}
    cpu: [arm64]
    os: [darwin]

  '@esbuild/darwin-arm64@0.19.12':
    resolution: {integrity: sha512-B6IeSgZgtEzGC42jsI+YYu9Z3HKRxp8ZT3cqhvliEHovq8HSX2YX8lNocDn79gCKJXOSaEot9MVYky7AKjCs8g==}
    engines: {node: '>=12'}
    cpu: [arm64]
    os: [darwin]

  '@esbuild/darwin-arm64@0.21.5':
    resolution: {integrity: sha512-DwqXqZyuk5AiWWf3UfLiRDJ5EDd49zg6O9wclZ7kUMv2WRFr4HKjXp/5t8JZ11QbQfUS6/cRCKGwYhtNAY88kQ==}
    engines: {node: '>=12'}
    cpu: [arm64]
    os: [darwin]

  '@esbuild/darwin-arm64@0.23.1':
    resolution: {integrity: sha512-YsS2e3Wtgnw7Wq53XXBLcV6JhRsEq8hkfg91ESVadIrzr9wO6jJDMZnCQbHm1Guc5t/CdDiFSSfWP58FNuvT3Q==}
    engines: {node: '>=18'}
    cpu: [arm64]
    os: [darwin]

  '@esbuild/darwin-x64@0.16.4':
    resolution: {integrity: sha512-e3doCr6Ecfwd7VzlaQqEPrnbvvPjE9uoTpxG5pyLzr2rI2NMjDHmvY1E5EO81O/e9TUOLLkXA5m6T8lfjK9yAA==}
    engines: {node: '>=12'}
    cpu: [x64]
    os: [darwin]

  '@esbuild/darwin-x64@0.18.20':
    resolution: {integrity: sha512-pc5gxlMDxzm513qPGbCbDukOdsGtKhfxD1zJKXjCCcU7ju50O7MeAZ8c4krSJcOIJGFR+qx21yMMVYwiQvyTyQ==}
    engines: {node: '>=12'}
    cpu: [x64]
    os: [darwin]

  '@esbuild/darwin-x64@0.19.12':
    resolution: {integrity: sha512-hKoVkKzFiToTgn+41qGhsUJXFlIjxI/jSYeZf3ugemDYZldIXIxhvwN6erJGlX4t5h417iFuheZ7l+YVn05N3A==}
    engines: {node: '>=12'}
    cpu: [x64]
    os: [darwin]

  '@esbuild/darwin-x64@0.21.5':
    resolution: {integrity: sha512-se/JjF8NlmKVG4kNIuyWMV/22ZaerB+qaSi5MdrXtd6R08kvs2qCN4C09miupktDitvh8jRFflwGFBQcxZRjbw==}
    engines: {node: '>=12'}
    cpu: [x64]
    os: [darwin]

  '@esbuild/darwin-x64@0.23.1':
    resolution: {integrity: sha512-aClqdgTDVPSEGgoCS8QDG37Gu8yc9lTHNAQlsztQ6ENetKEO//b8y31MMu2ZaPbn4kVsIABzVLXYLhCGekGDqw==}
    engines: {node: '>=18'}
    cpu: [x64]
    os: [darwin]

  '@esbuild/freebsd-arm64@0.16.4':
    resolution: {integrity: sha512-Oup3G/QxBgvvqnXWrBed7xxkFNwAwJVHZcklWyQt7YCAL5bfUkaa6FVWnR78rNQiM8MqqLiT6ZTZSdUFuVIg1w==}
    engines: {node: '>=12'}
    cpu: [arm64]
    os: [freebsd]

  '@esbuild/freebsd-arm64@0.18.20':
    resolution: {integrity: sha512-yqDQHy4QHevpMAaxhhIwYPMv1NECwOvIpGCZkECn8w2WFHXjEwrBn3CeNIYsibZ/iZEUemj++M26W3cNR5h+Tw==}
    engines: {node: '>=12'}
    cpu: [arm64]
    os: [freebsd]

  '@esbuild/freebsd-arm64@0.19.12':
    resolution: {integrity: sha512-4aRvFIXmwAcDBw9AueDQ2YnGmz5L6obe5kmPT8Vd+/+x/JMVKCgdcRwH6APrbpNXsPz+K653Qg8HB/oXvXVukA==}
    engines: {node: '>=12'}
    cpu: [arm64]
    os: [freebsd]

  '@esbuild/freebsd-arm64@0.21.5':
    resolution: {integrity: sha512-5JcRxxRDUJLX8JXp/wcBCy3pENnCgBR9bN6JsY4OmhfUtIHe3ZW0mawA7+RDAcMLrMIZaf03NlQiX9DGyB8h4g==}
    engines: {node: '>=12'}
    cpu: [arm64]
    os: [freebsd]

  '@esbuild/freebsd-arm64@0.23.1':
    resolution: {integrity: sha512-h1k6yS8/pN/NHlMl5+v4XPfikhJulk4G+tKGFIOwURBSFzE8bixw1ebjluLOjfwtLqY0kewfjLSrO6tN2MgIhA==}
    engines: {node: '>=18'}
    cpu: [arm64]
    os: [freebsd]

  '@esbuild/freebsd-x64@0.16.4':
    resolution: {integrity: sha512-vAP+eYOxlN/Bpo/TZmzEQapNS8W1njECrqkTpNgvXskkkJC2AwOXwZWai/Kc2vEFZUXQttx6UJbj9grqjD/+9Q==}
    engines: {node: '>=12'}
    cpu: [x64]
    os: [freebsd]

  '@esbuild/freebsd-x64@0.18.20':
    resolution: {integrity: sha512-tgWRPPuQsd3RmBZwarGVHZQvtzfEBOreNuxEMKFcd5DaDn2PbBxfwLcj4+aenoh7ctXcbXmOQIn8HI6mCSw5MQ==}
    engines: {node: '>=12'}
    cpu: [x64]
    os: [freebsd]

  '@esbuild/freebsd-x64@0.19.12':
    resolution: {integrity: sha512-EYoXZ4d8xtBoVN7CEwWY2IN4ho76xjYXqSXMNccFSx2lgqOG/1TBPW0yPx1bJZk94qu3tX0fycJeeQsKovA8gg==}
    engines: {node: '>=12'}
    cpu: [x64]
    os: [freebsd]

  '@esbuild/freebsd-x64@0.21.5':
    resolution: {integrity: sha512-J95kNBj1zkbMXtHVH29bBriQygMXqoVQOQYA+ISs0/2l3T9/kj42ow2mpqerRBxDJnmkUDCaQT/dfNXWX/ZZCQ==}
    engines: {node: '>=12'}
    cpu: [x64]
    os: [freebsd]

  '@esbuild/freebsd-x64@0.23.1':
    resolution: {integrity: sha512-lK1eJeyk1ZX8UklqFd/3A60UuZ/6UVfGT2LuGo3Wp4/z7eRTRYY+0xOu2kpClP+vMTi9wKOfXi2vjUpO1Ro76g==}
    engines: {node: '>=18'}
    cpu: [x64]
    os: [freebsd]

  '@esbuild/linux-arm64@0.16.4':
    resolution: {integrity: sha512-2zXoBhv4r5pZiyjBKrOdFP4CXOChxXiYD50LRUU+65DkdS5niPFHbboKZd/c81l0ezpw7AQnHeoCy5hFrzzs4g==}
    engines: {node: '>=12'}
    cpu: [arm64]
    os: [linux]

  '@esbuild/linux-arm64@0.18.20':
    resolution: {integrity: sha512-2YbscF+UL7SQAVIpnWvYwM+3LskyDmPhe31pE7/aoTMFKKzIc9lLbyGUpmmb8a8AixOL61sQ/mFh3jEjHYFvdA==}
    engines: {node: '>=12'}
    cpu: [arm64]
    os: [linux]

  '@esbuild/linux-arm64@0.19.12':
    resolution: {integrity: sha512-EoTjyYyLuVPfdPLsGVVVC8a0p1BFFvtpQDB/YLEhaXyf/5bczaGeN15QkR+O4S5LeJ92Tqotve7i1jn35qwvdA==}
    engines: {node: '>=12'}
    cpu: [arm64]
    os: [linux]

  '@esbuild/linux-arm64@0.21.5':
    resolution: {integrity: sha512-ibKvmyYzKsBeX8d8I7MH/TMfWDXBF3db4qM6sy+7re0YXya+K1cem3on9XgdT2EQGMu4hQyZhan7TeQ8XkGp4Q==}
    engines: {node: '>=12'}
    cpu: [arm64]
    os: [linux]

  '@esbuild/linux-arm64@0.23.1':
    resolution: {integrity: sha512-/93bf2yxencYDnItMYV/v116zff6UyTjo4EtEQjUBeGiVpMmffDNUyD9UN2zV+V3LRV3/on4xdZ26NKzn6754g==}
    engines: {node: '>=18'}
    cpu: [arm64]
    os: [linux]

  '@esbuild/linux-arm@0.16.4':
    resolution: {integrity: sha512-A47ZmtpIPyERxkSvIv+zLd6kNIOtJH03XA0Hy7jaceRDdQaQVGSDt4mZqpWqJYgDk9rg96aglbF6kCRvPGDSUA==}
    engines: {node: '>=12'}
    cpu: [arm]
    os: [linux]

  '@esbuild/linux-arm@0.18.20':
    resolution: {integrity: sha512-/5bHkMWnq1EgKr1V+Ybz3s1hWXok7mDFUMQ4cG10AfW3wL02PSZi5kFpYKrptDsgb2WAJIvRcDm+qIvXf/apvg==}
    engines: {node: '>=12'}
    cpu: [arm]
    os: [linux]

  '@esbuild/linux-arm@0.19.12':
    resolution: {integrity: sha512-J5jPms//KhSNv+LO1S1TX1UWp1ucM6N6XuL6ITdKWElCu8wXP72l9MM0zDTzzeikVyqFE6U8YAV9/tFyj0ti+w==}
    engines: {node: '>=12'}
    cpu: [arm]
    os: [linux]

  '@esbuild/linux-arm@0.21.5':
    resolution: {integrity: sha512-bPb5AHZtbeNGjCKVZ9UGqGwo8EUu4cLq68E95A53KlxAPRmUyYv2D6F0uUI65XisGOL1hBP5mTronbgo+0bFcA==}
    engines: {node: '>=12'}
    cpu: [arm]
    os: [linux]

  '@esbuild/linux-arm@0.23.1':
    resolution: {integrity: sha512-CXXkzgn+dXAPs3WBwE+Kvnrf4WECwBdfjfeYHpMeVxWE0EceB6vhWGShs6wi0IYEqMSIzdOF1XjQ/Mkm5d7ZdQ==}
    engines: {node: '>=18'}
    cpu: [arm]
    os: [linux]

  '@esbuild/linux-ia32@0.16.4':
    resolution: {integrity: sha512-uxdSrpe9wFhz4yBwt2kl2TxS/NWEINYBUFIxQtaEVtglm1eECvsj1vEKI0KX2k2wCe17zDdQ3v+jVxfwVfvvjw==}
    engines: {node: '>=12'}
    cpu: [ia32]
    os: [linux]

  '@esbuild/linux-ia32@0.18.20':
    resolution: {integrity: sha512-P4etWwq6IsReT0E1KHU40bOnzMHoH73aXp96Fs8TIT6z9Hu8G6+0SHSw9i2isWrD2nbx2qo5yUqACgdfVGx7TA==}
    engines: {node: '>=12'}
    cpu: [ia32]
    os: [linux]

  '@esbuild/linux-ia32@0.19.12':
    resolution: {integrity: sha512-Thsa42rrP1+UIGaWz47uydHSBOgTUnwBwNq59khgIwktK6x60Hivfbux9iNR0eHCHzOLjLMLfUMLCypBkZXMHA==}
    engines: {node: '>=12'}
    cpu: [ia32]
    os: [linux]

  '@esbuild/linux-ia32@0.21.5':
    resolution: {integrity: sha512-YvjXDqLRqPDl2dvRODYmmhz4rPeVKYvppfGYKSNGdyZkA01046pLWyRKKI3ax8fbJoK5QbxblURkwK/MWY18Tg==}
    engines: {node: '>=12'}
    cpu: [ia32]
    os: [linux]

  '@esbuild/linux-ia32@0.23.1':
    resolution: {integrity: sha512-VTN4EuOHwXEkXzX5nTvVY4s7E/Krz7COC8xkftbbKRYAl96vPiUssGkeMELQMOnLOJ8k3BY1+ZY52tttZnHcXQ==}
    engines: {node: '>=18'}
    cpu: [ia32]
    os: [linux]

  '@esbuild/linux-loong64@0.16.4':
    resolution: {integrity: sha512-peDrrUuxbZ9Jw+DwLCh/9xmZAk0p0K1iY5d2IcwmnN+B87xw7kujOkig6ZRcZqgrXgeRGurRHn0ENMAjjD5DEg==}
    engines: {node: '>=12'}
    cpu: [loong64]
    os: [linux]

  '@esbuild/linux-loong64@0.18.20':
    resolution: {integrity: sha512-nXW8nqBTrOpDLPgPY9uV+/1DjxoQ7DoB2N8eocyq8I9XuqJ7BiAMDMf9n1xZM9TgW0J8zrquIb/A7s3BJv7rjg==}
    engines: {node: '>=12'}
    cpu: [loong64]
    os: [linux]

  '@esbuild/linux-loong64@0.19.12':
    resolution: {integrity: sha512-LiXdXA0s3IqRRjm6rV6XaWATScKAXjI4R4LoDlvO7+yQqFdlr1Bax62sRwkVvRIrwXxvtYEHHI4dm50jAXkuAA==}
    engines: {node: '>=12'}
    cpu: [loong64]
    os: [linux]

  '@esbuild/linux-loong64@0.21.5':
    resolution: {integrity: sha512-uHf1BmMG8qEvzdrzAqg2SIG/02+4/DHB6a9Kbya0XDvwDEKCoC8ZRWI5JJvNdUjtciBGFQ5PuBlpEOXQj+JQSg==}
    engines: {node: '>=12'}
    cpu: [loong64]
    os: [linux]

  '@esbuild/linux-loong64@0.23.1':
    resolution: {integrity: sha512-Vx09LzEoBa5zDnieH8LSMRToj7ir/Jeq0Gu6qJ/1GcBq9GkfoEAoXvLiW1U9J1qE/Y/Oyaq33w5p2ZWrNNHNEw==}
    engines: {node: '>=18'}
    cpu: [loong64]
    os: [linux]

  '@esbuild/linux-mips64el@0.16.4':
    resolution: {integrity: sha512-sD9EEUoGtVhFjjsauWjflZklTNr57KdQ6xfloO4yH1u7vNQlOfAlhEzbyBKfgbJlW7rwXYBdl5/NcZ+Mg2XhQA==}
    engines: {node: '>=12'}
    cpu: [mips64el]
    os: [linux]

  '@esbuild/linux-mips64el@0.18.20':
    resolution: {integrity: sha512-d5NeaXZcHp8PzYy5VnXV3VSd2D328Zb+9dEq5HE6bw6+N86JVPExrA6O68OPwobntbNJ0pzCpUFZTo3w0GyetQ==}
    engines: {node: '>=12'}
    cpu: [mips64el]
    os: [linux]

  '@esbuild/linux-mips64el@0.19.12':
    resolution: {integrity: sha512-fEnAuj5VGTanfJ07ff0gOA6IPsvrVHLVb6Lyd1g2/ed67oU1eFzL0r9WL7ZzscD+/N6i3dWumGE1Un4f7Amf+w==}
    engines: {node: '>=12'}
    cpu: [mips64el]
    os: [linux]

  '@esbuild/linux-mips64el@0.21.5':
    resolution: {integrity: sha512-IajOmO+KJK23bj52dFSNCMsz1QP1DqM6cwLUv3W1QwyxkyIWecfafnI555fvSGqEKwjMXVLokcV5ygHW5b3Jbg==}
    engines: {node: '>=12'}
    cpu: [mips64el]
    os: [linux]

  '@esbuild/linux-mips64el@0.23.1':
    resolution: {integrity: sha512-nrFzzMQ7W4WRLNUOU5dlWAqa6yVeI0P78WKGUo7lg2HShq/yx+UYkeNSE0SSfSure0SqgnsxPvmAUu/vu0E+3Q==}
    engines: {node: '>=18'}
    cpu: [mips64el]
    os: [linux]

  '@esbuild/linux-ppc64@0.16.4':
    resolution: {integrity: sha512-X1HSqHUX9D+d0l6/nIh4ZZJ94eQky8d8z6yxAptpZE3FxCWYWvTDd9X9ST84MGZEJx04VYUD/AGgciddwO0b8g==}
    engines: {node: '>=12'}
    cpu: [ppc64]
    os: [linux]

  '@esbuild/linux-ppc64@0.18.20':
    resolution: {integrity: sha512-WHPyeScRNcmANnLQkq6AfyXRFr5D6N2sKgkFo2FqguP44Nw2eyDlbTdZwd9GYk98DZG9QItIiTlFLHJHjxP3FA==}
    engines: {node: '>=12'}
    cpu: [ppc64]
    os: [linux]

  '@esbuild/linux-ppc64@0.19.12':
    resolution: {integrity: sha512-nYJA2/QPimDQOh1rKWedNOe3Gfc8PabU7HT3iXWtNUbRzXS9+vgB0Fjaqr//XNbd82mCxHzik2qotuI89cfixg==}
    engines: {node: '>=12'}
    cpu: [ppc64]
    os: [linux]

  '@esbuild/linux-ppc64@0.21.5':
    resolution: {integrity: sha512-1hHV/Z4OEfMwpLO8rp7CvlhBDnjsC3CttJXIhBi+5Aj5r+MBvy4egg7wCbe//hSsT+RvDAG7s81tAvpL2XAE4w==}
    engines: {node: '>=12'}
    cpu: [ppc64]
    os: [linux]

  '@esbuild/linux-ppc64@0.23.1':
    resolution: {integrity: sha512-dKN8fgVqd0vUIjxuJI6P/9SSSe/mB9rvA98CSH2sJnlZ/OCZWO1DJvxj8jvKTfYUdGfcq2dDxoKaC6bHuTlgcw==}
    engines: {node: '>=18'}
    cpu: [ppc64]
    os: [linux]

  '@esbuild/linux-riscv64@0.16.4':
    resolution: {integrity: sha512-97ANpzyNp0GTXCt6SRdIx1ngwncpkV/z453ZuxbnBROCJ5p/55UjhbaG23UdHj88fGWLKPFtMoU4CBacz4j9FA==}
    engines: {node: '>=12'}
    cpu: [riscv64]
    os: [linux]

  '@esbuild/linux-riscv64@0.18.20':
    resolution: {integrity: sha512-WSxo6h5ecI5XH34KC7w5veNnKkju3zBRLEQNY7mv5mtBmrP/MjNBCAlsM2u5hDBlS3NGcTQpoBvRzqBcRtpq1A==}
    engines: {node: '>=12'}
    cpu: [riscv64]
    os: [linux]

  '@esbuild/linux-riscv64@0.19.12':
    resolution: {integrity: sha512-2MueBrlPQCw5dVJJpQdUYgeqIzDQgw3QtiAHUC4RBz9FXPrskyyU3VI1hw7C0BSKB9OduwSJ79FTCqtGMWqJHg==}
    engines: {node: '>=12'}
    cpu: [riscv64]
    os: [linux]

  '@esbuild/linux-riscv64@0.21.5':
    resolution: {integrity: sha512-2HdXDMd9GMgTGrPWnJzP2ALSokE/0O5HhTUvWIbD3YdjME8JwvSCnNGBnTThKGEB91OZhzrJ4qIIxk/SBmyDDA==}
    engines: {node: '>=12'}
    cpu: [riscv64]
    os: [linux]

  '@esbuild/linux-riscv64@0.23.1':
    resolution: {integrity: sha512-5AV4Pzp80fhHL83JM6LoA6pTQVWgB1HovMBsLQ9OZWLDqVY8MVobBXNSmAJi//Csh6tcY7e7Lny2Hg1tElMjIA==}
    engines: {node: '>=18'}
    cpu: [riscv64]
    os: [linux]

  '@esbuild/linux-s390x@0.16.4':
    resolution: {integrity: sha512-pUvPQLPmbEeJRPjP0DYTC1vjHyhrnCklQmCGYbipkep+oyfTn7GTBJXoPodR7ZS5upmEyc8lzAkn2o29wD786A==}
    engines: {node: '>=12'}
    cpu: [s390x]
    os: [linux]

  '@esbuild/linux-s390x@0.18.20':
    resolution: {integrity: sha512-+8231GMs3mAEth6Ja1iK0a1sQ3ohfcpzpRLH8uuc5/KVDFneH6jtAJLFGafpzpMRO6DzJ6AvXKze9LfFMrIHVQ==}
    engines: {node: '>=12'}
    cpu: [s390x]
    os: [linux]

  '@esbuild/linux-s390x@0.19.12':
    resolution: {integrity: sha512-+Pil1Nv3Umes4m3AZKqA2anfhJiVmNCYkPchwFJNEJN5QxmTs1uzyy4TvmDrCRNT2ApwSari7ZIgrPeUx4UZDg==}
    engines: {node: '>=12'}
    cpu: [s390x]
    os: [linux]

  '@esbuild/linux-s390x@0.21.5':
    resolution: {integrity: sha512-zus5sxzqBJD3eXxwvjN1yQkRepANgxE9lgOW2qLnmr8ikMTphkjgXu1HR01K4FJg8h1kEEDAqDcZQtbrRnB41A==}
    engines: {node: '>=12'}
    cpu: [s390x]
    os: [linux]

  '@esbuild/linux-s390x@0.23.1':
    resolution: {integrity: sha512-9ygs73tuFCe6f6m/Tb+9LtYxWR4c9yg7zjt2cYkjDbDpV/xVn+68cQxMXCjUpYwEkze2RcU/rMnfIXNRFmSoDw==}
    engines: {node: '>=18'}
    cpu: [s390x]
    os: [linux]

  '@esbuild/linux-x64@0.16.4':
    resolution: {integrity: sha512-N55Q0mJs3Sl8+utPRPBrL6NLYZKBCLLx0bme/+RbjvMforTGGzFvsRl4xLTZMUBFC1poDzBEPTEu5nxizQ9Nlw==}
    engines: {node: '>=12'}
    cpu: [x64]
    os: [linux]

  '@esbuild/linux-x64@0.18.20':
    resolution: {integrity: sha512-UYqiqemphJcNsFEskc73jQ7B9jgwjWrSayxawS6UVFZGWrAAtkzjxSqnoclCXxWtfwLdzU+vTpcNYhpn43uP1w==}
    engines: {node: '>=12'}
    cpu: [x64]
    os: [linux]

  '@esbuild/linux-x64@0.19.12':
    resolution: {integrity: sha512-B71g1QpxfwBvNrfyJdVDexenDIt1CiDN1TIXLbhOw0KhJzE78KIFGX6OJ9MrtC0oOqMWf+0xop4qEU8JrJTwCg==}
    engines: {node: '>=12'}
    cpu: [x64]
    os: [linux]

  '@esbuild/linux-x64@0.21.5':
    resolution: {integrity: sha512-1rYdTpyv03iycF1+BhzrzQJCdOuAOtaqHTWJZCWvijKD2N5Xu0TtVC8/+1faWqcP9iBCWOmjmhoH94dH82BxPQ==}
    engines: {node: '>=12'}
    cpu: [x64]
    os: [linux]

  '@esbuild/linux-x64@0.23.1':
    resolution: {integrity: sha512-EV6+ovTsEXCPAp58g2dD68LxoP/wK5pRvgy0J/HxPGB009omFPv3Yet0HiaqvrIrgPTBuC6wCH1LTOY91EO5hQ==}
    engines: {node: '>=18'}
    cpu: [x64]
    os: [linux]

  '@esbuild/netbsd-x64@0.16.4':
    resolution: {integrity: sha512-LHSJLit8jCObEQNYkgsDYBh2JrJT53oJO2HVdkSYLa6+zuLJh0lAr06brXIkljrlI+N7NNW1IAXGn/6IZPi3YQ==}
    engines: {node: '>=12'}
    cpu: [x64]
    os: [netbsd]

  '@esbuild/netbsd-x64@0.18.20':
    resolution: {integrity: sha512-iO1c++VP6xUBUmltHZoMtCUdPlnPGdBom6IrO4gyKPFFVBKioIImVooR5I83nTew5UOYrk3gIJhbZh8X44y06A==}
    engines: {node: '>=12'}
    cpu: [x64]
    os: [netbsd]

  '@esbuild/netbsd-x64@0.19.12':
    resolution: {integrity: sha512-3ltjQ7n1owJgFbuC61Oj++XhtzmymoCihNFgT84UAmJnxJfm4sYCiSLTXZtE00VWYpPMYc+ZQmB6xbSdVh0JWA==}
    engines: {node: '>=12'}
    cpu: [x64]
    os: [netbsd]

  '@esbuild/netbsd-x64@0.21.5':
    resolution: {integrity: sha512-Woi2MXzXjMULccIwMnLciyZH4nCIMpWQAs049KEeMvOcNADVxo0UBIQPfSmxB3CWKedngg7sWZdLvLczpe0tLg==}
    engines: {node: '>=12'}
    cpu: [x64]
    os: [netbsd]

  '@esbuild/netbsd-x64@0.23.1':
    resolution: {integrity: sha512-aevEkCNu7KlPRpYLjwmdcuNz6bDFiE7Z8XC4CPqExjTvrHugh28QzUXVOZtiYghciKUacNktqxdpymplil1beA==}
    engines: {node: '>=18'}
    cpu: [x64]
    os: [netbsd]

  '@esbuild/openbsd-arm64@0.23.1':
    resolution: {integrity: sha512-3x37szhLexNA4bXhLrCC/LImN/YtWis6WXr1VESlfVtVeoFJBRINPJ3f0a/6LV8zpikqoUg4hyXw0sFBt5Cr+Q==}
    engines: {node: '>=18'}
    cpu: [arm64]
    os: [openbsd]

  '@esbuild/openbsd-x64@0.16.4':
    resolution: {integrity: sha512-nLgdc6tWEhcCFg/WVFaUxHcPK3AP/bh+KEwKtl69Ay5IBqUwKDaq/6Xk0E+fh/FGjnLwqFSsarsbPHeKM8t8Sw==}
    engines: {node: '>=12'}
    cpu: [x64]
    os: [openbsd]

  '@esbuild/openbsd-x64@0.18.20':
    resolution: {integrity: sha512-e5e4YSsuQfX4cxcygw/UCPIEP6wbIL+se3sxPdCiMbFLBWu0eiZOJ7WoD+ptCLrmjZBK1Wk7I6D/I3NglUGOxg==}
    engines: {node: '>=12'}
    cpu: [x64]
    os: [openbsd]

  '@esbuild/openbsd-x64@0.19.12':
    resolution: {integrity: sha512-RbrfTB9SWsr0kWmb9srfF+L933uMDdu9BIzdA7os2t0TXhCRjrQyCeOt6wVxr79CKD4c+p+YhCj31HBkYcXebw==}
    engines: {node: '>=12'}
    cpu: [x64]
    os: [openbsd]

  '@esbuild/openbsd-x64@0.21.5':
    resolution: {integrity: sha512-HLNNw99xsvx12lFBUwoT8EVCsSvRNDVxNpjZ7bPn947b8gJPzeHWyNVhFsaerc0n3TsbOINvRP2byTZ5LKezow==}
    engines: {node: '>=12'}
    cpu: [x64]
    os: [openbsd]

  '@esbuild/openbsd-x64@0.23.1':
    resolution: {integrity: sha512-aY2gMmKmPhxfU+0EdnN+XNtGbjfQgwZj43k8G3fyrDM/UdZww6xrWxmDkuz2eCZchqVeABjV5BpildOrUbBTqA==}
    engines: {node: '>=18'}
    cpu: [x64]
    os: [openbsd]

  '@esbuild/sunos-x64@0.16.4':
    resolution: {integrity: sha512-08SluG24GjPO3tXKk95/85n9kpyZtXCVwURR2i4myhrOfi3jspClV0xQQ0W0PYWHioJj+LejFMt41q+PG3mlAQ==}
    engines: {node: '>=12'}
    cpu: [x64]
    os: [sunos]

  '@esbuild/sunos-x64@0.18.20':
    resolution: {integrity: sha512-kDbFRFp0YpTQVVrqUd5FTYmWo45zGaXe0X8E1G/LKFC0v8x0vWrhOWSLITcCn63lmZIxfOMXtCfti/RxN/0wnQ==}
    engines: {node: '>=12'}
    cpu: [x64]
    os: [sunos]

  '@esbuild/sunos-x64@0.19.12':
    resolution: {integrity: sha512-HKjJwRrW8uWtCQnQOz9qcU3mUZhTUQvi56Q8DPTLLB+DawoiQdjsYq+j+D3s9I8VFtDr+F9CjgXKKC4ss89IeA==}
    engines: {node: '>=12'}
    cpu: [x64]
    os: [sunos]

  '@esbuild/sunos-x64@0.21.5':
    resolution: {integrity: sha512-6+gjmFpfy0BHU5Tpptkuh8+uw3mnrvgs+dSPQXQOv3ekbordwnzTVEb4qnIvQcYXq6gzkyTnoZ9dZG+D4garKg==}
    engines: {node: '>=12'}
    cpu: [x64]
    os: [sunos]

  '@esbuild/sunos-x64@0.23.1':
    resolution: {integrity: sha512-RBRT2gqEl0IKQABT4XTj78tpk9v7ehp+mazn2HbUeZl1YMdaGAQqhapjGTCe7uw7y0frDi4gS0uHzhvpFuI1sA==}
    engines: {node: '>=18'}
    cpu: [x64]
    os: [sunos]

  '@esbuild/win32-arm64@0.16.4':
    resolution: {integrity: sha512-yYiRDQcqLYQSvNQcBKN7XogbrSvBE45FEQdH8fuXPl7cngzkCvpsG2H9Uey39IjQ6gqqc+Q4VXYHsQcKW0OMjQ==}
    engines: {node: '>=12'}
    cpu: [arm64]
    os: [win32]

  '@esbuild/win32-arm64@0.18.20':
    resolution: {integrity: sha512-ddYFR6ItYgoaq4v4JmQQaAI5s7npztfV4Ag6NrhiaW0RrnOXqBkgwZLofVTlq1daVTQNhtI5oieTvkRPfZrePg==}
    engines: {node: '>=12'}
    cpu: [arm64]
    os: [win32]

  '@esbuild/win32-arm64@0.19.12':
    resolution: {integrity: sha512-URgtR1dJnmGvX864pn1B2YUYNzjmXkuJOIqG2HdU62MVS4EHpU2946OZoTMnRUHklGtJdJZ33QfzdjGACXhn1A==}
    engines: {node: '>=12'}
    cpu: [arm64]
    os: [win32]

  '@esbuild/win32-arm64@0.21.5':
    resolution: {integrity: sha512-Z0gOTd75VvXqyq7nsl93zwahcTROgqvuAcYDUr+vOv8uHhNSKROyU961kgtCD1e95IqPKSQKH7tBTslnS3tA8A==}
    engines: {node: '>=12'}
    cpu: [arm64]
    os: [win32]

  '@esbuild/win32-arm64@0.23.1':
    resolution: {integrity: sha512-4O+gPR5rEBe2FpKOVyiJ7wNDPA8nGzDuJ6gN4okSA1gEOYZ67N8JPk58tkWtdtPeLz7lBnY6I5L3jdsr3S+A6A==}
    engines: {node: '>=18'}
    cpu: [arm64]
    os: [win32]

  '@esbuild/win32-ia32@0.16.4':
    resolution: {integrity: sha512-5rabnGIqexekYkh9zXG5waotq8mrdlRoBqAktjx2W3kb0zsI83mdCwrcAeKYirnUaTGztR5TxXcXmQrEzny83w==}
    engines: {node: '>=12'}
    cpu: [ia32]
    os: [win32]

  '@esbuild/win32-ia32@0.18.20':
    resolution: {integrity: sha512-Wv7QBi3ID/rROT08SABTS7eV4hX26sVduqDOTe1MvGMjNd3EjOz4b7zeexIR62GTIEKrfJXKL9LFxTYgkyeu7g==}
    engines: {node: '>=12'}
    cpu: [ia32]
    os: [win32]

  '@esbuild/win32-ia32@0.19.12':
    resolution: {integrity: sha512-+ZOE6pUkMOJfmxmBZElNOx72NKpIa/HFOMGzu8fqzQJ5kgf6aTGrcJaFsNiVMH4JKpMipyK+7k0n2UXN7a8YKQ==}
    engines: {node: '>=12'}
    cpu: [ia32]
    os: [win32]

  '@esbuild/win32-ia32@0.21.5':
    resolution: {integrity: sha512-SWXFF1CL2RVNMaVs+BBClwtfZSvDgtL//G/smwAc5oVK/UPu2Gu9tIaRgFmYFFKrmg3SyAjSrElf0TiJ1v8fYA==}
    engines: {node: '>=12'}
    cpu: [ia32]
    os: [win32]

  '@esbuild/win32-ia32@0.23.1':
    resolution: {integrity: sha512-BcaL0Vn6QwCwre3Y717nVHZbAa4UBEigzFm6VdsVdT/MbZ38xoj1X9HPkZhbmaBGUD1W8vxAfffbDe8bA6AKnQ==}
    engines: {node: '>=18'}
    cpu: [ia32]
    os: [win32]

  '@esbuild/win32-x64@0.16.4':
    resolution: {integrity: sha512-sN/I8FMPtmtT2Yw+Dly8Ur5vQ5a/RmC8hW7jO9PtPSQUPkowxWpcUZnqOggU7VwyT3Xkj6vcXWd3V/qTXwultQ==}
    engines: {node: '>=12'}
    cpu: [x64]
    os: [win32]

  '@esbuild/win32-x64@0.18.20':
    resolution: {integrity: sha512-kTdfRcSiDfQca/y9QIkng02avJ+NCaQvrMejlsB3RRv5sE9rRoeBPISaZpKxHELzRxZyLvNts1P27W3wV+8geQ==}
    engines: {node: '>=12'}
    cpu: [x64]
    os: [win32]

  '@esbuild/win32-x64@0.19.12':
    resolution: {integrity: sha512-T1QyPSDCyMXaO3pzBkF96E8xMkiRYbUEZADd29SyPGabqxMViNoii+NcK7eWJAEoU6RZyEm5lVSIjTmcdoB9HA==}
    engines: {node: '>=12'}
    cpu: [x64]
    os: [win32]

  '@esbuild/win32-x64@0.21.5':
    resolution: {integrity: sha512-tQd/1efJuzPC6rCFwEvLtci/xNFcTZknmXs98FYDfGE4wP9ClFV98nyKrzJKVPMhdDnjzLhdUyMX4PsQAPjwIw==}
    engines: {node: '>=12'}
    cpu: [x64]
    os: [win32]

  '@esbuild/win32-x64@0.23.1':
    resolution: {integrity: sha512-BHpFFeslkWrXWyUPnbKm+xYYVYruCinGcftSBaa8zoF9hZO4BcSCFUvHVTtzpIY6YzUnYtuEhZ+C9iEXjxnasg==}
    engines: {node: '>=18'}
    cpu: [x64]
    os: [win32]

  '@fadi-ui/react-country-flag@1.0.7':
    resolution: {integrity: sha512-UO+mSApJ9tKcTFo/XN8SPkko+KAWoiJRAOuY2CHAHrH0x7tBaCO8rXiTVpN70jR2sEuhDIsOn604kElRRJxRNg==}

  '@fastify/ajv-compiler@3.6.0':
    resolution: {integrity: sha512-LwdXQJjmMD+GwLOkP7TVC68qa+pSSogeWWmznRJ/coyTcfe9qA05AHFSe1eZFwK6q+xVRpChnvFUkf1iYaSZsQ==}

  '@fastify/busboy@2.1.1':
    resolution: {integrity: sha512-vBZP4NlzfOlerQTnba4aqZoMhE/a9HY7HRqoOPaETQcSQuWEIyZMHGfVu6w9wGtGK5fED5qRs2DteVCjOH60sA==}
    engines: {node: '>=14'}

  '@fastify/cors@9.0.1':
    resolution: {integrity: sha512-YY9Ho3ovI+QHIL2hW+9X4XqQjXLjJqsU+sMV/xFsxZkE8p3GNnYVFpoOxF7SsP5ZL76gwvbo3V9L+FIekBGU4Q==}

  '@fastify/error@3.4.1':
    resolution: {integrity: sha512-wWSvph+29GR783IhmvdwWnN4bUxTD01Vm5Xad4i7i1VuAOItLvbPAb69sb0IQ2N57yprvhNIwAP5B6xfKTmjmQ==}

  '@fastify/fast-json-stringify-compiler@4.3.0':
    resolution: {integrity: sha512-aZAXGYo6m22Fk1zZzEUKBvut/CIIQe/BapEORnxiD5Qr0kPHqqI69NtEMCme74h+at72sPhbkb4ZrLd1W3KRLA==}

  '@fastify/merge-json-schemas@0.1.1':
    resolution: {integrity: sha512-fERDVz7topgNjtXsJTTW1JKLy0rhuLRcquYqNR9rF7OcVpCa2OVW49ZPDIhaRRCaUuvVxI+N416xUoF76HNSXA==}

  '@floating-ui/core@1.6.8':
    resolution: {integrity: sha512-7XJ9cPU+yI2QeLS+FCSlqNFZJq8arvswefkZrYI1yQBbftw6FyrZOxYSh+9S7z7TpeWlRt9zJ5IhM1WIL334jA==}

  '@floating-ui/dom@1.6.11':
    resolution: {integrity: sha512-qkMCxSR24v2vGkhYDo/UzxfJN3D4syqSjyuTFz6C7XcpU1pASPRieNI0Kj5VP3/503mOfYiGY891ugBX1GlABQ==}

  '@floating-ui/react-dom@2.1.2':
    resolution: {integrity: sha512-06okr5cgPzMNBy+Ycse2A6udMi4bqwW/zgBF/rwjcNqWkyr82Mcg8b0vjX8OJpZFy/FKjJmw6wV7t44kK6kW7A==}
    peerDependencies:
      react: '>=16.8.0'
      react-dom: '>=16.8.0'

  '@floating-ui/react@0.26.24':
    resolution: {integrity: sha512-2ly0pCkZIGEQUq5H8bBK0XJmc1xIK/RM3tvVzY3GBER7IOD1UgmC2Y2tjj4AuS+TC+vTE1KJv2053290jua0Sw==}
    peerDependencies:
      react: '>=16.8.0'
      react-dom: '>=16.8.0'

  '@floating-ui/utils@0.2.8':
    resolution: {integrity: sha512-kym7SodPp8/wloecOpcmSnWJsK7M0E5Wg8UcFA+uO4B9s5d0ywXOEro/8HM9x0rW+TljRzul/14UYz3TleT3ig==}

  '@hookform/error-message@2.0.1':
    resolution: {integrity: sha512-U410sAr92xgxT1idlu9WWOVjndxLdgPUHEB8Schr27C9eh7/xUnITWpCMF93s+lGiG++D4JnbSnrb5A21AdSNg==}
    peerDependencies:
      react: '>=16.8.0'
      react-dom: '>=16.8.0'
      react-hook-form: ^7.0.0

  '@hookform/resolvers@3.9.0':
    resolution: {integrity: sha512-bU0Gr4EepJ/EQsH/IwEzYLsT/PEj5C0ynLQ4m+GSHS+xKH4TfSelhluTgOaoc4kA5s7eCsQbM4wvZLzELmWzUg==}
    peerDependencies:
      react-hook-form: ^7.0.0

  '@iconify-icon/react@1.0.8':
    resolution: {integrity: sha512-T8Hzz0cQ+08hboS1KFt5t/lBxwpZZuMNVxld2O7vfarPd6mZt9DRRQiM5RIYfB6hxVNddDuzyxbqqfGcMU27pA==}
    peerDependencies:
      react: '>=16'

  '@iconify/react@4.1.1':
    resolution: {integrity: sha512-jed14EjvKjee8mc0eoscGxlg7mSQRkwQG3iX3cPBCO7UlOjz0DtlvTqxqEcHUJGh+z1VJ31Yhu5B9PxfO0zbdg==}
    peerDependencies:
      react: '>=16'

  '@iconify/types@2.0.0':
    resolution: {integrity: sha512-+wluvCrRhXrhyOmRDJ3q8mux9JkKy5SJ/v8ol2tu4FVjyYvtEzkc/3pK15ET6RKg4b4w4BmTk1+gsCUhf21Ykg==}

  '@inquirer/confirm@3.2.0':
    resolution: {integrity: sha512-oOIwPs0Dvq5220Z8lGL/6LHRTEr9TgLHmiI99Rj1PJ1p1czTys+olrgBqZk4E2qC0YTzeHprxSQmoHioVdJ7Lw==}
    engines: {node: '>=18'}

  '@inquirer/core@9.2.1':
    resolution: {integrity: sha512-F2VBt7W/mwqEU4bL0RnHNZmC/OxzNx9cOYxHqnXX3MP6ruYvZUZAW9imgN9+h/uBT/oP8Gh888J2OZSbjSeWcg==}
    engines: {node: '>=18'}

  '@inquirer/figures@1.0.6':
    resolution: {integrity: sha512-yfZzps3Cso2UbM7WlxKwZQh2Hs6plrbjs1QnzQDZhK2DgyCo6D8AaHps9olkNcUFlcYERMqU3uJSp1gmy3s/qQ==}
    engines: {node: '>=18'}

  '@inquirer/type@1.5.5':
    resolution: {integrity: sha512-MzICLu4yS7V8AA61sANROZ9vT1H3ooca5dSmI1FjZkzq7o/koMsRfQSzRtFo+F3Ao4Sf1C0bpLKejpKB/+j6MA==}
    engines: {node: '>=18'}

  '@inquirer/type@2.0.0':
    resolution: {integrity: sha512-XvJRx+2KR3YXyYtPUUy+qd9i7p+GO9Ko6VIIpWlBrpWwXDv8WLFeHTxz35CfQFUiBMLXlGHhGzys7lqit9gWag==}
    engines: {node: '>=18'}

  '@isaacs/cliui@8.0.2':
    resolution: {integrity: sha512-O8jcjabXaleOG9DQ0+ARXWZBTfnP4WNAqzuiJK7ll44AmxGKv/J2M4TPjxjY3znBCfvBXFzucm1twdyFybFqEA==}
    engines: {node: '>=12'}

  '@jest/schemas@29.6.3':
    resolution: {integrity: sha512-mo5j5X+jIZmJQveBKeS/clAueipV7KgiX1vMgCxam1RNYiqE1w62n0/tJJnHtjW8ZHcQco5gY85jA3mi0L+nSA==}
    engines: {node: ^14.15.0 || ^16.10.0 || >=18.0.0}

  '@jridgewell/gen-mapping@0.3.5':
    resolution: {integrity: sha512-IzL8ZoEDIBRWEzlCcRhOaCupYyN5gdIK+Q6fbFdPDg6HqX6jpkItn7DFIpW9LQzXG6Df9sA7+OKnq0qlz/GaQg==}
    engines: {node: '>=6.0.0'}

  '@jridgewell/resolve-uri@3.1.2':
    resolution: {integrity: sha512-bRISgCIjP20/tbWSPWMEi54QVPRZExkuD9lJL+UIxUKtwVJA8wW1Trb1jMs1RFXo1CBTNZ/5hpC9QvmKWdopKw==}
    engines: {node: '>=6.0.0'}

  '@jridgewell/set-array@1.2.1':
    resolution: {integrity: sha512-R8gLRTZeyp03ymzP/6Lil/28tGeGEzhx1q2k703KGWRAI1VdvPIXdG70VJc2pAMw3NA6JKL5hhFu1sJX0Mnn/A==}
    engines: {node: '>=6.0.0'}

  '@jridgewell/sourcemap-codec@1.5.0':
    resolution: {integrity: sha512-gv3ZRaISU3fjPAgNsriBRqGWQL6quFx04YMPW/zD8XMLsU32mhCCbfbO6KZFLjvYpCZ8zyDEgqsgf+PwPaM7GQ==}

  '@jridgewell/trace-mapping@0.3.25':
    resolution: {integrity: sha512-vNk6aEwybGtawWmy/PzwnGDOjCkLWSD2wqvjGGAgOAwCGWySYXfYoxt00IJkTF+8Lb57DwOb3Aa0o9CApepiYQ==}

  '@ladle/react-context@1.0.1':
    resolution: {integrity: sha512-xVQ8siyOEQG6e4Knibes1uA3PTyXnqiMmfSmd5pIbkzeDty8NCBtYHhTXSlfmcDNEsw/G8OzNWo4VbyQAVDl2A==}
    peerDependencies:
      react: '>=16.14.0'
      react-dom: '>=16.14.0'

  '@ladle/react@4.1.1':
    resolution: {integrity: sha512-WSH+abvPwXMgy1PquYBcgmuV8R1WeZhaLKIfoPm4YgfmD3tgsA9MOwa+SFNkIrIHI71Q6J41sguObToof13WfQ==}
    engines: {node: '>=20.0.0'}
    hasBin: true
    peerDependencies:
      react: '>=18.0.0'
      react-dom: '>=18.0.0'

  '@mantine/core@7.13.2':
    resolution: {integrity: sha512-nD8oKIal+KdthqF074+ZG21035QBEAKso2zK9D6zWxRTLVCjLCNSc5JSXrXLrdBTnvPQGY26yunX4+MEPlmrHg==}
    peerDependencies:
      '@mantine/hooks': 7.13.2
      react: ^18.2.0
      react-dom: ^18.2.0

  '@mantine/dates@7.13.2':
    resolution: {integrity: sha512-FSLGTM5s47mmHnIudRxrMXjE1EO56Qp01nATa9OwqVgVYVxxJ5xvS1ys5yxSGSE1jQk+3kyYQXHyLFcqbFhIVA==}
    peerDependencies:
      '@mantine/core': 7.13.2
      '@mantine/hooks': 7.13.2
      dayjs: '>=1.0.0'
      react: ^18.2.0
      react-dom: ^18.2.0

  '@mantine/hooks@7.13.2':
    resolution: {integrity: sha512-NKfGl2sKZw6zF//AfAFJrVDftjg7DKCn0h8rwJBIZCKi9axhwlV0Mvlqe2dep8QuM7O/uLLJSymSKIv1gaxIJg==}
    peerDependencies:
      react: ^18.2.0

  '@mantine/modals@7.13.2':
    resolution: {integrity: sha512-rKkXss1ZYAbkSi9ZcUsBY/HyGjgKk+bT8TXzLoClBRgg6uyto+/2lT9M5e4Nao+2PsjsRnWI/ZgddNZKiSaNgQ==}
    peerDependencies:
      '@mantine/core': 7.13.2
      '@mantine/hooks': 7.13.2
      react: ^18.2.0
      react-dom: ^18.2.0

  '@mantine/notifications@7.13.2':
    resolution: {integrity: sha512-14vFJtR0wjO8Won96UMLxIGmKetR0ocBxcghtuGh6+wnXt6r/ezfQKsdGkkNj6w91I+0Nl9jspcxEekE5q2tBQ==}
    peerDependencies:
      '@mantine/core': 7.13.2
      '@mantine/hooks': 7.13.2
      react: ^18.2.0
      react-dom: ^18.2.0

  '@mantine/store@7.13.2':
    resolution: {integrity: sha512-JcBGOqRynYiRWzw1rYdmViB/lfeYSec2EXVdSt4eJv+RPICsjjuqrIc3sNzfqJEGxcN4hGSlaeBriSh05K+vNQ==}
    peerDependencies:
      react: ^18.2.0

  '@manypkg/find-root@2.2.1':
    resolution: {integrity: sha512-34NlypD5mmTY65cFAK7QPgY5Tzt0qXR4ZRXdg97xAlkiLuwXUPBEXy5Hsqzd+7S2acsLxUz6Cs50rlDZQr4xUA==}
    engines: {node: '>=14.18.0'}

  '@manypkg/tools@1.1.2':
    resolution: {integrity: sha512-3lBouSuF7CqlseLB+FKES0K4FQ02JrbEoRtJhxnsyB1s5v4AP03gsoohN8jp7DcOImhaR9scYdztq3/sLfk/qQ==}
    engines: {node: '>=14.18.0'}

  '@mdx-js/mdx@3.0.1':
    resolution: {integrity: sha512-eIQ4QTrOWyL3LWEe/bu6Taqzq2HQvHcyTMaOrI95P2/LmJE7AsfPfgJGuFLPVqBUE1BC1rik3VIhU+s9u72arA==}

  '@mdx-js/react@3.0.1':
    resolution: {integrity: sha512-9ZrPIU4MGf6et1m1ov3zKf+q9+deetI51zprKB1D/z3NOb+rUxxtEl3mCjW5wTGh6VhRdwPueh1oRzi6ezkA8A==}
    peerDependencies:
      '@types/react': '>=16'
      react: '>=16'

  '@mswjs/interceptors@0.35.8':
    resolution: {integrity: sha512-PFfqpHplKa7KMdoQdj5td03uG05VK2Ng1dG0sP4pT9h0dGSX2v9txYt/AnrzPb/vAmfyBBC0NQV7VaBEX+efgQ==}
    engines: {node: '>=18'}

  '@next/env@14.2.14':
    resolution: {integrity: sha512-/0hWQfiaD5//LvGNgc8PjvyqV50vGK0cADYzaoOOGN8fxzBn3iAiaq3S0tCRnFBldq0LVveLcxCTi41ZoYgAgg==}

  '@next/swc-darwin-arm64@14.2.14':
    resolution: {integrity: sha512-bsxbSAUodM1cjYeA4o6y7sp9wslvwjSkWw57t8DtC8Zig8aG8V6r+Yc05/9mDzLKcybb6EN85k1rJDnMKBd9Gw==}
    engines: {node: '>= 10'}
    cpu: [arm64]
    os: [darwin]

  '@next/swc-darwin-x64@14.2.14':
    resolution: {integrity: sha512-cC9/I+0+SK5L1k9J8CInahduTVWGMXhQoXFeNvF0uNs3Bt1Ub0Azb8JzTU9vNCr0hnaMqiWu/Z0S1hfKc3+dww==}
    engines: {node: '>= 10'}
    cpu: [x64]
    os: [darwin]

  '@next/swc-linux-arm64-gnu@14.2.14':
    resolution: {integrity: sha512-RMLOdA2NU4O7w1PQ3Z9ft3PxD6Htl4uB2TJpocm+4jcllHySPkFaUIFacQ3Jekcg6w+LBaFvjSPthZHiPmiAUg==}
    engines: {node: '>= 10'}
    cpu: [arm64]
    os: [linux]

  '@next/swc-linux-arm64-musl@14.2.14':
    resolution: {integrity: sha512-WgLOA4hT9EIP7jhlkPnvz49iSOMdZgDJVvbpb8WWzJv5wBD07M2wdJXLkDYIpZmCFfo/wPqFsFR4JS4V9KkQ2A==}
    engines: {node: '>= 10'}
    cpu: [arm64]
    os: [linux]

  '@next/swc-linux-x64-gnu@14.2.14':
    resolution: {integrity: sha512-lbn7svjUps1kmCettV/R9oAvEW+eUI0lo0LJNFOXoQM5NGNxloAyFRNByYeZKL3+1bF5YE0h0irIJfzXBq9Y6w==}
    engines: {node: '>= 10'}
    cpu: [x64]
    os: [linux]

  '@next/swc-linux-x64-musl@14.2.14':
    resolution: {integrity: sha512-7TcQCvLQ/hKfQRgjxMN4TZ2BRB0P7HwrGAYL+p+m3u3XcKTraUFerVbV3jkNZNwDeQDa8zdxkKkw2els/S5onQ==}
    engines: {node: '>= 10'}
    cpu: [x64]
    os: [linux]

  '@next/swc-win32-arm64-msvc@14.2.14':
    resolution: {integrity: sha512-8i0Ou5XjTLEje0oj0JiI0Xo9L/93ghFtAUYZ24jARSeTMXLUx8yFIdhS55mTExq5Tj4/dC2fJuaT4e3ySvXU1A==}
    engines: {node: '>= 10'}
    cpu: [arm64]
    os: [win32]

  '@next/swc-win32-ia32-msvc@14.2.14':
    resolution: {integrity: sha512-2u2XcSaDEOj+96eXpyjHjtVPLhkAFw2nlaz83EPeuK4obF+HmtDJHqgR1dZB7Gb6V/d55FL26/lYVd0TwMgcOQ==}
    engines: {node: '>= 10'}
    cpu: [ia32]
    os: [win32]

  '@next/swc-win32-x64-msvc@14.2.14':
    resolution: {integrity: sha512-MZom+OvZ1NZxuRovKt1ApevjiUJTcU2PmdJKL66xUPaJeRywnbGGRWUlaAOwunD6dX+pm83vj979NTC8QXjGWg==}
    engines: {node: '>= 10'}
    cpu: [x64]
    os: [win32]

  '@nodelib/fs.scandir@2.1.5':
    resolution: {integrity: sha512-vq24Bq3ym5HEQm2NKCr3yXDwjc7vTsEThRDnkp2DK9p1uqLR+DHurm/NOTo0KG7HYHU7eppKZj3MyqYuMBf62g==}
    engines: {node: '>= 8'}

  '@nodelib/fs.stat@2.0.5':
    resolution: {integrity: sha512-RkhPPp2zrqDAQA/2jNhnztcPAlv64XdhIp7a7454A5ovI7Bukxgt7MX7udwAu3zg1DcpPU0rz3VV1SeaqvY4+A==}
    engines: {node: '>= 8'}

  '@nodelib/fs.walk@1.2.8':
    resolution: {integrity: sha512-oGB+UxlgWcgQkgwo8GcEGwemoTFt3FIO9ababBmaGwXIoBKZ+GTy0pP185beGg7Llih/NSHSV2XAs1lnznocSg==}
    engines: {node: '>= 8'}

  '@octokit/auth-token@3.0.4':
    resolution: {integrity: sha512-TWFX7cZF2LXoCvdmJWY7XVPi74aSY0+FfBZNSXEXFkMpjcqsQwDSYVv5FhRFaI0V1ECnwbz4j59T/G+rXNWaIQ==}
    engines: {node: '>= 14'}

  '@octokit/core@4.2.4':
    resolution: {integrity: sha512-rYKilwgzQ7/imScn3M9/pFfUf4I1AZEH3KhyJmtPdE2zfaXAn2mFfUy4FbKewzc2We5y/LlKLj36fWJLKC2SIQ==}
    engines: {node: '>= 14'}

  '@octokit/endpoint@7.0.6':
    resolution: {integrity: sha512-5L4fseVRUsDFGR00tMWD/Trdeeihn999rTMGRMC1G/Ldi1uWlWJzI98H4Iak5DB/RVvQuyMYKqSK/R6mbSOQyg==}
    engines: {node: '>= 14'}

  '@octokit/graphql@5.0.6':
    resolution: {integrity: sha512-Fxyxdy/JH0MnIB5h+UQ3yCoh1FG4kWXfFKkpWqjZHw/p+Kc8Y44Hu/kCgNBT6nU1shNumEchmW/sUO1JuQnPcw==}
    engines: {node: '>= 14'}

  '@octokit/openapi-types@18.1.1':
    resolution: {integrity: sha512-VRaeH8nCDtF5aXWnjPuEMIYf1itK/s3JYyJcWFJT8X9pSNnBtriDf7wlEWsGuhPLl4QIH4xM8fqTXDwJ3Mu6sw==}

  '@octokit/plugin-paginate-rest@6.1.2':
    resolution: {integrity: sha512-qhrmtQeHU/IivxucOV1bbI/xZyC/iOBhclokv7Sut5vnejAIAEXVcGQeRpQlU39E0WwK9lNvJHphHri/DB6lbQ==}
    engines: {node: '>= 14'}
    peerDependencies:
      '@octokit/core': '>=4'

  '@octokit/plugin-request-log@1.0.4':
    resolution: {integrity: sha512-mLUsMkgP7K/cnFEw07kWqXGF5LKrOkD+lhCrKvPHXWDywAwuDUeDwWBpc69XK3pNX0uKiVt8g5z96PJ6z9xCFA==}
    peerDependencies:
      '@octokit/core': '>=3'

  '@octokit/plugin-rest-endpoint-methods@7.2.3':
    resolution: {integrity: sha512-I5Gml6kTAkzVlN7KCtjOM+Ruwe/rQppp0QU372K1GP7kNOYEKe8Xn5BW4sE62JAHdwpq95OQK/qGNyKQMUzVgA==}
    engines: {node: '>= 14'}
    peerDependencies:
      '@octokit/core': '>=3'

  '@octokit/request-error@3.0.3':
    resolution: {integrity: sha512-crqw3V5Iy2uOU5Np+8M/YexTlT8zxCfI+qu+LxUB7SZpje4Qmx3mub5DfEKSO8Ylyk0aogi6TYdf6kxzh2BguQ==}
    engines: {node: '>= 14'}

  '@octokit/request@6.2.8':
    resolution: {integrity: sha512-ow4+pkVQ+6XVVsekSYBzJC0VTVvh/FCTUUgTsboGq+DTeWdyIFV8WSCdo0RIxk6wSkBTHqIK1mYuY7nOBXOchw==}
    engines: {node: '>= 14'}

  '@octokit/rest@19.0.7':
    resolution: {integrity: sha512-HRtSfjrWmWVNp2uAkEpQnuGMJsu/+dBr47dRc5QVgsCbnIc1+GFEaoKBWkYG+zjrsHpSqcAElMio+n10c0b5JA==}
    engines: {node: '>= 14'}

  '@octokit/tsconfig@1.0.2':
    resolution: {integrity: sha512-I0vDR0rdtP8p2lGMzvsJzbhdOWy405HcGovrspJ8RRibHnyRgggUSNO5AIox5LmqiwmatHKYsvj6VGFHkqS7lA==}

  '@octokit/types@10.0.0':
    resolution: {integrity: sha512-Vm8IddVmhCgU1fxC1eyinpwqzXPEYu0NrYzD3YZjlGjyftdLBTeqNblRC0jmJmgxbJIsQlyogVeGnrNaaMVzIg==}

  '@octokit/types@9.3.2':
    resolution: {integrity: sha512-D4iHGTdAnEEVsB8fl95m1hiz7D5YiRdQ9b/OEb3BYRVwbLsGHcRVPz+u+BgRLNk0Q0/4iZCBqDN96j2XNxfXrA==}

  '@one-ini/wasm@0.1.1':
    resolution: {integrity: sha512-XuySG1E38YScSJoMlqovLru4KTUNSjgVTIjyh7qMX6aNN5HY5Ct5LhRJdxO79JtTzKfzV/bnWpz+zquYrISsvw==}

  '@open-draft/deferred-promise@2.2.0':
    resolution: {integrity: sha512-CecwLWx3rhxVQF6V4bAgPS5t+So2sTbPgAzafKkVizyi7tlwpcFpdFqq+wqF2OwNBmqFuu6tOyouTuxgpMfzmA==}

  '@open-draft/logger@0.3.0':
    resolution: {integrity: sha512-X2g45fzhxH238HKO4xbSr7+wBS8Fvw6ixhTDuvLd5mqh6bJJCFAPwU9mPDxbcrRtfxv4u5IHCEH77BmxvXmmxQ==}

  '@open-draft/until@2.1.0':
    resolution: {integrity: sha512-U69T3ItWHvLwGg5eJ0n3I62nWuE6ilHlmz7zM0npLBRvPRd7e6NYmg54vvRtP5mZG7kZqZCFVdsTWo7BPtBujg==}

  '@panva/hkdf@1.2.1':
    resolution: {integrity: sha512-6oclG6Y3PiDFcoyk8srjLfVKyMfVCKJ27JwNPViuXziFpmdz+MZnZN/aKY0JGXgYuO/VghU0jcOAZgWXZ1Dmrw==}

  '@pkgjs/parseargs@0.11.0':
    resolution: {integrity: sha512-+1VkjdD0QBLPodGrJUeqarH8VAIvQODIbwh9XpP5Syisf7YoQgsJKPNFoqqLQlu+VQ/tVSshMR6loPMn8U+dPg==}
    engines: {node: '>=14'}

  '@polka/url@1.0.0-next.28':
    resolution: {integrity: sha512-8LduaNlMZGwdZ6qWrKlfa+2M4gahzFkprZiAt2TF8uS0qQgBizKXpXURqvTJ4WtmupWxaLqjRb2UCTe72mu+Aw==}

  '@portabletext/react@3.1.0':
    resolution: {integrity: sha512-ZGHlvS+NvId9RSqnflN8xF2KVZgAgD399dK1GaycurnGNZGZYTd5nZmc8by1yL76Ar8n/dbVtouUDJIkO4Tupw==}
    engines: {node: ^14.13.1 || >=16.0.0}
    peerDependencies:
      react: ^17 || ^18 || >=19.0.0-rc

  '@portabletext/toolkit@2.0.15':
    resolution: {integrity: sha512-KRNEUAd6eOxE9y591qC0sE24ZG2q27OHXe0dsPclj4IoEzf8aEuDcHR64wfFtB0aHq9Wdx3pIinmhZZcl35/vg==}
    engines: {node: ^14.13.1 || >=16.0.0}

  '@portabletext/types@2.0.13':
    resolution: {integrity: sha512-5xk5MSyQU9CrDho3Rsguj38jhijhD36Mk8S6mZo3huv6PM+t4M/5kJN2KFIxgvt4ONpvOEs1pVIZAV0cL0Vi+Q==}
    engines: {node: ^14.13.1 || >=16.0.0 || >=18.0.0}

  '@radix-ui/colors@3.0.0':
    resolution: {integrity: sha512-FUOsGBkHrYJwCSEtWRCIfQbZG7q1e6DgxCIOe1SUQzDe/7rXXeA47s8yCn6fuTNQAj1Zq4oTFi9Yjp3wzElcxg==}

  '@radix-ui/number@1.1.0':
    resolution: {integrity: sha512-V3gRzhVNU1ldS5XhAPTom1fOIo4ccrjjJgmE+LI2h/WaFpHmx0MQApT+KZHnx8abG6Avtfcz4WoEciMnpFT3HQ==}

  '@radix-ui/primitive@1.1.0':
    resolution: {integrity: sha512-4Z8dn6Upk0qk4P74xBhZ6Hd/w0mPEzOOLxy4xiPXOXqjF7jZS0VAKk7/x/H6FyY2zCkYJqePf1G5KmkmNJ4RBA==}

  '@radix-ui/react-accordion@1.2.1':
    resolution: {integrity: sha512-bg/l7l5QzUjgsh8kjwDFommzAshnUsuVMV5NM56QVCm+7ZckYdd9P/ExR8xG/Oup0OajVxNLaHJ1tb8mXk+nzQ==}
    peerDependencies:
      '@types/react': '*'
      '@types/react-dom': '*'
      react: ^16.8 || ^17.0 || ^18.0 || ^19.0 || ^19.0.0-rc
      react-dom: ^16.8 || ^17.0 || ^18.0 || ^19.0 || ^19.0.0-rc
    peerDependenciesMeta:
      '@types/react':
        optional: true
      '@types/react-dom':
        optional: true

  '@radix-ui/react-alert-dialog@1.1.2':
    resolution: {integrity: sha512-eGSlLzPhKO+TErxkiGcCZGuvbVMnLA1MTnyBksGOeGRGkxHiiJUujsjmNTdWTm4iHVSRaUao9/4Ur671auMghQ==}
    peerDependencies:
      '@types/react': '*'
      '@types/react-dom': '*'
      react: ^16.8 || ^17.0 || ^18.0 || ^19.0 || ^19.0.0-rc
      react-dom: ^16.8 || ^17.0 || ^18.0 || ^19.0 || ^19.0.0-rc
    peerDependenciesMeta:
      '@types/react':
        optional: true
      '@types/react-dom':
        optional: true

  '@radix-ui/react-arrow@1.1.0':
    resolution: {integrity: sha512-FmlW1rCg7hBpEBwFbjHwCW6AmWLQM6g/v0Sn8XbP9NvmSZ2San1FpQeyPtufzOMSIx7Y4dzjlHoifhp+7NkZhw==}
    peerDependencies:
      '@types/react': '*'
      '@types/react-dom': '*'
      react: ^16.8 || ^17.0 || ^18.0 || ^19.0 || ^19.0.0-rc
      react-dom: ^16.8 || ^17.0 || ^18.0 || ^19.0 || ^19.0.0-rc
    peerDependenciesMeta:
      '@types/react':
        optional: true
      '@types/react-dom':
        optional: true

  '@radix-ui/react-avatar@1.1.1':
    resolution: {integrity: sha512-eoOtThOmxeoizxpX6RiEsQZ2wj5r4+zoeqAwO0cBaFQGjJwIH3dIX0OCxNrCyrrdxG+vBweMETh3VziQG7c1kw==}
    peerDependencies:
      '@types/react': '*'
      '@types/react-dom': '*'
      react: ^16.8 || ^17.0 || ^18.0 || ^19.0 || ^19.0.0-rc
      react-dom: ^16.8 || ^17.0 || ^18.0 || ^19.0 || ^19.0.0-rc
    peerDependenciesMeta:
      '@types/react':
        optional: true
      '@types/react-dom':
        optional: true

  '@radix-ui/react-checkbox@1.1.2':
    resolution: {integrity: sha512-/i0fl686zaJbDQLNKrkCbMyDm6FQMt4jg323k7HuqitoANm9sE23Ql8yOK3Wusk34HSLKDChhMux05FnP6KUkw==}
    peerDependencies:
      '@types/react': '*'
      '@types/react-dom': '*'
      react: ^16.8 || ^17.0 || ^18.0 || ^19.0 || ^19.0.0-rc
      react-dom: ^16.8 || ^17.0 || ^18.0 || ^19.0 || ^19.0.0-rc
    peerDependenciesMeta:
      '@types/react':
        optional: true
      '@types/react-dom':
        optional: true

  '@radix-ui/react-collapsible@1.1.1':
    resolution: {integrity: sha512-1///SnrfQHJEofLokyczERxQbWfCGQlQ2XsCZMucVs6it+lq9iw4vXy+uDn1edlb58cOZOWSldnfPAYcT4O/Yg==}
    peerDependencies:
      '@types/react': '*'
      '@types/react-dom': '*'
      react: ^16.8 || ^17.0 || ^18.0 || ^19.0 || ^19.0.0-rc
      react-dom: ^16.8 || ^17.0 || ^18.0 || ^19.0 || ^19.0.0-rc
    peerDependenciesMeta:
      '@types/react':
        optional: true
      '@types/react-dom':
        optional: true

  '@radix-ui/react-collection@1.1.0':
    resolution: {integrity: sha512-GZsZslMJEyo1VKm5L1ZJY8tGDxZNPAoUeQUIbKeJfoi7Q4kmig5AsgLMYYuyYbfjd8fBmFORAIwYAkXMnXZgZw==}
    peerDependencies:
      '@types/react': '*'
      '@types/react-dom': '*'
      react: ^16.8 || ^17.0 || ^18.0 || ^19.0 || ^19.0.0-rc
      react-dom: ^16.8 || ^17.0 || ^18.0 || ^19.0 || ^19.0.0-rc
    peerDependenciesMeta:
      '@types/react':
        optional: true
      '@types/react-dom':
        optional: true

  '@radix-ui/react-compose-refs@1.1.0':
    resolution: {integrity: sha512-b4inOtiaOnYf9KWyO3jAeeCG6FeyfY6ldiEPanbUjWd+xIk5wZeHa8yVwmrJ2vderhu/BQvzCrJI0lHd+wIiqw==}
    peerDependencies:
      '@types/react': '*'
      react: ^16.8 || ^17.0 || ^18.0 || ^19.0 || ^19.0.0-rc
    peerDependenciesMeta:
      '@types/react':
        optional: true

  '@radix-ui/react-context@1.1.0':
    resolution: {integrity: sha512-OKrckBy+sMEgYM/sMmqmErVn0kZqrHPJze+Ql3DzYsDDp0hl0L62nx/2122/Bvps1qz645jlcu2tD9lrRSdf8A==}
    peerDependencies:
      '@types/react': '*'
      react: ^16.8 || ^17.0 || ^18.0 || ^19.0 || ^19.0.0-rc
    peerDependenciesMeta:
      '@types/react':
        optional: true

  '@radix-ui/react-context@1.1.1':
    resolution: {integrity: sha512-UASk9zi+crv9WteK/NU4PLvOoL3OuE6BWVKNF6hPRBtYBDXQ2u5iu3O59zUlJiTVvkyuycnqrztsHVJwcK9K+Q==}
    peerDependencies:
      '@types/react': '*'
      react: ^16.8 || ^17.0 || ^18.0 || ^19.0 || ^19.0.0-rc
    peerDependenciesMeta:
      '@types/react':
        optional: true

  '@radix-ui/react-dialog@1.1.2':
    resolution: {integrity: sha512-Yj4dZtqa2o+kG61fzB0H2qUvmwBA2oyQroGLyNtBj1beo1khoQ3q1a2AO8rrQYjd8256CO9+N8L9tvsS+bnIyA==}
    peerDependencies:
      '@types/react': '*'
      '@types/react-dom': '*'
      react: ^16.8 || ^17.0 || ^18.0 || ^19.0 || ^19.0.0-rc
      react-dom: ^16.8 || ^17.0 || ^18.0 || ^19.0 || ^19.0.0-rc
    peerDependenciesMeta:
      '@types/react':
        optional: true
      '@types/react-dom':
        optional: true

  '@radix-ui/react-direction@1.1.0':
    resolution: {integrity: sha512-BUuBvgThEiAXh2DWu93XsT+a3aWrGqolGlqqw5VU1kG7p/ZH2cuDlM1sRLNnY3QcBS69UIz2mcKhMxDsdewhjg==}
    peerDependencies:
      '@types/react': '*'
      react: ^16.8 || ^17.0 || ^18.0 || ^19.0 || ^19.0.0-rc
    peerDependenciesMeta:
      '@types/react':
        optional: true

  '@radix-ui/react-dismissable-layer@1.1.1':
    resolution: {integrity: sha512-QSxg29lfr/xcev6kSz7MAlmDnzbP1eI/Dwn3Tp1ip0KT5CUELsxkekFEMVBEoykI3oV39hKT4TKZzBNMbcTZYQ==}
    peerDependencies:
      '@types/react': '*'
      '@types/react-dom': '*'
      react: ^16.8 || ^17.0 || ^18.0 || ^19.0 || ^19.0.0-rc
      react-dom: ^16.8 || ^17.0 || ^18.0 || ^19.0 || ^19.0.0-rc
    peerDependenciesMeta:
      '@types/react':
        optional: true
      '@types/react-dom':
        optional: true

  '@radix-ui/react-dropdown-menu@2.1.2':
    resolution: {integrity: sha512-GVZMR+eqK8/Kes0a36Qrv+i20bAPXSn8rCBTHx30w+3ECnR5o3xixAlqcVaYvLeyKUsm0aqyhWfmUcqufM8nYA==}
    peerDependencies:
      '@types/react': '*'
      '@types/react-dom': '*'
      react: ^16.8 || ^17.0 || ^18.0 || ^19.0 || ^19.0.0-rc
      react-dom: ^16.8 || ^17.0 || ^18.0 || ^19.0 || ^19.0.0-rc
    peerDependenciesMeta:
      '@types/react':
        optional: true
      '@types/react-dom':
        optional: true

  '@radix-ui/react-focus-guards@1.1.1':
    resolution: {integrity: sha512-pSIwfrT1a6sIoDASCSpFwOasEwKTZWDw/iBdtnqKO7v6FeOzYJ7U53cPzYFVR3geGGXgVHaH+CdngrrAzqUGxg==}
    peerDependencies:
      '@types/react': '*'
      react: ^16.8 || ^17.0 || ^18.0 || ^19.0 || ^19.0.0-rc
    peerDependenciesMeta:
      '@types/react':
        optional: true

  '@radix-ui/react-focus-scope@1.1.0':
    resolution: {integrity: sha512-200UD8zylvEyL8Bx+z76RJnASR2gRMuxlgFCPAe/Q/679a/r0eK3MBVYMb7vZODZcffZBdob1EGnky78xmVvcA==}
    peerDependencies:
      '@types/react': '*'
      '@types/react-dom': '*'
      react: ^16.8 || ^17.0 || ^18.0 || ^19.0 || ^19.0.0-rc
      react-dom: ^16.8 || ^17.0 || ^18.0 || ^19.0 || ^19.0.0-rc
    peerDependenciesMeta:
      '@types/react':
        optional: true
      '@types/react-dom':
        optional: true

  '@radix-ui/react-icons@1.3.0':
    resolution: {integrity: sha512-jQxj/0LKgp+j9BiTXz3O3sgs26RNet2iLWmsPyRz2SIcR4q/4SbazXfnYwbAr+vLYKSfc7qxzyGQA1HLlYiuNw==}
    peerDependencies:
      react: ^16.x || ^17.x || ^18.x

  '@radix-ui/react-id@1.1.0':
    resolution: {integrity: sha512-EJUrI8yYh7WOjNOqpoJaf1jlFIH2LvtgAl+YcFqNCa+4hj64ZXmPkAKOFs/ukjz3byN6bdb/AVUqHkI8/uWWMA==}
    peerDependencies:
      '@types/react': '*'
      react: ^16.8 || ^17.0 || ^18.0 || ^19.0 || ^19.0.0-rc
    peerDependenciesMeta:
      '@types/react':
        optional: true

  '@radix-ui/react-label@2.1.0':
    resolution: {integrity: sha512-peLblDlFw/ngk3UWq0VnYaOLy6agTZZ+MUO/WhVfm14vJGML+xH4FAl2XQGLqdefjNb7ApRg6Yn7U42ZhmYXdw==}
    peerDependencies:
      '@types/react': '*'
      '@types/react-dom': '*'
      react: ^16.8 || ^17.0 || ^18.0 || ^19.0 || ^19.0.0-rc
      react-dom: ^16.8 || ^17.0 || ^18.0 || ^19.0 || ^19.0.0-rc
    peerDependenciesMeta:
      '@types/react':
        optional: true
      '@types/react-dom':
        optional: true

  '@radix-ui/react-menu@2.1.2':
    resolution: {integrity: sha512-lZ0R4qR2Al6fZ4yCCZzu/ReTFrylHFxIqy7OezIpWF4bL0o9biKo0pFIvkaew3TyZ9Fy5gYVrR5zCGZBVbO1zg==}
    peerDependencies:
      '@types/react': '*'
      '@types/react-dom': '*'
      react: ^16.8 || ^17.0 || ^18.0 || ^19.0 || ^19.0.0-rc
      react-dom: ^16.8 || ^17.0 || ^18.0 || ^19.0 || ^19.0.0-rc
    peerDependenciesMeta:
      '@types/react':
        optional: true
      '@types/react-dom':
        optional: true

  '@radix-ui/react-navigation-menu@1.2.1':
    resolution: {integrity: sha512-egDo0yJD2IK8L17gC82vptkvW1jLeni1VuqCyzY727dSJdk5cDjINomouLoNk8RVF7g2aNIfENKWL4UzeU9c8Q==}
    peerDependencies:
      '@types/react': '*'
      '@types/react-dom': '*'
      react: ^16.8 || ^17.0 || ^18.0 || ^19.0 || ^19.0.0-rc
      react-dom: ^16.8 || ^17.0 || ^18.0 || ^19.0 || ^19.0.0-rc
    peerDependenciesMeta:
      '@types/react':
        optional: true
      '@types/react-dom':
        optional: true

  '@radix-ui/react-popover@1.1.2':
    resolution: {integrity: sha512-u2HRUyWW+lOiA2g0Le0tMmT55FGOEWHwPFt1EPfbLly7uXQExFo5duNKqG2DzmFXIdqOeNd+TpE8baHWJCyP9w==}
    peerDependencies:
      '@types/react': '*'
      '@types/react-dom': '*'
      react: ^16.8 || ^17.0 || ^18.0 || ^19.0 || ^19.0.0-rc
      react-dom: ^16.8 || ^17.0 || ^18.0 || ^19.0 || ^19.0.0-rc
    peerDependenciesMeta:
      '@types/react':
        optional: true
      '@types/react-dom':
        optional: true

  '@radix-ui/react-popper@1.2.0':
    resolution: {integrity: sha512-ZnRMshKF43aBxVWPWvbj21+7TQCvhuULWJ4gNIKYpRlQt5xGRhLx66tMp8pya2UkGHTSlhpXwmjqltDYHhw7Vg==}
    peerDependencies:
      '@types/react': '*'
      '@types/react-dom': '*'
      react: ^16.8 || ^17.0 || ^18.0 || ^19.0 || ^19.0.0-rc
      react-dom: ^16.8 || ^17.0 || ^18.0 || ^19.0 || ^19.0.0-rc
    peerDependenciesMeta:
      '@types/react':
        optional: true
      '@types/react-dom':
        optional: true

  '@radix-ui/react-portal@1.1.2':
    resolution: {integrity: sha512-WeDYLGPxJb/5EGBoedyJbT0MpoULmwnIPMJMSldkuiMsBAv7N1cRdsTWZWht9vpPOiN3qyiGAtbK2is47/uMFg==}
    peerDependencies:
      '@types/react': '*'
      '@types/react-dom': '*'
      react: ^16.8 || ^17.0 || ^18.0 || ^19.0 || ^19.0.0-rc
      react-dom: ^16.8 || ^17.0 || ^18.0 || ^19.0 || ^19.0.0-rc
    peerDependenciesMeta:
      '@types/react':
        optional: true
      '@types/react-dom':
        optional: true

  '@radix-ui/react-presence@1.1.1':
    resolution: {integrity: sha512-IeFXVi4YS1K0wVZzXNrbaaUvIJ3qdY+/Ih4eHFhWA9SwGR9UDX7Ck8abvL57C4cv3wwMvUE0OG69Qc3NCcTe/A==}
    peerDependencies:
      '@types/react': '*'
      '@types/react-dom': '*'
      react: ^16.8 || ^17.0 || ^18.0 || ^19.0 || ^19.0.0-rc
      react-dom: ^16.8 || ^17.0 || ^18.0 || ^19.0 || ^19.0.0-rc
    peerDependenciesMeta:
      '@types/react':
        optional: true
      '@types/react-dom':
        optional: true

  '@radix-ui/react-primitive@2.0.0':
    resolution: {integrity: sha512-ZSpFm0/uHa8zTvKBDjLFWLo8dkr4MBsiDLz0g3gMUwqgLHz9rTaRRGYDgvZPtBJgYCBKXkS9fzmoySgr8CO6Cw==}
    peerDependencies:
      '@types/react': '*'
      '@types/react-dom': '*'
      react: ^16.8 || ^17.0 || ^18.0 || ^19.0 || ^19.0.0-rc
      react-dom: ^16.8 || ^17.0 || ^18.0 || ^19.0 || ^19.0.0-rc
    peerDependenciesMeta:
      '@types/react':
        optional: true
      '@types/react-dom':
        optional: true

  '@radix-ui/react-radio-group@1.2.1':
    resolution: {integrity: sha512-kdbv54g4vfRjja9DNWPMxKvXblzqbpEC8kspEkZ6dVP7kQksGCn+iZHkcCz2nb00+lPdRvxrqy4WrvvV1cNqrQ==}
    peerDependencies:
      '@types/react': '*'
      '@types/react-dom': '*'
      react: ^16.8 || ^17.0 || ^18.0 || ^19.0 || ^19.0.0-rc
      react-dom: ^16.8 || ^17.0 || ^18.0 || ^19.0 || ^19.0.0-rc
    peerDependenciesMeta:
      '@types/react':
        optional: true
      '@types/react-dom':
        optional: true

  '@radix-ui/react-roving-focus@1.1.0':
    resolution: {integrity: sha512-EA6AMGeq9AEeQDeSH0aZgG198qkfHSbvWTf1HvoDmOB5bBG/qTxjYMWUKMnYiV6J/iP/J8MEFSuB2zRU2n7ODA==}
    peerDependencies:
      '@types/react': '*'
      '@types/react-dom': '*'
      react: ^16.8 || ^17.0 || ^18.0 || ^19.0 || ^19.0.0-rc
      react-dom: ^16.8 || ^17.0 || ^18.0 || ^19.0 || ^19.0.0-rc
    peerDependenciesMeta:
      '@types/react':
        optional: true
      '@types/react-dom':
        optional: true

  '@radix-ui/react-select@2.1.2':
    resolution: {integrity: sha512-rZJtWmorC7dFRi0owDmoijm6nSJH1tVw64QGiNIZ9PNLyBDtG+iAq+XGsya052At4BfarzY/Dhv9wrrUr6IMZA==}
    peerDependencies:
      '@types/react': '*'
      '@types/react-dom': '*'
      react: ^16.8 || ^17.0 || ^18.0 || ^19.0 || ^19.0.0-rc
      react-dom: ^16.8 || ^17.0 || ^18.0 || ^19.0 || ^19.0.0-rc
    peerDependenciesMeta:
      '@types/react':
        optional: true
      '@types/react-dom':
        optional: true

  '@radix-ui/react-slot@1.1.0':
    resolution: {integrity: sha512-FUCf5XMfmW4dtYl69pdS4DbxKy8nj4M7SafBgPllysxmdachynNflAdp/gCsnYWNDnge6tI9onzMp5ARYc1KNw==}
    peerDependencies:
      '@types/react': '*'
      react: ^16.8 || ^17.0 || ^18.0 || ^19.0 || ^19.0.0-rc
    peerDependenciesMeta:
      '@types/react':
        optional: true

  '@radix-ui/react-switch@1.1.1':
    resolution: {integrity: sha512-diPqDDoBcZPSicYoMWdWx+bCPuTRH4QSp9J+65IvtdS0Kuzt67bI6n32vCj8q6NZmYW/ah+2orOtMwcX5eQwIg==}
    peerDependencies:
      '@types/react': '*'
      '@types/react-dom': '*'
      react: ^16.8 || ^17.0 || ^18.0 || ^19.0 || ^19.0.0-rc
      react-dom: ^16.8 || ^17.0 || ^18.0 || ^19.0 || ^19.0.0-rc
    peerDependenciesMeta:
      '@types/react':
        optional: true
      '@types/react-dom':
        optional: true

  '@radix-ui/react-tabs@1.1.1':
    resolution: {integrity: sha512-3GBUDmP2DvzmtYLMsHmpA1GtR46ZDZ+OreXM/N+kkQJOPIgytFWWTfDQmBQKBvaFS0Vno0FktdbVzN28KGrMdw==}
    peerDependencies:
      '@types/react': '*'
      '@types/react-dom': '*'
      react: ^16.8 || ^17.0 || ^18.0 || ^19.0 || ^19.0.0-rc
      react-dom: ^16.8 || ^17.0 || ^18.0 || ^19.0 || ^19.0.0-rc
    peerDependenciesMeta:
      '@types/react':
        optional: true
      '@types/react-dom':
        optional: true

  '@radix-ui/react-toast@1.2.2':
    resolution: {integrity: sha512-Z6pqSzmAP/bFJoqMAston4eSNa+ud44NSZTiZUmUen+IOZ5nBY8kzuU5WDBVyFXPtcW6yUalOHsxM/BP6Sv8ww==}
    peerDependencies:
      '@types/react': '*'
      '@types/react-dom': '*'
      react: ^16.8 || ^17.0 || ^18.0 || ^19.0 || ^19.0.0-rc
      react-dom: ^16.8 || ^17.0 || ^18.0 || ^19.0 || ^19.0.0-rc
    peerDependenciesMeta:
      '@types/react':
        optional: true
      '@types/react-dom':
        optional: true

  '@radix-ui/react-tooltip@1.1.3':
    resolution: {integrity: sha512-Z4w1FIS0BqVFI2c1jZvb/uDVJijJjJ2ZMuPV81oVgTZ7g3BZxobplnMVvXtFWgtozdvYJ+MFWtwkM5S2HnAong==}
    peerDependencies:
      '@types/react': '*'
      '@types/react-dom': '*'
      react: ^16.8 || ^17.0 || ^18.0 || ^19.0 || ^19.0.0-rc
      react-dom: ^16.8 || ^17.0 || ^18.0 || ^19.0 || ^19.0.0-rc
    peerDependenciesMeta:
      '@types/react':
        optional: true
      '@types/react-dom':
        optional: true

  '@radix-ui/react-use-callback-ref@1.1.0':
    resolution: {integrity: sha512-CasTfvsy+frcFkbXtSJ2Zu9JHpN8TYKxkgJGWbjiZhFivxaeW7rMeZt7QELGVLaYVfFMsKHjb7Ak0nMEe+2Vfw==}
    peerDependencies:
      '@types/react': '*'
      react: ^16.8 || ^17.0 || ^18.0 || ^19.0 || ^19.0.0-rc
    peerDependenciesMeta:
      '@types/react':
        optional: true

  '@radix-ui/react-use-controllable-state@1.1.0':
    resolution: {integrity: sha512-MtfMVJiSr2NjzS0Aa90NPTnvTSg6C/JLCV7ma0W6+OMV78vd8OyRpID+Ng9LxzsPbLeuBnWBA1Nq30AtBIDChw==}
    peerDependencies:
      '@types/react': '*'
      react: ^16.8 || ^17.0 || ^18.0 || ^19.0 || ^19.0.0-rc
    peerDependenciesMeta:
      '@types/react':
        optional: true

  '@radix-ui/react-use-escape-keydown@1.1.0':
    resolution: {integrity: sha512-L7vwWlR1kTTQ3oh7g1O0CBF3YCyyTj8NmhLR+phShpyA50HCfBFKVJTpshm9PzLiKmehsrQzTYTpX9HvmC9rhw==}
    peerDependencies:
      '@types/react': '*'
      react: ^16.8 || ^17.0 || ^18.0 || ^19.0 || ^19.0.0-rc
    peerDependenciesMeta:
      '@types/react':
        optional: true

  '@radix-ui/react-use-layout-effect@1.1.0':
    resolution: {integrity: sha512-+FPE0rOdziWSrH9athwI1R0HDVbWlEhd+FR+aSDk4uWGmSJ9Z54sdZVDQPZAinJhJXwfT+qnj969mCsT2gfm5w==}
    peerDependencies:
      '@types/react': '*'
      react: ^16.8 || ^17.0 || ^18.0 || ^19.0 || ^19.0.0-rc
    peerDependenciesMeta:
      '@types/react':
        optional: true

  '@radix-ui/react-use-previous@1.1.0':
    resolution: {integrity: sha512-Z/e78qg2YFnnXcW88A4JmTtm4ADckLno6F7OXotmkQfeuCVaKuYzqAATPhVzl3delXE7CxIV8shofPn3jPc5Og==}
    peerDependencies:
      '@types/react': '*'
      react: ^16.8 || ^17.0 || ^18.0 || ^19.0 || ^19.0.0-rc
    peerDependenciesMeta:
      '@types/react':
        optional: true

  '@radix-ui/react-use-rect@1.1.0':
    resolution: {integrity: sha512-0Fmkebhr6PiseyZlYAOtLS+nb7jLmpqTrJyv61Pe68MKYW6OWdRE2kI70TaYY27u7H0lajqM3hSMMLFq18Z7nQ==}
    peerDependencies:
      '@types/react': '*'
      react: ^16.8 || ^17.0 || ^18.0 || ^19.0 || ^19.0.0-rc
    peerDependenciesMeta:
      '@types/react':
        optional: true

  '@radix-ui/react-use-size@1.1.0':
    resolution: {integrity: sha512-XW3/vWuIXHa+2Uwcc2ABSfcCledmXhhQPlGbfcRXbiUQI5Icjcg19BGCZVKKInYbvUCut/ufbbLLPFC5cbb1hw==}
    peerDependencies:
      '@types/react': '*'
      react: ^16.8 || ^17.0 || ^18.0 || ^19.0 || ^19.0.0-rc
    peerDependenciesMeta:
      '@types/react':
        optional: true

  '@radix-ui/react-visually-hidden@1.1.0':
    resolution: {integrity: sha512-N8MDZqtgCgG5S3aV60INAB475osJousYpZ4cTJ2cFbMpdHS5Y6loLTH8LPtkj2QN0x93J30HT/M3qJXM0+lyeQ==}
    peerDependencies:
      '@types/react': '*'
      '@types/react-dom': '*'
      react: ^16.8 || ^17.0 || ^18.0 || ^19.0 || ^19.0.0-rc
      react-dom: ^16.8 || ^17.0 || ^18.0 || ^19.0 || ^19.0.0-rc
    peerDependenciesMeta:
      '@types/react':
        optional: true
      '@types/react-dom':
        optional: true

  '@radix-ui/rect@1.1.0':
    resolution: {integrity: sha512-A9+lCBZoaMJlVKcRBz2YByCG+Cp2t6nAnMnNba+XiWxnj6r4JUFqfsgwocMBZU9LPtdxC6wB56ySYpc7LQIoJg==}

  '@react-email/body@0.0.10':
    resolution: {integrity: sha512-dMJyL9aU25ieatdPtVjCyQ/WHZYHwNc+Hy/XpF8Cc18gu21cUynVEeYQzFSeigDRMeBQ3PGAyjVDPIob7YlGwA==}
    peerDependencies:
      react: ^18.0 || ^19.0 || ^19.0.0-rc

  '@react-email/button@0.0.17':
    resolution: {integrity: sha512-ioHdsk+BpGS/PqjU6JS7tUrVy9yvbUx92Z+Cem2+MbYp55oEwQ9VHf7u4f5NoM0gdhfKSehBwRdYlHt/frEMcg==}
    engines: {node: '>=18.0.0'}
    peerDependencies:
      react: ^18.0 || ^19.0 || ^19.0.0-rc

  '@react-email/code-block@0.0.9':
    resolution: {integrity: sha512-Zrhc71VYrSC1fVXJuaViKoB/dBjxLw6nbE53Bm/eUuZPdnnZ1+ZUIh8jfaRKC5MzMjgnLGQTweGXVnfIrhyxtQ==}
    engines: {node: '>=18.0.0'}
    peerDependencies:
      react: ^18.0 || ^19.0 || ^19.0.0-rc

  '@react-email/code-inline@0.0.4':
    resolution: {integrity: sha512-zj3oMQiiUCZbddSNt3k0zNfIBFK0ZNDIzzDyBaJKy6ZASTtWfB+1WFX0cpTX8q0gUiYK+A94rk5Qp68L6YXjXQ==}
    engines: {node: '>=18.0.0'}
    peerDependencies:
      react: ^18.0 || ^19.0 || ^19.0.0-rc

  '@react-email/column@0.0.12':
    resolution: {integrity: sha512-Rsl7iSdDaeHZO938xb+0wR5ud0Z3MVfdtPbNKJNojZi2hApwLAQXmDrnn/AcPDM5Lpl331ZljJS8vHTWxxkvKw==}
    engines: {node: '>=18.0.0'}
    peerDependencies:
      react: ^18.0 || ^19.0 || ^19.0.0-rc

  '@react-email/components@0.0.25':
    resolution: {integrity: sha512-lnfVVrThEcET5NPoeaXvrz9UxtWpGRcut2a07dLbyKgNbP7vj/cXTI5TuHtanCvhCddFpMDnElNRghDOfPzwUg==}
    engines: {node: '>=18.0.0'}
    peerDependencies:
      react: ^18.0 || ^19.0 || ^19.0.0-rc

  '@react-email/container@0.0.14':
    resolution: {integrity: sha512-NgoaJJd9tTtsrveL86Ocr/AYLkGyN3prdXKd/zm5fQpfDhy/NXezyT3iF6VlwAOEUIu64ErHpAJd+P6ygR+vjg==}
    engines: {node: '>=18.0.0'}
    peerDependencies:
      react: ^18.0 || ^19.0 || ^19.0.0-rc

  '@react-email/font@0.0.8':
    resolution: {integrity: sha512-fSBEqYyVPAyyACBBHcs3wEYzNknpHMuwcSAAKE8fOoDfGqURr/vSxKPdh4tOa9z7G4hlcEfgGrCYEa2iPT22cw==}
    peerDependencies:
      react: ^18.0 || ^19.0 || ^19.0.0-rc

  '@react-email/head@0.0.11':
    resolution: {integrity: sha512-skw5FUgyamIMK+LN+fZQ5WIKQYf0dPiRAvsUAUR2eYoZp9oRsfkIpFHr0GWPkKAYjFEj+uJjaxQ/0VzQH7svVg==}
    engines: {node: '>=18.0.0'}
    peerDependencies:
      react: ^18.0 || ^19.0 || ^19.0.0-rc

  '@react-email/heading@0.0.14':
    resolution: {integrity: sha512-jZM7IVuZOXa0G110ES8OkxajPTypIKlzlO1K1RIe1auk76ukQRiCg1IRV4HZlWk1GGUbec5hNxsvZa2kU8cb9w==}
    engines: {node: '>=18.0.0'}
    peerDependencies:
      react: ^18.0 || ^19.0 || ^19.0.0-rc

  '@react-email/hr@0.0.10':
    resolution: {integrity: sha512-3AA4Yjgl3zEid/KVx6uf6TuLJHVZvUc2cG9Wm9ZpWeAX4ODA+8g9HyuC0tfnjbRsVMhMcCGiECuWWXINi+60vA==}
    engines: {node: '>=18.0.0'}
    peerDependencies:
      react: ^18.0 || ^19.0 || ^19.0.0-rc

  '@react-email/html@0.0.10':
    resolution: {integrity: sha512-06uiuSKJBWQJfhCKv4MPupELei4Lepyz9Sth7Yq7Fq29CAeB1ejLgKkGqn1I+FZ72hQxPLdYF4iq4yloKv3JCg==}
    engines: {node: '>=18.0.0'}
    peerDependencies:
      react: ^18.0 || ^19.0 || ^19.0.0-rc

  '@react-email/img@0.0.10':
    resolution: {integrity: sha512-pJ8glJjDNaJ53qoM95pvX9SK05yh0bNQY/oyBKmxlBDdUII6ixuMc3SCwYXPMl+tgkQUyDgwEBpSTrLAnjL3hA==}
    engines: {node: '>=18.0.0'}
    peerDependencies:
      react: ^18.0 || ^19.0 || ^19.0.0-rc

  '@react-email/link@0.0.10':
    resolution: {integrity: sha512-tva3wvAWSR10lMJa9fVA09yRn7pbEki0ZZpHE6GD1jKbFhmzt38VgLO9B797/prqoDZdAr4rVK7LJFcdPx3GwA==}
    engines: {node: '>=18.0.0'}
    peerDependencies:
      react: ^18.0 || ^19.0 || ^19.0.0-rc

  '@react-email/markdown@0.0.12':
    resolution: {integrity: sha512-wsuvj1XAb6O63aizCLNEeqVgKR3oFjAwt9vjfg2y2oh4G1dZeo8zonZM2x1fmkEkBZhzwSHraNi70jSXhA3A9w==}
    engines: {node: '>=18.0.0'}
    peerDependencies:
      react: ^18.0 || ^19.0 || ^19.0.0-rc

  '@react-email/preview@0.0.11':
    resolution: {integrity: sha512-7O/CT4b16YlSGrj18htTPx3Vbhu2suCGv/cSe5c+fuSrIM/nMiBSZ3Js16Vj0XJbAmmmlVmYFZw9L20wXJ+LjQ==}
    engines: {node: '>=18.0.0'}
    peerDependencies:
      react: ^18.0 || ^19.0 || ^19.0.0-rc

  '@react-email/render@0.0.11':
    resolution: {integrity: sha512-Ec4vLkVbxoQhThBK1H++FdO4NgCeucg57qmwQ8A9xbozA2hWJiT2jJb5IA/bLE0YdixK8BeucXghJp84YZIG7A==}
    engines: {node: '>=18.0.0'}

  '@react-email/render@0.0.17':
    resolution: {integrity: sha512-xBQ+/73+WsGuXKY7r1U73zMBNV28xdV0cp9cFjhNYipBReDHhV97IpA6v7Hl0dDtDzt+yS/72dY5vYXrF1v8NA==}
    engines: {node: '>=18.0.0'}
    peerDependencies:
      react: ^18.2.0
      react-dom: ^18.2.0

  '@react-email/render@1.0.1':
    resolution: {integrity: sha512-W3gTrcmLOVYnG80QuUp22ReIT/xfLsVJ+n7ghSlG2BITB8evNABn1AO2rGQoXuK84zKtDAlxCdm3hRyIpZdGSA==}
    engines: {node: '>=18.0.0'}
    peerDependencies:
      react: ^18.0 || ^19.0 || ^19.0.0-rc
      react-dom: ^18.0 || ^19.0 || ^19.0.0-rc

  '@react-email/row@0.0.10':
    resolution: {integrity: sha512-jPyEhG3gsLX+Eb9U+A30fh0gK6hXJwF4ghJ+ZtFQtlKAKqHX+eCpWlqB3Xschd/ARJLod8WAswg0FB+JD9d0/A==}
    engines: {node: '>=18.0.0'}
    peerDependencies:
      react: ^18.0 || ^19.0 || ^19.0.0-rc

  '@react-email/section@0.0.14':
    resolution: {integrity: sha512-+fYWLb4tPU1A/+GE5J1+SEMA7/wR3V30lQ+OR9t2kAJqNrARDbMx0bLnYnR1QL5TiFRz0pCF05SQUobk6gHEDQ==}
    engines: {node: '>=18.0.0'}
    peerDependencies:
      react: ^18.0 || ^19.0 || ^19.0.0-rc

  '@react-email/tailwind@0.0.19':
    resolution: {integrity: sha512-bA0w4D7mSNowxWhcO0jBJauFIPf2Ok7QuKlrHwCcxyX35L2pb5D6ZmXYOrD9C6ADQuVz5oEX+oed3zpSLROgPg==}
    engines: {node: '>=18.0.0'}
    peerDependencies:
      react: ^18.2.0

  '@react-email/tailwind@0.1.0':
    resolution: {integrity: sha512-qysVUEY+M3SKUvu35XDpzn7yokhqFOT3tPU6Mj/pgc62TL5tQFj6msEbBtwoKs2qO3WZvai0DIHdLhaOxBQSow==}
    engines: {node: '>=18.0.0'}
    peerDependencies:
      react: ^18.0 || ^19.0 || ^19.0.0-rc

  '@react-email/text@0.0.10':
    resolution: {integrity: sha512-wNAnxeEAiFs6N+SxS0y6wTJWfewEzUETuyS2aZmT00xk50VijwyFRuhm4sYSjusMyshevomFwz5jNISCxRsGWw==}
    engines: {node: '>=18.0.0'}
    peerDependencies:
      react: ^18.0 || ^19.0 || ^19.0.0-rc

  '@rollup/rollup-android-arm-eabi@4.22.4':
    resolution: {integrity: sha512-Fxamp4aEZnfPOcGA8KSNEohV8hX7zVHOemC8jVBoBUHu5zpJK/Eu3uJwt6BMgy9fkvzxDaurgj96F/NiLukF2w==}
    cpu: [arm]
    os: [android]

  '@rollup/rollup-android-arm64@4.22.4':
    resolution: {integrity: sha512-VXoK5UMrgECLYaMuGuVTOx5kcuap1Jm8g/M83RnCHBKOqvPPmROFJGQaZhGccnsFtfXQ3XYa4/jMCJvZnbJBdA==}
    cpu: [arm64]
    os: [android]

  '@rollup/rollup-darwin-arm64@4.22.4':
    resolution: {integrity: sha512-xMM9ORBqu81jyMKCDP+SZDhnX2QEVQzTcC6G18KlTQEzWK8r/oNZtKuZaCcHhnsa6fEeOBionoyl5JsAbE/36Q==}
    cpu: [arm64]
    os: [darwin]

  '@rollup/rollup-darwin-x64@4.22.4':
    resolution: {integrity: sha512-aJJyYKQwbHuhTUrjWjxEvGnNNBCnmpHDvrb8JFDbeSH3m2XdHcxDd3jthAzvmoI8w/kSjd2y0udT+4okADsZIw==}
    cpu: [x64]
    os: [darwin]

  '@rollup/rollup-linux-arm-gnueabihf@4.22.4':
    resolution: {integrity: sha512-j63YtCIRAzbO+gC2L9dWXRh5BFetsv0j0va0Wi9epXDgU/XUi5dJKo4USTttVyK7fGw2nPWK0PbAvyliz50SCQ==}
    cpu: [arm]
    os: [linux]

  '@rollup/rollup-linux-arm-musleabihf@4.22.4':
    resolution: {integrity: sha512-dJnWUgwWBX1YBRsuKKMOlXCzh2Wu1mlHzv20TpqEsfdZLb3WoJW2kIEsGwLkroYf24IrPAvOT/ZQ2OYMV6vlrg==}
    cpu: [arm]
    os: [linux]

  '@rollup/rollup-linux-arm64-gnu@4.22.4':
    resolution: {integrity: sha512-AdPRoNi3NKVLolCN/Sp4F4N1d98c4SBnHMKoLuiG6RXgoZ4sllseuGioszumnPGmPM2O7qaAX/IJdeDU8f26Aw==}
    cpu: [arm64]
    os: [linux]

  '@rollup/rollup-linux-arm64-musl@4.22.4':
    resolution: {integrity: sha512-Gl0AxBtDg8uoAn5CCqQDMqAx22Wx22pjDOjBdmG0VIWX3qUBHzYmOKh8KXHL4UpogfJ14G4wk16EQogF+v8hmA==}
    cpu: [arm64]
    os: [linux]

  '@rollup/rollup-linux-powerpc64le-gnu@4.22.4':
    resolution: {integrity: sha512-3aVCK9xfWW1oGQpTsYJJPF6bfpWfhbRnhdlyhak2ZiyFLDaayz0EP5j9V1RVLAAxlmWKTDfS9wyRyY3hvhPoOg==}
    cpu: [ppc64]
    os: [linux]

  '@rollup/rollup-linux-riscv64-gnu@4.22.4':
    resolution: {integrity: sha512-ePYIir6VYnhgv2C5Xe9u+ico4t8sZWXschR6fMgoPUK31yQu7hTEJb7bCqivHECwIClJfKgE7zYsh1qTP3WHUA==}
    cpu: [riscv64]
    os: [linux]

  '@rollup/rollup-linux-s390x-gnu@4.22.4':
    resolution: {integrity: sha512-GqFJ9wLlbB9daxhVlrTe61vJtEY99/xB3C8e4ULVsVfflcpmR6c8UZXjtkMA6FhNONhj2eA5Tk9uAVw5orEs4Q==}
    cpu: [s390x]
    os: [linux]

  '@rollup/rollup-linux-x64-gnu@4.22.4':
    resolution: {integrity: sha512-87v0ol2sH9GE3cLQLNEy0K/R0pz1nvg76o8M5nhMR0+Q+BBGLnb35P0fVz4CQxHYXaAOhE8HhlkaZfsdUOlHwg==}
    cpu: [x64]
    os: [linux]

  '@rollup/rollup-linux-x64-musl@4.22.4':
    resolution: {integrity: sha512-UV6FZMUgePDZrFjrNGIWzDo/vABebuXBhJEqrHxrGiU6HikPy0Z3LfdtciIttEUQfuDdCn8fqh7wiFJjCNwO+g==}
    cpu: [x64]
    os: [linux]

  '@rollup/rollup-win32-arm64-msvc@4.22.4':
    resolution: {integrity: sha512-BjI+NVVEGAXjGWYHz/vv0pBqfGoUH0IGZ0cICTn7kB9PyjrATSkX+8WkguNjWoj2qSr1im/+tTGRaY+4/PdcQw==}
    cpu: [arm64]
    os: [win32]

  '@rollup/rollup-win32-ia32-msvc@4.22.4':
    resolution: {integrity: sha512-SiWG/1TuUdPvYmzmYnmd3IEifzR61Tragkbx9D3+R8mzQqDBz8v+BvZNDlkiTtI9T15KYZhP0ehn3Dld4n9J5g==}
    cpu: [ia32]
    os: [win32]

  '@rollup/rollup-win32-x64-msvc@4.22.4':
    resolution: {integrity: sha512-j8pPKp53/lq9lMXN57S8cFz0MynJk8OWNuUnXct/9KCpKU7DgU3bYMJhwWmcqC0UU29p8Lr0/7KEVcaM6bf47Q==}
    cpu: [x64]
    os: [win32]

  '@sanity/client@6.22.1':
    resolution: {integrity: sha512-2F/byHTbA91iS2YuJA/LmuJbmh4prqMYqhMSQ2PGFBPU2z/trBOByuuYrHAQfjmETu95n1N24t5A8XjqzjQZTQ==}
    engines: {node: '>=14.18'}

  '@sanity/eventsource@5.0.2':
    resolution: {integrity: sha512-/B9PMkUvAlUrpRq0y+NzXgRv5lYCLxZNsBJD2WXVnqZYOfByL9oQBV7KiTaARuObp5hcQYuPfOAVjgXe3hrixA==}

  '@selderee/plugin-htmlparser2@0.11.0':
    resolution: {integrity: sha512-P33hHGdldxGabLFjPPpaTxVolMrzrcegejx+0GxjrIb9Zv48D8yAIA/QTDR2dFl7Uz7urX8aX6+5bCZslr+gWQ==}

  '@sinclair/typebox@0.27.8':
    resolution: {integrity: sha512-+Fj43pSMwJs4KRrH/938Uf+uAELIgVBmQzg/q1YG10djyfA3TnrU8N8XzqCh/okZdszqBQTZf96idMfE5lnwTA==}

  '@sindresorhus/merge-streams@2.3.0':
    resolution: {integrity: sha512-LtoMMhxAlorcGhmFYI+LhPgbPZCkgP6ra1YL604EeF6U98pLlQ3iWIGMdWSC+vWmPBWBNgmDBAhnAobLROJmwg==}
    engines: {node: '>=18'}

  '@smithy/abort-controller@3.1.5':
    resolution: {integrity: sha512-DhNPnqTqPoG8aZ5dWkFOgsuY+i0GQ3CI6hMmvCoduNsnU9gUZWZBwGfDQsTTB7NvFPkom1df7jMIJWU90kuXXg==}
    engines: {node: '>=16.0.0'}

  '@smithy/chunked-blob-reader-native@3.0.0':
    resolution: {integrity: sha512-VDkpCYW+peSuM4zJip5WDfqvg2Mo/e8yxOv3VF1m11y7B8KKMKVFtmZWDe36Fvk8rGuWrPZHHXZ7rR7uM5yWyg==}

  '@smithy/chunked-blob-reader@3.0.0':
    resolution: {integrity: sha512-sbnURCwjF0gSToGlsBiAmd1lRCmSn72nu9axfJu5lIx6RUEgHu6GwTMbqCdhQSi0Pumcm5vFxsi9XWXb2mTaoA==}

  '@smithy/config-resolver@3.0.9':
    resolution: {integrity: sha512-5d9oBf40qC7n2xUoHmntKLdqsyTMMo/r49+eqSIjJ73eDfEtljAxEhzIQ3bkgXJtR3xiv7YzMT/3FF3ORkjWdg==}
    engines: {node: '>=16.0.0'}

  '@smithy/core@2.4.8':
    resolution: {integrity: sha512-x4qWk7p/a4dcf7Vxb2MODIf4OIcqNbK182WxRvZ/3oKPrf/6Fdic5sSElhO1UtXpWKBazWfqg0ZEK9xN1DsuHA==}
    engines: {node: '>=16.0.0'}

  '@smithy/credential-provider-imds@3.2.4':
    resolution: {integrity: sha512-S9bb0EIokfYEuar4kEbLta+ivlKCWOCFsLZuilkNy9i0uEUEHSi47IFLPaxqqCl+0ftKmcOTHayY5nQhAuq7+w==}
    engines: {node: '>=16.0.0'}

  '@smithy/eventstream-codec@3.1.6':
    resolution: {integrity: sha512-SBiOYPBH+5wOyPS7lfI150ePfGLhnp/eTu5RnV9xvhGvRiKfnl6HzRK9wehBph+il8FxS9KTeadx7Rcmf1GLPQ==}

  '@smithy/eventstream-serde-browser@3.0.10':
    resolution: {integrity: sha512-1i9aMY6Pl/SmA6NjvidxnfBLHMPzhKu2BP148pEt5VwhMdmXn36PE2kWKGa9Hj8b0XGtCTRucpCncylevCtI7g==}
    engines: {node: '>=16.0.0'}

  '@smithy/eventstream-serde-config-resolver@3.0.7':
    resolution: {integrity: sha512-eVzhGQBPEqXXYHvIUku0jMTxd4gDvenRzUQPTmKVWdRvp9JUCKrbAXGQRYiGxUYq9+cqQckRm0wq3kTWnNtDhw==}
    engines: {node: '>=16.0.0'}

  '@smithy/eventstream-serde-node@3.0.9':
    resolution: {integrity: sha512-JE0Guqvt0xsmfQ5y1EI342/qtJqznBv8cJqkHZV10PwC8GWGU5KNgFbQnsVCcX+xF+qIqwwfRmeWoJCjuOLmng==}
    engines: {node: '>=16.0.0'}

  '@smithy/eventstream-serde-universal@3.0.9':
    resolution: {integrity: sha512-bydfgSisfepCufw9kCEnWRxqxJFzX/o8ysXWv+W9F2FIyiaEwZ/D8bBKINbh4ONz3i05QJ1xE7A5OKYvgJsXaw==}
    engines: {node: '>=16.0.0'}

  '@smithy/fetch-http-handler@3.2.9':
    resolution: {integrity: sha512-hYNVQOqhFQ6vOpenifFME546f0GfJn2OiQ3M0FDmuUu8V/Uiwy2wej7ZXxFBNqdx0R5DZAqWM1l6VRhGz8oE6A==}

  '@smithy/hash-blob-browser@3.1.6':
    resolution: {integrity: sha512-BKNcMIaeZ9lB67sgo88iCF4YB35KT8X2dNJ8DqrtZNTgN6tUDYBKThzfGtos/mnZkGkW91AYHisESHmSiYQmKw==}

  '@smithy/hash-node@3.0.7':
    resolution: {integrity: sha512-SAGHN+QkrwcHFjfWzs/czX94ZEjPJ0CrWJS3M43WswDXVEuP4AVy9gJ3+AF6JQHZD13bojmuf/Ap/ItDeZ+Qfw==}
    engines: {node: '>=16.0.0'}

  '@smithy/hash-stream-node@3.1.6':
    resolution: {integrity: sha512-sFSSt7cmCpFWZPfVx7k80Bgb1K2VJ27VmMxH8X+dDhp7Wv8IBgID4K2VK5ehMJROF8hQgcj4WywnkHIwX/xlwQ==}
    engines: {node: '>=16.0.0'}

  '@smithy/invalid-dependency@3.0.7':
    resolution: {integrity: sha512-Bq00GsAhHeYSuZX8Kpu4sbI9agH2BNYnqUmmbTGWOhki9NVsWn2jFr896vvoTMH8KAjNX/ErC/8t5QHuEXG+IA==}

  '@smithy/is-array-buffer@2.2.0':
    resolution: {integrity: sha512-GGP3O9QFD24uGeAXYUjwSTXARoqpZykHadOmA8G5vfJPK0/DC67qa//0qvqrJzL1xc8WQWX7/yc7fwudjPHPhA==}
    engines: {node: '>=14.0.0'}

  '@smithy/is-array-buffer@3.0.0':
    resolution: {integrity: sha512-+Fsu6Q6C4RSJiy81Y8eApjEB5gVtM+oFKTffg+jSuwtvomJJrhUJBu2zS8wjXSgH/g1MKEWrzyChTBe6clb5FQ==}
    engines: {node: '>=16.0.0'}

  '@smithy/md5-js@3.0.7':
    resolution: {integrity: sha512-+wco9IN9uOW4tNGkZIqTR6IXyfO7Z8A+IOq82QCRn/f/xcmt7H1fXwmQVbfDSvbeFwfNnhv7s+u0G9PzPG6o2w==}

  '@smithy/middleware-content-length@3.0.9':
    resolution: {integrity: sha512-t97PidoGElF9hTtLCrof32wfWMqC5g2SEJNxaVH3NjlatuNGsdxXRYO/t+RPnxA15RpYiS0f+zG7FuE2DeGgjA==}
    engines: {node: '>=16.0.0'}

  '@smithy/middleware-endpoint@3.1.4':
    resolution: {integrity: sha512-/ChcVHekAyzUbyPRI8CzPPLj6y8QRAfJngWcLMgsWxKVzw/RzBV69mSOzJYDD3pRwushA1+5tHtPF8fjmzBnrQ==}
    engines: {node: '>=16.0.0'}

  '@smithy/middleware-retry@3.0.23':
    resolution: {integrity: sha512-x9PbGXxkcXIpm6L26qRSCC+eaYcHwybRmqU8LO/WM2RRlW0g8lz6FIiKbKgGvHuoK3dLZRiQVSQJveiCzwnA5A==}
    engines: {node: '>=16.0.0'}

  '@smithy/middleware-serde@3.0.7':
    resolution: {integrity: sha512-VytaagsQqtH2OugzVTq4qvjkLNbWehHfGcGr0JLJmlDRrNCeZoWkWsSOw1nhS/4hyUUWF/TLGGml4X/OnEep5g==}
    engines: {node: '>=16.0.0'}

  '@smithy/middleware-stack@3.0.7':
    resolution: {integrity: sha512-EyTbMCdqS1DoeQsO4gI7z2Gzq1MoRFAeS8GkFYIwbedB7Lp5zlLHJdg+56tllIIG5Hnf9ZWX48YKSHlsKvugGA==}
    engines: {node: '>=16.0.0'}

  '@smithy/node-config-provider@3.1.8':
    resolution: {integrity: sha512-E0rU0DglpeJn5ge64mk8wTGEXcQwmpUTY5Zr7IzTpDLmHKiIamINERNZYrPQjg58Ck236sEKSwRSHA4CwshU6Q==}
    engines: {node: '>=16.0.0'}

  '@smithy/node-http-handler@3.2.4':
    resolution: {integrity: sha512-49reY3+JgLMFNm7uTAKBWiKCA6XSvkNp9FqhVmusm2jpVnHORYFeFZ704LShtqWfjZW/nhX+7Iexyb6zQfXYIQ==}
    engines: {node: '>=16.0.0'}

  '@smithy/property-provider@3.1.7':
    resolution: {integrity: sha512-QfzLi1GPMisY7bAM5hOUqBdGYnY5S2JAlr201pghksrQv139f8iiiMalXtjczIP5f6owxFn3MINLNUNvUkgtPw==}
    engines: {node: '>=16.0.0'}

  '@smithy/protocol-http@4.1.4':
    resolution: {integrity: sha512-MlWK8eqj0JlpZBnWmjQLqmFp71Ug00P+m72/1xQB3YByXD4zZ+y9N4hYrR0EDmrUCZIkyATWHOXFgtavwGDTzQ==}
    engines: {node: '>=16.0.0'}

  '@smithy/querystring-builder@3.0.7':
    resolution: {integrity: sha512-65RXGZZ20rzqqxTsChdqSpbhA6tdt5IFNgG6o7e1lnPVLCe6TNWQq4rTl4N87hTDD8mV4IxJJnvyE7brbnRkQw==}
    engines: {node: '>=16.0.0'}

  '@smithy/querystring-parser@3.0.7':
    resolution: {integrity: sha512-Fouw4KJVWqqUVIu1gZW8BH2HakwLz6dvdrAhXeXfeymOBrZw+hcqaWs+cS1AZPVp4nlbeIujYrKA921ZW2WMPA==}
    engines: {node: '>=16.0.0'}

  '@smithy/service-error-classification@3.0.7':
    resolution: {integrity: sha512-91PRkTfiBf9hxkIchhRKJfl1rsplRDyBnmyFca3y0Z3x/q0JJN480S83LBd8R6sBCkm2bBbqw2FHp0Mbh+ecSA==}
    engines: {node: '>=16.0.0'}

  '@smithy/shared-ini-file-loader@3.1.8':
    resolution: {integrity: sha512-0NHdQiSkeGl0ICQKcJQ2lCOKH23Nb0EaAa7RDRId6ZqwXkw4LJyIyZ0t3iusD4bnKYDPLGy2/5e2rfUhrt0Acw==}
    engines: {node: '>=16.0.0'}

  '@smithy/signature-v4@4.2.0':
    resolution: {integrity: sha512-LafbclHNKnsorMgUkKm7Tk7oJ7xizsZ1VwqhGKqoCIrXh4fqDDp73fK99HOEEgcsQbtemmeY/BPv0vTVYYUNEQ==}
    engines: {node: '>=16.0.0'}

  '@smithy/smithy-client@3.4.0':
    resolution: {integrity: sha512-nOfJ1nVQsxiP6srKt43r2My0Gp5PLWCW2ASqUioxIiGmu6d32v4Nekidiv5qOmmtzIrmaD+ADX5SKHUuhReeBQ==}
    engines: {node: '>=16.0.0'}

  '@smithy/types@3.5.0':
    resolution: {integrity: sha512-QN0twHNfe8mNJdH9unwsCK13GURU7oEAZqkBI+rsvpv1jrmserO+WnLE7jidR9W/1dxwZ0u/CB01mV2Gms/K2Q==}
    engines: {node: '>=16.0.0'}

  '@smithy/url-parser@3.0.7':
    resolution: {integrity: sha512-70UbSSR8J97c1rHZOWhl+VKiZDqHWxs/iW8ZHrHp5fCCPLSBE7GcUlUvKSle3Ca+J9LLbYCj/A79BxztBvAfpA==}

  '@smithy/util-base64@3.0.0':
    resolution: {integrity: sha512-Kxvoh5Qtt0CDsfajiZOCpJxgtPHXOKwmM+Zy4waD43UoEMA+qPxxa98aE/7ZhdnBFZFXMOiBR5xbcaMhLtznQQ==}
    engines: {node: '>=16.0.0'}

  '@smithy/util-body-length-browser@3.0.0':
    resolution: {integrity: sha512-cbjJs2A1mLYmqmyVl80uoLTJhAcfzMOyPgjwAYusWKMdLeNtzmMz9YxNl3/jRLoxSS3wkqkf0jwNdtXWtyEBaQ==}

  '@smithy/util-body-length-node@3.0.0':
    resolution: {integrity: sha512-Tj7pZ4bUloNUP6PzwhN7K386tmSmEET9QtQg0TgdNOnxhZvCssHji+oZTUIuzxECRfG8rdm2PMw2WCFs6eIYkA==}
    engines: {node: '>=16.0.0'}

  '@smithy/util-buffer-from@2.2.0':
    resolution: {integrity: sha512-IJdWBbTcMQ6DA0gdNhh/BwrLkDR+ADW5Kr1aZmd4k3DIF6ezMV4R2NIAmT08wQJ3yUK82thHWmC/TnK/wpMMIA==}
    engines: {node: '>=14.0.0'}

  '@smithy/util-buffer-from@3.0.0':
    resolution: {integrity: sha512-aEOHCgq5RWFbP+UDPvPot26EJHjOC+bRgse5A8V3FSShqd5E5UN4qc7zkwsvJPPAVsf73QwYcHN1/gt/rtLwQA==}
    engines: {node: '>=16.0.0'}

  '@smithy/util-config-provider@3.0.0':
    resolution: {integrity: sha512-pbjk4s0fwq3Di/ANL+rCvJMKM5bzAQdE5S/6RL5NXgMExFAi6UgQMPOm5yPaIWPpr+EOXKXRonJ3FoxKf4mCJQ==}
    engines: {node: '>=16.0.0'}

  '@smithy/util-defaults-mode-browser@3.0.23':
    resolution: {integrity: sha512-Y07qslyRtXDP/C5aWKqxTPBl4YxplEELG3xRrz2dnAQ6Lq/FgNrcKWmV561nNaZmFH+EzeGOX3ZRMbU8p1T6Nw==}
    engines: {node: '>= 10.0.0'}

  '@smithy/util-defaults-mode-node@3.0.23':
    resolution: {integrity: sha512-9Y4WH7f0vnDGuHUa4lGX9e2p+sMwODibsceSV6rfkZOvMC+BY3StB2LdO1NHafpsyHJLpwAgChxQ38tFyd6vkg==}
    engines: {node: '>= 10.0.0'}

  '@smithy/util-endpoints@2.1.3':
    resolution: {integrity: sha512-34eACeKov6jZdHqS5hxBMJ4KyWKztTMulhuQ2UdOoP6vVxMLrOKUqIXAwJe/wiWMhXhydLW664B02CNpQBQ4Aw==}
    engines: {node: '>=16.0.0'}

  '@smithy/util-hex-encoding@3.0.0':
    resolution: {integrity: sha512-eFndh1WEK5YMUYvy3lPlVmYY/fZcQE1D8oSf41Id2vCeIkKJXPcYDCZD+4+xViI6b1XSd7tE+s5AmXzz5ilabQ==}
    engines: {node: '>=16.0.0'}

  '@smithy/util-middleware@3.0.7':
    resolution: {integrity: sha512-OVA6fv/3o7TMJTpTgOi1H5OTwnuUa8hzRzhSFDtZyNxi6OZ70L/FHattSmhE212I7b6WSOJAAmbYnvcjTHOJCA==}
    engines: {node: '>=16.0.0'}

  '@smithy/util-retry@3.0.7':
    resolution: {integrity: sha512-nh1ZO1vTeo2YX1plFPSe/OXaHkLAHza5jpokNiiKX2M5YpNUv6RxGJZhpfmiR4jSvVHCjIDmILjrxKmP+/Ghug==}
    engines: {node: '>=16.0.0'}

  '@smithy/util-stream@3.1.9':
    resolution: {integrity: sha512-7YAR0Ub3MwTMjDfjnup4qa6W8gygZMxikBhFMPESi6ASsl/rZJhwLpF/0k9TuezScCojsM0FryGdz4LZtjKPPQ==}
    engines: {node: '>=16.0.0'}

  '@smithy/util-uri-escape@3.0.0':
    resolution: {integrity: sha512-LqR7qYLgZTD7nWLBecUi4aqolw8Mhza9ArpNEQ881MJJIU2sE5iHCK6TdyqqzcDLy0OPe10IY4T8ctVdtynubg==}
    engines: {node: '>=16.0.0'}

  '@smithy/util-utf8@2.3.0':
    resolution: {integrity: sha512-R8Rdn8Hy72KKcebgLiv8jQcQkXoLMOGGv5uI1/k0l+snqkOzQ1R0ChUBCxWMlBsFMekWjq0wRudIweFs7sKT5A==}
    engines: {node: '>=14.0.0'}

  '@smithy/util-utf8@3.0.0':
    resolution: {integrity: sha512-rUeT12bxFnplYDe815GXbq/oixEGHfRFFtcTF3YdDi/JaENIM6aSYYLJydG83UNzLXeRI5K8abYd/8Sp/QM0kA==}
    engines: {node: '>=16.0.0'}

  '@smithy/util-waiter@3.1.6':
    resolution: {integrity: sha512-xs/KAwWOeCklq8aMlnpk25LgxEYHKOEodfjfKclDMLcBJEVEKzDLxZxBQyztcuPJ7F54213NJS8PxoiHNMdItQ==}
    engines: {node: '>=16.0.0'}

  '@swc/core-darwin-arm64@1.7.28':
    resolution: {integrity: sha512-BNkj6enHo2pdzOpCtQGKZbXT2A/qWIr0CVtbTM4WkJ3MCK/glbFsyO6X59p1r8+gfaZG4bWYnTTu+RuUAcsL5g==}
    engines: {node: '>=10'}
    cpu: [arm64]
    os: [darwin]

  '@swc/core-darwin-x64@1.7.28':
    resolution: {integrity: sha512-96zQ+X5Fd6P/RNPkOyikTJgEc2M4TzznfYvjRd2hye5h22jhxCLL/csoauDgN7lYfd7mwsZ/sVXwJTMKl+vZSA==}
    engines: {node: '>=10'}
    cpu: [x64]
    os: [darwin]

  '@swc/core-linux-arm-gnueabihf@1.7.28':
    resolution: {integrity: sha512-l2100Wx6LdXMOmOW3+KoHhBhyZrGdz8ylkygcVOC0QHp6YIATfuG+rRHksfyEWCSOdL3anM9MJZJX26KT/s+XQ==}
    engines: {node: '>=10'}
    cpu: [arm]
    os: [linux]

  '@swc/core-linux-arm64-gnu@1.7.28':
    resolution: {integrity: sha512-03m6iQ5Bv9u2VPnNRyaBmE8eHi056eE39L0gXcqGoo46GAGuoqYHt9pDz8wS6EgoN4t85iBMUZrkCNqFKkN6ZQ==}
    engines: {node: '>=10'}
    cpu: [arm64]
    os: [linux]

  '@swc/core-linux-arm64-musl@1.7.28':
    resolution: {integrity: sha512-vqVOpG/jc8mvTKQjaPBLhr7tnWyzuztOHsPnJqMWmg7zGcMeQC/2c5pU4uzRAfXMTp25iId6s4Y4wWfPS1EeDw==}
    engines: {node: '>=10'}
    cpu: [arm64]
    os: [linux]

  '@swc/core-linux-x64-gnu@1.7.28':
    resolution: {integrity: sha512-HGwpWuB83Kr+V0E+zT5UwIIY9OxiS8aLd0UVMRVWuO8SrQyKm9HKJ46+zoAb8tfJrpZftfxvbn2ayZWR7gqosA==}
    engines: {node: '>=10'}
    cpu: [x64]
    os: [linux]

  '@swc/core-linux-x64-musl@1.7.28':
    resolution: {integrity: sha512-q2Y2T8y8EgFtIiRyInnAXNe94aaHX74F0ha1Bl9VdRxE0u1/So+3VLbPvtp4V3Z6pj5pOePfCQJKifnllgAQ9A==}
    engines: {node: '>=10'}
    cpu: [x64]
    os: [linux]

  '@swc/core-win32-arm64-msvc@1.7.28':
    resolution: {integrity: sha512-bCqh4uBT/59h3dWK1v91In6qzz8rKoWoFRxCtNQLIK4jP55K0U231ZK9oN7neZD6bzcOUeFvOGgcyMAgDfFWfA==}
    engines: {node: '>=10'}
    cpu: [arm64]
    os: [win32]

  '@swc/core-win32-ia32-msvc@1.7.28':
    resolution: {integrity: sha512-XTHbHrksnrqK3JSJ2sbuMWvdJ6/G0roRpgyVTmNDfhTYPOwcVaL/mSrPGLwbksYUbq7ckwoKzrobhdxvQzPsDA==}
    engines: {node: '>=10'}
    cpu: [ia32]
    os: [win32]

  '@swc/core-win32-x64-msvc@1.7.28':
    resolution: {integrity: sha512-jyXeoq6nX8abiCy2EpporsC5ywNENs4ocYuvxo1LSxDktWN1E2MTXq3cdJcEWB2Vydxq0rDcsGyzkRPMzFhkZw==}
    engines: {node: '>=10'}
    cpu: [x64]
    os: [win32]

  '@swc/core@1.7.28':
    resolution: {integrity: sha512-XapcMgsOS0cKh01AFEj+qXOk6KM4NZhp7a5vPicdhkRR8RzvjrCa7DTtijMxfotU8bqaEHguxmiIag2HUlT8QQ==}
    engines: {node: '>=10'}
    peerDependencies:
      '@swc/helpers': '*'
    peerDependenciesMeta:
      '@swc/helpers':
        optional: true

  '@swc/counter@0.1.3':
    resolution: {integrity: sha512-e2BR4lsJkkRlKZ/qCHPw9ZaSxc0MVUd7gtbtaB7aMvHeJVYe8sOB8DBZkP2DtISHGSku9sCK6T6cnY0CtXrOCQ==}

  '@swc/helpers@0.5.5':
    resolution: {integrity: sha512-KGYxvIOXcceOAbEk4bi/dVLEK9z8sZ0uBB3Il5b1rhfClSpcX0yfRO0KmTkqR2cnQDymwLB+25ZyMzICg/cm/A==}

  '@swc/types@0.1.12':
    resolution: {integrity: sha512-wBJA+SdtkbFhHjTMYH+dEH1y4VpfGdAc2Kw/LK09i9bXd/K6j6PkDcFCEzb6iVfZMkPRrl/q0e3toqTAJdkIVA==}

  '@t3-oss/env-core@0.11.1':
    resolution: {integrity: sha512-MaxOwEoG1ntCFoKJsS7nqwgcxLW1SJw238AJwfJeaz3P/8GtkxXZsPPolsz1AdYvUTbe3XvqZ/VCdfjt+3zmKw==}
    peerDependencies:
      typescript: '>=5.0.0'
      zod: ^3.0.0
    peerDependenciesMeta:
      typescript:
        optional: true

  '@tailwindcss/typography@0.5.15':
    resolution: {integrity: sha512-AqhlCXl+8grUz8uqExv5OTtgpjuVIwFTSXTrh8y9/pw6q2ek7fJ+Y8ZEVw7EB2DCcuCOtEjf9w3+J3rzts01uA==}
    peerDependencies:
      tailwindcss: '>=3.0.0 || insiders || >=4.0.0-alpha.20'

  '@tanstack/query-core@4.36.1':
    resolution: {integrity: sha512-DJSilV5+ytBP1FbFcEJovv4rnnm/CokuVvrBEtW/Va9DvuJ3HksbXUJEpI0aV1KtuL4ZoO9AVE6PyNLzF7tLeA==}

  '@tanstack/react-query@4.36.1':
    resolution: {integrity: sha512-y7ySVHFyyQblPl3J3eQBWpXZkliroki3ARnBKsdJchlgt7yJLRDUcf4B8soufgiYt3pEQIkBWBx1N9/ZPIeUWw==}
    peerDependencies:
      react: ^16.8.0 || ^17.0.0 || ^18.0.0
      react-dom: ^16.8.0 || ^17.0.0 || ^18.0.0
      react-native: '*'
    peerDependenciesMeta:
      react-dom:
        optional: true
      react-native:
        optional: true

  '@tanstack/react-table@8.20.5':
    resolution: {integrity: sha512-WEHopKw3znbUZ61s9i0+i9g8drmDo6asTWbrQh8Us63DAk/M0FkmIqERew6P71HI75ksZ2Pxyuf4vvKh9rAkiA==}
    engines: {node: '>=12'}
    peerDependencies:
      react: '>=16.8'
      react-dom: '>=16.8'

  '@tanstack/table-core@8.20.5':
    resolution: {integrity: sha512-P9dF7XbibHph2PFRz8gfBKEXEY/HJPOhym8CHmjF8y3q5mWpKx9xtZapXQUWCgkqvsK0R46Azuz+VaxD4Xl+Tg==}
    engines: {node: '>=12'}

  '@testcontainers/postgresql@10.13.2':
    resolution: {integrity: sha512-xd3u/rL8FrOBHFMu1aU+2d4sqPz9ffEb19ITtopT/tyBZWW9qCsgR6wSg0r2BJUd+2hT4UR5nR5cymi+ROkehw==}

  '@tootallnate/once@2.0.0':
    resolution: {integrity: sha512-XCuKFP5PS55gnMVu3dty8KPatLqUoy/ZYzDzAGCQ8JNFCkLXzmI7vNHCR+XpbZaMWQK/vQubr7PkYq8g470J/A==}
    engines: {node: '>= 10'}

  '@trpc/client@10.45.2':
    resolution: {integrity: sha512-ykALM5kYWTLn1zYuUOZ2cPWlVfrXhc18HzBDyRhoPYN0jey4iQHEFSEowfnhg1RvYnrAVjNBgHNeSAXjrDbGwg==}
    peerDependencies:
      '@trpc/server': 10.45.2

  '@trpc/next@10.45.2':
    resolution: {integrity: sha512-RSORmfC+/nXdmRY1pQ0AalsVgSzwNAFbZLYHiTvPM5QQ8wmMEHilseCYMXpu0se/TbPt9zVR6Ka2d7O6zxKkXg==}
    peerDependencies:
      '@tanstack/react-query': ^4.18.0
      '@trpc/client': 10.45.2
      '@trpc/react-query': 10.45.2
      '@trpc/server': 10.45.2
      next: '*'
      react: '>=16.8.0'
      react-dom: '>=16.8.0'

  '@trpc/react-query@10.45.2':
    resolution: {integrity: sha512-BAqb9bGZIscroradlNx+Cc9522R+idY3BOSf5z0jHUtkxdMbjeGKxSSMxxu7JzoLqSIEC+LVzL3VvF8sdDWaZQ==}
    peerDependencies:
      '@tanstack/react-query': ^4.18.0
      '@trpc/client': 10.45.2
      '@trpc/server': 10.45.2
      react: '>=16.8.0'
      react-dom: '>=16.8.0'

  '@trpc/server@10.45.2':
    resolution: {integrity: sha512-wOrSThNNE4HUnuhJG6PfDRp4L2009KDVxsd+2VYH8ro6o/7/jwYZ8Uu5j+VaW+mOmc8EHerHzGcdbGNQSAUPgg==}

  '@types/acorn@4.0.6':
    resolution: {integrity: sha512-veQTnWP+1D/xbxVrPC3zHnCZRjSrKfhbMUlEA43iMZLu7EsnTtkJklIuwrCPbOi8YkvDQAiW05VQQFvvz9oieQ==}

  '@types/aws-lambda@8.10.145':
    resolution: {integrity: sha512-dtByW6WiFk5W5Jfgz1VM+YPA21xMXTuSFoLYIDY0L44jDLLflVPtZkYuu3/YxpGcvjzKFBZLU+GyKjR0HOYtyw==}

  '@types/babel__core@7.20.5':
    resolution: {integrity: sha512-qoQprZvz5wQFJwMDqeseRXWv3rqMvhgpbXFfVyWhbx9X47POIA6i/+dXefEmZKoAgOaTdaIgNSMqMIU61yRyzA==}

  '@types/babel__generator@7.6.8':
    resolution: {integrity: sha512-ASsj+tpEDsEiFr1arWrlN6V3mdfjRMZt6LtK/Vp/kreFLnr5QH5+DhvD5nINYZXzwJvXeGq+05iUXcAzVrqWtw==}

  '@types/babel__template@7.4.4':
    resolution: {integrity: sha512-h/NUaSyG5EyxBIp8YRxo4RMe2/qQgvyowRwVMzhYhBCONbW8PUsg4lkFMrhgZhUe5z3L3MiLDuvyJ/CaPa2A8A==}

  '@types/babel__traverse@7.20.6':
    resolution: {integrity: sha512-r1bzfrm0tomOI8g1SzvCaQHo6Lcv6zu0EA+W2kHrt8dyrHQxGzBBL4kdkzIS+jBMV+EYcMAEAqXqYaLJq5rOZg==}

  '@types/cookie@0.6.0':
    resolution: {integrity: sha512-4Kh9a6B2bQciAhf7FSuMRRkUWecJgJu9nPnx3yzpsfXX/c50REIqpHY4C82bXP90qrLtXtkDxTZosYO3UpOwlA==}

  '@types/cors@2.8.17':
    resolution: {integrity: sha512-8CGDvrBj1zgo2qE+oS3pOCyYNqCPryMWY2bGfwA0dcfopWGgxs+78df0Rs3rc9THP4JkOhLsAa+15VdpAqkcUA==}

  '@types/debug@4.1.12':
    resolution: {integrity: sha512-vIChWdVG3LG1SMxEvI/AK+FWJthlrqlTu7fbrlywTkkaONwk/UAGaULXRlf8vkzFBLVm0zkMdCquhL5aOjhXPQ==}

  '@types/docker-modem@3.0.6':
    resolution: {integrity: sha512-yKpAGEuKRSS8wwx0joknWxsmLha78wNMe9R2S3UNsVOkZded8UqOrV8KoeDXoXsjndxwyF3eIhyClGbO1SEhEg==}

  '@types/dockerode@3.3.31':
    resolution: {integrity: sha512-42R9eoVqJDSvVspV89g7RwRqfNExgievLNWoHkg7NoWIqAmavIbgQBb4oc0qRtHkxE+I3Xxvqv7qVXFABKPBTg==}

  '@types/estree-jsx@1.0.5':
    resolution: {integrity: sha512-52CcUVNFyfb1A2ALocQw/Dd1BQFNmSdkuC3BkZ6iqhdMfQz7JWOFRuJFloOzjk+6WijU56m9oKXFAXc7o3Towg==}

  '@types/estree@1.0.5':
    resolution: {integrity: sha512-/kYRxGDLWzHOB7q+wtSUQlFrtcdUccpfy+X+9iMBpHK8QLLhx2wIPYuS5DYtR9Wa/YlZAbIovy7qVdB1Aq6Lyw==}

  '@types/estree@1.0.6':
    resolution: {integrity: sha512-AYnb1nQyY49te+VRAVgmzfcgjYS91mY5P0TKUDCLEM+gNnA+3T6rWITXRLYCpahpqSQbN5cE+gHpnPyXjHWxcw==}

  '@types/event-source-polyfill@1.0.5':
    resolution: {integrity: sha512-iaiDuDI2aIFft7XkcwMzDWLqo7LVDixd2sR6B4wxJut9xcp/Ev9bO4EFg4rm6S9QxATLBj5OPxdeocgmhjwKaw==}

  '@types/eventsource@1.1.15':
    resolution: {integrity: sha512-XQmGcbnxUNa06HR3VBVkc9+A2Vpi9ZyLJcdS5dwaQQ/4ZMWFO+5c90FnMUpbtMZwB/FChoYHwuVg8TvkECacTA==}

  '@types/follow-redirects@1.14.4':
    resolution: {integrity: sha512-GWXfsD0Jc1RWiFmMuMFCpXMzi9L7oPDVwxUnZdg89kDNnqsRfUKXEtUYtA98A6lig1WXH/CYY/fvPW9HuN5fTA==}

  '@types/hast@3.0.4':
    resolution: {integrity: sha512-WPs+bbQw5aCj+x6laNGWLH3wviHtoCv/P3+otBhbOhJgG8qtpdAMlTCxLtsTWA7LH1Oh/bFCHsBn0TPS5m30EQ==}

  '@types/jsdom@21.1.7':
    resolution: {integrity: sha512-yOriVnggzrnQ3a9OKOCxaVuSug3w3/SbOj5i7VwXWZEyUNl3bLF9V3MfxGbZKuwqJOQyRfqXyROBB1CoZLFWzA==}

  '@types/jsonwebtoken@9.0.7':
    resolution: {integrity: sha512-ugo316mmTYBl2g81zDFnZ7cfxlut3o+/EQdaP7J8QN2kY6lJ22hmQYCK5EHcJHbrW+dkCGSCPgbG8JtYj6qSrg==}

  '@types/mdast@4.0.4':
    resolution: {integrity: sha512-kGaNbPh1k7AFzgpud/gMdvIm5xuECykRR+JnWKQno9TAXVa6WIVCGTPvYGekIDL4uwCZQSYbUxNBSb1aUo79oA==}

  '@types/mdx@2.0.13':
    resolution: {integrity: sha512-+OWZQfAYyio6YkJb3HLxDrvnx6SWWDbC0zVPfBRzUk0/nqoDyf6dNxQi3eArPe8rJ473nobTMQ/8Zk+LxJ+Yuw==}

  '@types/minimist@1.2.5':
    resolution: {integrity: sha512-hov8bUuiLiyFPGyFPE1lwWhmzYbirOXQNNo40+y3zow8aFVTeyn3VWL0VFFfdNddA8S4Vf0Tc062rzyNr7Paag==}

  '@types/ms@0.7.34':
    resolution: {integrity: sha512-nG96G3Wp6acyAgJqGasjODb+acrI7KltPiRxzHPXnP3NgI28bpQDRv53olbqGXbfcgF5aiiHmO3xpwEpS5Ld9g==}

  '@types/mute-stream@0.0.4':
    resolution: {integrity: sha512-CPM9nzrCPPJHQNA9keH9CVkVI+WR5kMa+7XEs5jcGQ0VoAGnLv242w8lIVgwAEfmE4oufJRaTc9PNLQl0ioAow==}

  '@types/node@18.19.54':
    resolution: {integrity: sha512-+BRgt0G5gYjTvdLac9sIeE0iZcJxi4Jc4PV5EUzqi+88jmQLr+fRZdv2tCTV7IHKSGxM6SaLoOXQWWUiLUItMw==}

  '@types/node@20.16.10':
    resolution: {integrity: sha512-vQUKgWTjEIRFCvK6CyriPH3MZYiYlNy0fKiEYHWbcoWLEgs4opurGGKlebrTLqdSMIbXImH6XExNiIyNUv3WpA==}

  '@types/node@22.7.4':
    resolution: {integrity: sha512-y+NPi1rFzDs1NdQHHToqeiX2TIS79SWEAw9GYhkkx8bD0ChpfqC+n2j5OXOCpzfojBEBt6DnEnnG9MY0zk1XLg==}

  '@types/normalize-package-data@2.4.4':
    resolution: {integrity: sha512-37i+OaWTh9qeK4LSHPsyRC7NahnGotNuZvjLSgcPzblpHB3rrCJxAOgI5gCdKm7coonsaX1Of0ILiTcnZjbfxA==}

  '@types/pg@8.11.10':
    resolution: {integrity: sha512-LczQUW4dbOQzsH2RQ5qoeJ6qJPdrcM/DcMLoqWQkMLMsq83J5lAX3LXjdkWdpscFy67JSOWDnh7Ny/sPFykmkg==}

  '@types/prismjs@1.26.4':
    resolution: {integrity: sha512-rlAnzkW2sZOjbqZ743IHUhFcvzaGbqijwOu8QZnZCjfQzBqFE3s4lOTJEsxikImav9uzz/42I+O7YUs1mWgMlg==}

  '@types/progress-stream@2.0.5':
    resolution: {integrity: sha512-5YNriuEZkHlFHHepLIaxzq3atGeav1qCTGzB74HKWpo66qjfostF+rHc785YYYHeBytve8ZG3ejg42jEIfXNiQ==}

  '@types/prop-types@15.7.13':
    resolution: {integrity: sha512-hCZTSvwbzWGvhqxp/RqVqwU999pBf2vp7hzIjiYOsl8wqOmUxkQ6ddw1cV3l8811+kdUFus/q4d1Y3E3SyEifA==}

  '@types/react-dom@18.3.0':
    resolution: {integrity: sha512-EhwApuTmMBmXuFOikhQLIBUn6uFg81SwLMOAUgodJF14SOBOCMdU04gDoYi0WOJJHD144TL32z4yDqCW3dnkQg==}

  '@types/react@18.3.11':
    resolution: {integrity: sha512-r6QZ069rFTjrEYgFdOck1gK7FLVsgJE7tTz0pQBczlBNUhBNk0MQH4UbnFSwjpQLMkLzgqvBBa+qGpLje16eTQ==}

  '@types/ssh2-streams@0.1.12':
    resolution: {integrity: sha512-Sy8tpEmCce4Tq0oSOYdfqaBpA3hDM8SoxoFh5vzFsu2oL+znzGz8oVWW7xb4K920yYMUY+PIG31qZnFMfPWNCg==}

  '@types/ssh2@0.5.52':
    resolution: {integrity: sha512-lbLLlXxdCZOSJMCInKH2+9V/77ET2J6NPQHpFI0kda61Dd1KglJs+fPQBchizmzYSOJBgdTajhPqBO1xxLywvg==}

  '@types/ssh2@1.15.1':
    resolution: {integrity: sha512-ZIbEqKAsi5gj35y4P4vkJYly642wIbY6PqoN0xiyQGshKUGXR9WQjF/iF9mXBQ8uBKy3ezfsCkcoHKhd0BzuDA==}

  '@types/statuses@2.0.5':
    resolution: {integrity: sha512-jmIUGWrAiwu3dZpxntxieC+1n/5c3mjrImkmOSQ2NC5uP6cYO4aAZDdSmRcI5C1oiTmqlZGHC+/NmJrKogbP5A==}

  '@types/tough-cookie@4.0.5':
    resolution: {integrity: sha512-/Ad8+nIOV7Rl++6f1BdKxFSMgmoqEoYbHRpPcx3JEfv8VRsQe9Z4mCXeJBzxs7mbHY/XOZZuXlRNfhpVPbs6ZA==}

  '@types/triple-beam@1.3.5':
    resolution: {integrity: sha512-6WaYesThRMCl19iryMYP7/x2OVgCtbIVflDGFpWnb9irXI3UjYE4AzmYuiUKY1AJstGijoY+MgUszMgRxIYTYw==}

  '@types/unist@2.0.11':
    resolution: {integrity: sha512-CmBKiL6NNo/OqgmMn95Fk9Whlp2mtvIv+KNpQKN2F4SjvrEesubTRWGYSg+BnWZOnlCaSTU1sMpsBOzgbYhnsA==}

  '@types/unist@3.0.3':
    resolution: {integrity: sha512-ko/gIFJRv177XgZsZcBwnqJN5x/Gien8qNOn0D5bQU/zAzVf9Zt3BlcUiLqhV9y4ARk0GbT3tnUiPNgnTXzc/Q==}

  '@types/wrap-ansi@3.0.0':
    resolution: {integrity: sha512-ltIpx+kM7g/MLRZfkbL7EsCEjfzCcScLpkg37eXEtx5kmrAKBkTJwd1GIAjDSL8wTpM6Hzn5YO4pSb91BEwu1g==}

  '@ungap/structured-clone@1.2.0':
    resolution: {integrity: sha512-zuVdFrMJiuCDQUMCzQaD6KL28MjnqqN8XnAqiEq9PNm/hCPTSGfrXCOfwj1ow4LFb/tNymJPwsNbVePc1xFqrQ==}

  '@vitejs/plugin-react-swc@3.7.0':
    resolution: {integrity: sha512-yrknSb3Dci6svCd/qhHqhFPDSw0QtjumcqdKMoNNzmOl5lMXTTiqzjWtG4Qask2HdvvzaNgSunbQGet8/GrKdA==}
    peerDependencies:
      vite: ^4 || ^5

  '@vitejs/plugin-react@4.3.1':
    resolution: {integrity: sha512-m/V2syj5CuVnaxcUJOQRel/Wr31FFXRFlnOoq1TVtkCxsY5veGMTEmpWHndrhB2U8ScHtCQB1e+4hWYExQc6Lg==}
    engines: {node: ^14.18.0 || >=16.0.0}
    peerDependencies:
      vite: ^4.2.0 || ^5.0.0

  '@vitest/expect@1.6.0':
    resolution: {integrity: sha512-ixEvFVQjycy/oNgHjqsL6AZCDduC+tflRluaHIzKIsdbzkLn2U/iBnVeJwB6HsIjQBdfMR8Z0tRxKUsvFJEeWQ==}

  '@vitest/runner@1.6.0':
    resolution: {integrity: sha512-P4xgwPjwesuBiHisAVz/LSSZtDjOTPYZVmNAnpHHSR6ONrf8eCJOFRvUwdHn30F5M1fxhqtl7QZQUk2dprIXAg==}

  '@vitest/snapshot@1.6.0':
    resolution: {integrity: sha512-+Hx43f8Chus+DCmygqqfetcAZrDJwvTj0ymqjQq4CvmpKFSTVteEOBzCusu1x2tt4OJcvBflyHUE0DZSLgEMtQ==}

  '@vitest/spy@1.6.0':
    resolution: {integrity: sha512-leUTap6B/cqi/bQkXUu6bQV5TZPx7pmMBKBQiI0rJA8c3pB56ZsaTbREnF7CJfmvAS4V2cXIBAh/3rVwrrCYgw==}

  '@vitest/ui@1.6.0':
    resolution: {integrity: sha512-k3Lyo+ONLOgylctiGovRKy7V4+dIN2yxstX3eY5cWFXH6WP+ooVX79YSyi0GagdTQzLmT43BF27T0s6dOIPBXA==}
    peerDependencies:
      vitest: 1.6.0

  '@vitest/utils@1.6.0':
    resolution: {integrity: sha512-21cPiuGMoMZwiOHa2i4LXkMkMkCGzA+MVFV70jRwHo95dL4x/ts5GZhML1QWuy7yfp3WzK3lRvZi3JnXTYqrBw==}

  '@zxing/library@0.20.0':
    resolution: {integrity: sha512-6Ev6rcqVjMakZFIDvbUf0dtpPGeZMTfyxYg4HkVWioWeN7cRcnUWT3bU6sdohc82O1nPXcjq6WiGfXX2Pnit6A==}
    engines: {node: '>= 10.4.0'}

  '@zxing/text-encoding@0.9.0':
    resolution: {integrity: sha512-U/4aVJ2mxI0aDNI8Uq0wEhMgY+u4CNtEb0om3+y3+niDAsoTCOB33UF0sxpzqzdqXLqmvc+vZyAt4O8pPdfkwA==}

  abab@2.0.6:
    resolution: {integrity: sha512-j2afSsaIENvHZN2B8GOpF566vZ5WVk5opAiMTvWgaQT8DkbOqsTfvNAvHoRGU2zzP8cPoqys+xHTRDWW8L+/BA==}
    deprecated: Use your platform's native atob() and btoa() methods instead

  abbrev@2.0.0:
    resolution: {integrity: sha512-6/mh1E2u2YgEsCHdY0Yx5oW+61gZU+1vXaoiHHrpKeuRNNgFvS+/jrwHiQhB5apAf5oB7UB7E19ol2R2LKH8hQ==}
    engines: {node: ^14.17.0 || ^16.13.0 || >=18.0.0}

  abort-controller@3.0.0:
    resolution: {integrity: sha512-h8lQ8tacZYnR3vNQTgibj+tODHI5/+l06Au2Pcriv/Gmet0eaj4TwWH41sO9wnHDiQsEj19q0drzdWdeAHtweg==}
    engines: {node: '>=6.5'}

  abstract-logging@2.0.1:
    resolution: {integrity: sha512-2BjRTZxTPvheOvGbBslFSYOUkr+SjPtOnrLP33f+VIWLzezQpZcqVg7ja3L4dBXmzzgwT+a029jRx5PCi3JuiA==}

  accepts@1.3.8:
    resolution: {integrity: sha512-PYAthTa2m2VKxuvSD3DPC/Gy+U+sOA1LAuT8mkmRuvw+NACSaeXEQ+NHcVF7rONl6qcaxV3Uuemwawk+7+SJLw==}
    engines: {node: '>= 0.6'}

  acorn-jsx@5.3.2:
    resolution: {integrity: sha512-rq9s+JNhf0IChjtDXxllJ7g41oZk5SlXtp0LHwyA5cejwn7vKmKp4pPri6YEePv2PU65sAsegbXtIinmDFDXgQ==}
    peerDependencies:
      acorn: ^6.0.0 || ^7.0.0 || ^8.0.0

  acorn-walk@8.3.4:
    resolution: {integrity: sha512-ueEepnujpqee2o5aIYnvHU6C0A42MNdsIDeqy5BydrkuC5R1ZuUFnm27EeFJGoEHJQgn3uleRvmTXaJgfXbt4g==}
    engines: {node: '>=0.4.0'}

  acorn@8.12.1:
    resolution: {integrity: sha512-tcpGyI9zbizT9JbV6oYE477V6mTlXvvi0T0G3SNIYE2apm/G5huBa1+K89VGeovbg+jycCrfhl3ADxErOuO6Jg==}
    engines: {node: '>=0.4.0'}
    hasBin: true

  agent-base@6.0.2:
    resolution: {integrity: sha512-RZNwNclF7+MS/8bDg70amg32dyeZGZxiDuQmZxKLAlQjr3jGyLx+4Kkk58UO7D2QdgFIQCovuSuZESne6RG6XQ==}
    engines: {node: '>= 6.0.0'}

  agent-base@7.1.1:
    resolution: {integrity: sha512-H0TSyFNDMomMNJQBn8wFV5YC/2eJ+VXECwOadZJT554xP6cODZHPX3H9QMQECxvrgiSOP1pHjy1sMWQVYJOUOA==}
    engines: {node: '>= 14'}

  ajv-formats@2.1.1:
    resolution: {integrity: sha512-Wx0Kx52hxE7C18hkMEggYlEifqWZtYaRgouJor+WMdPnQyEK13vgEWyVNup7SoeeoLMsr4kf5h6dOW11I15MUA==}
    peerDependencies:
      ajv: ^8.0.0
    peerDependenciesMeta:
      ajv:
        optional: true

  ajv-formats@3.0.1:
    resolution: {integrity: sha512-8iUql50EUR+uUcdRQ3HDqa6EVyo3docL8g5WJ3FNcWmu62IbkGUue/pEyLBW8VGKKucTPgqeks4fIU1DA4yowQ==}
    peerDependencies:
      ajv: ^8.0.0
    peerDependenciesMeta:
      ajv:
        optional: true

  ajv@8.17.1:
    resolution: {integrity: sha512-B/gBuNg5SiMTrPkC+A2+cW0RszwxYmn6VYxB/inlBStS5nx6xHIt/ehKRhIMhqusl7a8LjQoZnjCs5vhwxOQ1g==}

  ansi-align@3.0.1:
    resolution: {integrity: sha512-IOfwwBF5iczOjp/WeY4YxyjqAFMQoZufdQWDd19SEExbVLNXqvpzSJ/M7Za4/sCPmQ0+GRquoA7bGcINcxew6w==}

  ansi-escapes@4.3.2:
    resolution: {integrity: sha512-gKXj5ALrKWQLsYG9jlTRmR/xKluxHV+Z9QEwNIgCfM1/uwPMCuzVVnh5mwTd+OuBZcwSIMbqssNWRm1lE51QaQ==}
    engines: {node: '>=8'}

  ansi-regex@2.1.1:
    resolution: {integrity: sha512-TIGnTpdo+E3+pCyAluZvtED5p5wCqLdezCyhPZzKPcxvFplEt4i+W7OONCKgeZFT3+y5NZZfOOS/Bdcanm1MYA==}
    engines: {node: '>=0.10.0'}

  ansi-regex@5.0.1:
    resolution: {integrity: sha512-quJQXlTSUGL2LH9SUXo8VwsY4soanhgo6LNSm84E1LBcE8s3O0wpdiRzyR9z/ZZJMlMWv37qOOb9pdJlMUEKFQ==}
    engines: {node: '>=8'}

  ansi-regex@6.1.0:
    resolution: {integrity: sha512-7HSX4QQb4CspciLpVFwyRe79O3xsIZDDLER21kERQ71oaPodF8jL725AgJMFAYbooIqolJoRLuM81SpeUkpkvA==}
    engines: {node: '>=12'}

  ansi-styles@2.2.1:
    resolution: {integrity: sha512-kmCevFghRiWM7HB5zTPULl4r9bVFSWjz62MhqizDGUrq2NWuNMQyuv4tHHoKJHs69M/MF64lEcHdYIocrdWQYA==}
    engines: {node: '>=0.10.0'}

  ansi-styles@3.2.1:
    resolution: {integrity: sha512-VT0ZI6kZRdTh8YyJw3SMbYm/u+NqfsAxEpWO0Pf9sq8/e94WxxOpPKx9FR1FlyCtOVDNOQ+8ntlqFxiRc+r5qA==}
    engines: {node: '>=4'}

  ansi-styles@4.3.0:
    resolution: {integrity: sha512-zbB9rCJAT1rbjiVDb2hqKFHNYLxgtk8NURxZ3IZwD3F6NtxbXZQCnnSi1Lkx+IDohdPlFp222wVALIheZJQSEg==}
    engines: {node: '>=8'}

  ansi-styles@5.2.0:
    resolution: {integrity: sha512-Cxwpt2SfTzTtXcfOlzGEee8O+c+MmUgGrNiBcXnuWxuFJHe6a5Hz7qwhwe5OgaSYI0IJvkLqWX1ASG+cJOkEiA==}
    engines: {node: '>=10'}

  ansi-styles@6.2.1:
    resolution: {integrity: sha512-bN798gFfQX+viw3R7yrGWRqnrN2oRkEkUjjl4JNn4E8GxxbjtG3FbrEIIY3l8/hrwUwIeCZvi4QuOTP4MErVug==}
    engines: {node: '>=12'}

  any-promise@1.3.0:
    resolution: {integrity: sha512-7UvmKalWRt1wgjL1RrGxoSJW/0QZFIegpeGvZG9kjp8vrRu55XTHbwnqq2GpXm9uLbcuhxm3IqX9OB4MZR1b2A==}

  anymatch@3.1.3:
    resolution: {integrity: sha512-KMReFUr0B4t+D+OBkjR3KYqvocp2XaSzO55UcB6mgQMd3KbcE+mWTyvVV7D/zsdEbNnV6acZUutkiHQXvTr1Rw==}
    engines: {node: '>= 8'}

  archiver-utils@5.0.2:
    resolution: {integrity: sha512-wuLJMmIBQYCsGZgYLTy5FIB2pF6Lfb6cXMSF8Qywwk3t20zWnAi7zLcQFdKQmIB8wyZpY5ER38x08GbwtR2cLA==}
    engines: {node: '>= 14'}

  archiver@7.0.1:
    resolution: {integrity: sha512-ZcbTaIqJOfCc03QwD468Unz/5Ir8ATtvAHsK+FdXbDIbGfihqh9mrvdcYunQzqn4HrvWWaFyaxJhGZagaJJpPQ==}
    engines: {node: '>= 14'}

  arg@5.0.2:
    resolution: {integrity: sha512-PYjyFOLKQ9y57JvQ6QLo8dAgNqswh8M1RMJYdQduT6xbWSgK36P/Z/v+p888pM69jMMfS8Xd8F6I1kQ/I9HUGg==}

  argparse@2.0.1:
    resolution: {integrity: sha512-8+9WqebbFzpX9OR+Wa6O29asIogeRMzcGtAINdpMHHyAg10f05aSFVBbcEqGf/PXw1EjAZ+q2/bEBg3DvurK3Q==}

  aria-hidden@1.2.4:
    resolution: {integrity: sha512-y+CcFFwelSXpLZk/7fMB2mUbGtX9lKycf1MWJ7CaTIERyitVlyQx6C+sxcROU2BAJ24OiZyK+8wj2i8AlBoS3A==}
    engines: {node: '>=10'}

  array-union@2.1.0:
    resolution: {integrity: sha512-HGyxoOTYUyCM6stUe6EJgnd4EoewAI7zMdfqO+kGjnlZmBDz/cR5pf8r/cR4Wq60sL/p0IkcjUEEPwS3GFrIyw==}
    engines: {node: '>=8'}

  arrify@1.0.1:
    resolution: {integrity: sha512-3CYzex9M9FGQjCGMGyi6/31c8GJbgb0qGyrx5HWxPd0aCwh4cB2YjMb2Xf9UuoogrMrlO9cTqnB5rI5GHZTcUA==}
    engines: {node: '>=0.10.0'}

  asn1@0.2.6:
    resolution: {integrity: sha512-ix/FxPn0MDjeyJ7i/yoHGFt/EX6LyNbxSEhPPXODPL+KB0VPk86UYfL0lMdy+KCnv+fmvIzySwaK5COwqVbWTQ==}

  assertion-error@1.1.0:
    resolution: {integrity: sha512-jgsaNduz+ndvGyFt3uSuWqvy4lCnIJiovtouQN5JZHOKCS2QuhEdbcQHFhVksz2N2U9hXJo8odG7ETyWlEeuDw==}

  astring@1.9.0:
    resolution: {integrity: sha512-LElXdjswlqjWrPpJFg1Fx4wpkOCxj1TDHlSV4PlaRxHGWko024xICaa97ZkMfs6DRKlCguiAI+rbXv5GWwXIkg==}
    hasBin: true

  async-lock@1.4.1:
    resolution: {integrity: sha512-Az2ZTpuytrtqENulXwO3GGv1Bztugx6TT37NIo7imr/Qo0gsYiGtSdBa2B6fsXhTpVZDNfu1Qn3pk531e3q+nQ==}

  async@3.2.6:
    resolution: {integrity: sha512-htCUDlxyyCLMgaM3xXg0C0LW2xqfuQ6p05pCEIsXuyQ+a1koYKTuBMzRNwmybfLgvJDMd0r1LTn4+E0Ti6C2AA==}

  asynckit@0.4.0:
    resolution: {integrity: sha512-Oei9OH4tRh0YqU3GxhX79dM/mwVgvbZJaSNaRk+bshkj0S5cfHcgYakreBjrHwatXKbz+IoIdYLxrKim2MjW0Q==}

  atomic-sleep@1.0.0:
    resolution: {integrity: sha512-kNOjDqAh7px0XWNI+4QbzoiR/nTkHAWNud2uvnJquD1/x5a7EQZMJT0AczqK0Qn67oY/TTQ1LbUKajZpp3I9tQ==}
    engines: {node: '>=8.0.0'}

  auth0@4.10.0:
    resolution: {integrity: sha512-xfNtSyL84w9z1DQXWV1GXgtq2Oi3OXeJe/r+pI29GKZHpfgspNb4rFqp/CqI8zKVir6L3Iq2KZgE2rDHRDtxfA==}
    engines: {node: '>=18'}

  autoprefixer@10.4.20:
    resolution: {integrity: sha512-XY25y5xSv/wEoqzDyXXME4AFfkZI0P23z6Fs3YgymDnKJkCGOnkL0iTxCa85UTqaSgfcqyf3UA6+c7wUvx/16g==}
    engines: {node: ^10 || ^12 || >=14}
    hasBin: true
    peerDependencies:
      postcss: ^8.1.0

  avvio@8.4.0:
    resolution: {integrity: sha512-CDSwaxINFy59iNwhYnkvALBwZiTydGkOecZyPkqBpABYR1KqGEsET0VOOYDwtleZSUIdeY36DC2bSZ24CO1igA==}

  axe-core@4.10.0:
    resolution: {integrity: sha512-Mr2ZakwQ7XUAjp7pAwQWRhhK8mQQ6JAaNWSjmjxil0R8BPioMtQsTLOolGYkji1rcL++3dCqZA3zWqpT+9Ew6g==}
    engines: {node: '>=4'}

  axios@1.7.7:
    resolution: {integrity: sha512-S4kL7XrjgBmvdGut0sN3yJxqYzrDOnivkBiN0OFs6hLiUam3UPvswUo0kqGyhqUZGEOytHyumEdXsAkgCOUf3Q==}

  b4a@1.6.7:
    resolution: {integrity: sha512-OnAYlL5b7LEkALw87fUVafQw5rVR9RjwGd4KUwNQ6DrrNmaVaUCgLipfVlzrPQ4tWOR9P0IXGNOx50jYCCdSJg==}

  bail@2.0.2:
    resolution: {integrity: sha512-0xO6mYd7JB2YesxDKplafRpsiOzPt9V02ddPCLbY1xYGPOX24NTyN50qnUxgCPcSoYMhKpAuBTjQoRZCAkUDRw==}

  balanced-match@1.0.2:
    resolution: {integrity: sha512-3oSeUO0TMV67hN1AmbXsK4yaqU7tjiHlbxRDZOpH0KW9+CeX4bRAaX0Anxt0tx2MrpRpWwQaPwIlISEJhYU5Pw==}

  bare-events@2.5.0:
    resolution: {integrity: sha512-/E8dDe9dsbLyh2qrZ64PEPadOQ0F4gbl1sUJOrmph7xOiIxfY8vwab/4bFLh4Y88/Hk/ujKcrQKc+ps0mv873A==}

  bare-fs@2.3.5:
    resolution: {integrity: sha512-SlE9eTxifPDJrT6YgemQ1WGFleevzwY+XAP1Xqgl56HtcrisC2CHCZ2tq6dBpcH2TnNxwUEUGhweo+lrQtYuiw==}

  bare-os@2.4.4:
    resolution: {integrity: sha512-z3UiI2yi1mK0sXeRdc4O1Kk8aOa/e+FNWZcTiPB/dfTWyLypuE99LibgRaQki914Jq//yAWylcAt+mknKdixRQ==}

  bare-path@2.1.3:
    resolution: {integrity: sha512-lh/eITfU8hrj9Ru5quUp0Io1kJWIk1bTjzo7JH1P5dWmQ2EL4hFUlfI8FonAhSlgIfhn63p84CDY/x+PisgcXA==}

  bare-stream@2.3.0:
    resolution: {integrity: sha512-pVRWciewGUeCyKEuRxwv06M079r+fRjAQjBEK2P6OYGrO43O+Z0LrPZZEjlc4mB6C2RpZ9AxJ1s7NLEtOHO6eA==}

  base64-js@1.5.1:
    resolution: {integrity: sha512-AKpaYlHn8t4SVbOHCy+b5+KKgvR4vrsD8vbvrbiQJps7fKDTkjkDry6ji0rUJjC0kzbNePLwzxq8iypo41qeWA==}

  bcp-47-match@2.0.3:
    resolution: {integrity: sha512-JtTezzbAibu8G0R9op9zb3vcWZd9JF6M0xOYGPn0fNCd7wOpRB1mU2mH9T8gaBGbAAyIIVgB2G7xG0GP98zMAQ==}

  bcrypt-pbkdf@1.0.2:
    resolution: {integrity: sha512-qeFIXtP4MSoi6NLqO12WfqARWWuCKi2Rn/9hJLEmtB5yTNr9DqFWkJRCf2qShWzPeAMRnOgCrq0sg/KLv5ES9w==}

  before-after-hook@2.2.3:
    resolution: {integrity: sha512-NzUnlZexiaH/46WDhANlyR2bXRopNg4F/zuSA3OpZnllCUgRaOF2znDioDWrmbNVsuZk6l9pMquQB38cfBZwkQ==}

  bignumber.js@9.1.2:
    resolution: {integrity: sha512-2/mKyZH9K85bzOEfhXDBFZTGd1CTs+5IHpeFQo9luiBG7hghdC851Pj2WAhb6E3R6b9tZj/XKhbg4fum+Kepug==}

  binary-extensions@2.3.0:
    resolution: {integrity: sha512-Ceh+7ox5qe7LJuLHoY0feh3pHuUDHAcRUeyL2VYghZwfpkNIy/+8Ocg0a3UuSoYzavmylwuLWQOf3hl0jjMMIw==}
    engines: {node: '>=8'}

  bl@4.1.0:
    resolution: {integrity: sha512-1W07cM9gS6DcLperZfFSj+bWLtaPGSOHWhPiGzXmvVJbRLdG82sH/Kn8EtW1VqWVA54AKf2h5k5BbnIbwF3h6w==}

  bluebird@3.7.2:
    resolution: {integrity: sha512-XpNj6GDQzdfW+r2Wnn7xiSAd7TM3jzkxGXBGTtWKuSXv1xUV+azxAm8jdWZN06QTQk+2N2XB9jRDkvbmQmcRtg==}

  boolbase@1.0.0:
    resolution: {integrity: sha512-JZOSA7Mo9sNGB8+UjSgzdLtokWAky1zbztM3WRLCbZ70/3cTANmQmOdR7y2g+J0e2WXywy1yS468tY+IruqEww==}

  bowser@2.11.0:
    resolution: {integrity: sha512-AlcaJBi/pqqJBIQ8U9Mcpc9i8Aqxn88Skv5d+xBX006BY5u8N3mGLHa5Lgppa7L/HfwgwLgZ6NYs+Ag6uUmJRA==}

  boxen@7.1.1:
    resolution: {integrity: sha512-2hCgjEmP8YLWQ130n2FerGv7rYpfBmnmp9Uy2Le1vge6X3gZIfSmEzP5QTDElFxcvVcXlEn8Aq6MU/PZygIOog==}
    engines: {node: '>=14.16'}

  brace-expansion@1.1.11:
    resolution: {integrity: sha512-iCuPHDFgrHX7H2vEI/5xpz07zSHB00TpugqhmYtVmMO6518mCuRMoOYFldEBl0g187ufozdaHgWKcYFb61qGiA==}

  brace-expansion@2.0.1:
    resolution: {integrity: sha512-XnAIvQ8eM+kC6aULx6wuQiwVsnzsi9d3WxzV3FpWTGA19F621kwdbsAcFKXgKUHZWsy+mY6iL1sHTxWEFCytDA==}

  braces@3.0.3:
    resolution: {integrity: sha512-yQbXgO/OSZVD2IsiLlro+7Hf6Q18EJrKSEsdoMzKePKXct3gvD8oLcOQdIzGupr5Fj+EDe8gO/lxc1BzfMpxvA==}
    engines: {node: '>=8'}

  browserslist@4.24.0:
    resolution: {integrity: sha512-Rmb62sR1Zpjql25eSanFGEhAxcFwfA1K0GuQcLoaJBAcENegrQut3hYdhXFF1obQfiDyqIW/cLM5HSJ/9k884A==}
    engines: {node: ^6 || ^7 || ^8 || ^9 || ^10 || ^11 || ^12 || >=13.7}
    hasBin: true

  buffer-crc32@1.0.0:
    resolution: {integrity: sha512-Db1SbgBS/fg/392AblrMJk97KggmvYhr4pB5ZIMTWtaivCPMWLkmb7m21cJvpvgK+J3nsU2CmmixNBZx4vFj/w==}
    engines: {node: '>=8.0.0'}

  buffer-equal-constant-time@1.0.1:
    resolution: {integrity: sha512-zRpUiDwd/xk6ADqPMATG8vc9VPrkck7T07OIx0gnjmJAnHnTVXNQG3vfvWNuiZIkwu9KrKdA1iJKfsfTVxE6NA==}

  buffer-from@1.1.2:
    resolution: {integrity: sha512-E+XQCRwSbaaiChtv6k6Dwgc+bx+Bs6vuKJHHl5kox/BaKbhiXzqQOwK4cO22yElGp2OCmjwVhT3HmxgyPGnJfQ==}

  buffer@5.7.1:
    resolution: {integrity: sha512-EHcyIPBQ4BSGlvjB16k5KgAJ27CIsHY/2JBmCRReo48y9rQ3MaUzWX3KVlBa4U7MyX02HdVj0K7C3WaB3ju7FQ==}

  buffer@6.0.3:
    resolution: {integrity: sha512-FTiCpNxtwiZZHEZbcbTIcZjERVICn9yq/pDFkTl95/AxzD1naBctN7YO68riM/gLSDY7sdrMby8hofADYuuqOA==}

  buildcheck@0.0.6:
    resolution: {integrity: sha512-8f9ZJCUXyT1M35Jx7MkBgmBMo3oHTTBIPLiY9xyL0pl3T5RwcPEY8cUHr5LBNfu/fk6c2T4DJZuVM/8ZZT2D2A==}
    engines: {node: '>=10.0.0'}

  bundle-name@4.1.0:
    resolution: {integrity: sha512-tjwM5exMg6BGRI+kNmTntNsvdZS1X8BFYS6tnJ2hdH0kVxM6/eVZ2xy+FqStSWvYmtfFMDLIxurorHwDKfDz5Q==}
    engines: {node: '>=18'}

  bundle-require@4.2.1:
    resolution: {integrity: sha512-7Q/6vkyYAwOmQNRw75x+4yRtZCZJXUDmHHlFdkiV0wgv/reNjtJwpu1jPJ0w2kbEpIM0uoKI3S4/f39dU7AjSA==}
    engines: {node: ^12.20.0 || ^14.13.1 || >=16.0.0}
    peerDependencies:
      esbuild: '>=0.17'

  busboy@1.6.0:
    resolution: {integrity: sha512-8SFQbg/0hQ9xy3UNTB0YEnsNBbWfhf7RtnzpL7TkBiTBRfrQ9Fxcnz7VJsleJpyp6rVLvXiuORqjlHi5q+PYuA==}
    engines: {node: '>=10.16.0'}

  byline@5.0.0:
    resolution: {integrity: sha512-s6webAy+R4SR8XVuJWt2V2rGvhnrhxN+9S15GNuTK3wKPOXFF6RNc+8ug2XhH+2s4f+uudG4kUVYmYOQWL2g0Q==}
    engines: {node: '>=0.10.0'}

  cac@6.7.14:
    resolution: {integrity: sha512-b6Ilus+c3RrdDk+JhLKUAQfzzgLEPy6wcXqS7f/xe1EETvsDP6GORG7SFuOs6cID5YkqchW/LXZbX5bc8j7ZcQ==}
    engines: {node: '>=8'}

  cache-content-type@1.0.1:
    resolution: {integrity: sha512-IKufZ1o4Ut42YUrZSo8+qnMTrFuKkvyoLXUywKz9GJ5BrhOFGhLdkx9sG4KAnVvbY6kEcSFjLQul+DVmBm2bgA==}
    engines: {node: '>= 6.0.0'}

  call-bind@1.0.7:
    resolution: {integrity: sha512-GHTSNSYICQ7scH7sZ+M2rFopRoLh8t2bLSW6BbgrtLsahOIB5iyAVJf9GjWK3cYTDaMj4XdBpM1cA6pIS0Kv2w==}
    engines: {node: '>= 0.4'}

  camelcase-css@2.0.1:
    resolution: {integrity: sha512-QOSvevhslijgYwRx6Rv7zKdMF8lbRmx+uQGx2+vDc+KI/eBnsy9kit5aj23AgGu3pa4t9AgwbnXWqS+iOY+2aA==}
    engines: {node: '>= 6'}

  camelcase-keys@6.2.2:
    resolution: {integrity: sha512-YrwaA0vEKazPBkn0ipTiMpSajYDSe+KjQfrjhcBMxJt/znbvlHd8Pw/Vamaz5EB4Wfhs3SUR3Z9mwRu/P3s3Yg==}
    engines: {node: '>=8'}

  camelcase@5.3.1:
    resolution: {integrity: sha512-L28STB170nwWS63UjtlEOE3dldQApaJXZkOI1uMFfzf3rRuPegHaHesyee+YxQ+W6SvRDQV6UrdOdRiR153wJg==}
    engines: {node: '>=6'}

  camelcase@7.0.1:
    resolution: {integrity: sha512-xlx1yCK2Oc1APsPXDL2LdlNP6+uu8OCDdhOBSVT279M/S+y75O30C2VuD8T2ogdePBBl7PfPF4504tnLgX3zfw==}
    engines: {node: '>=14.16'}

  caniuse-lite@1.0.30001663:
    resolution: {integrity: sha512-o9C3X27GLKbLeTYZ6HBOLU1tsAcBZsLis28wrVzddShCS16RujjHp9GDHKZqrB3meE0YjhawvMFsGb/igqiPzA==}

  ccount@2.0.1:
    resolution: {integrity: sha512-eyrF0jiFpY+3drT6383f1qhkbGsLSifNAjA61IUjZjmLCWjItY6LB9ft9YhoDgwfmclB2zhu51Lc7+95b8NRAg==}

  chai@4.5.0:
    resolution: {integrity: sha512-RITGBfijLkBddZvnn8jdqoTypxvqbOLYQkGGxXzeFjVHvudaPw0HNFD9x928/eUwYWd2dPCugVqspGALTZZQKw==}
    engines: {node: '>=4'}

  chalk@1.1.3:
    resolution: {integrity: sha512-U3lRVLMSlsCfjqYPbLyVv11M9CPW4I728d6TCKMAOJueEeB9/8o+eSsMnxPJD+Q+K909sdESg7C+tIkoH6on1A==}
    engines: {node: '>=0.10.0'}

  chalk@2.4.2:
    resolution: {integrity: sha512-Mti+f9lpJNcwF4tWV8/OrTTtF1gZi+f8FqlyAdouralcFWFQWF2+NgCHShjkCb+IFBLq9buZwE1xckQU4peSuQ==}
    engines: {node: '>=4'}

  chalk@4.1.2:
    resolution: {integrity: sha512-oKnbhFyRIXpUuez8iBMmyEa4nbj4IOQyuhc/wy9kY7/WVPcwIO9VA668Pu8RkO7+0G76SLROeyw9CpQ061i4mA==}
    engines: {node: '>=10'}

  chalk@5.3.0:
    resolution: {integrity: sha512-dLitG79d+GV1Nb/VYcCDFivJeK1hiukt9QjRNVOsUtTy1rR1YJsmpGGTZ3qJos+uw7WmWF4wUwBd9jxjocFC2w==}
    engines: {node: ^12.17.0 || ^14.13 || >=16.0.0}

  character-entities-html4@2.1.0:
    resolution: {integrity: sha512-1v7fgQRj6hnSwFpq1Eu0ynr/CDEw0rXo2B61qXrLNdHZmPKgb7fqS1a2JwF0rISo9q77jDI8VMEHoApn8qDoZA==}

  character-entities-legacy@3.0.0:
    resolution: {integrity: sha512-RpPp0asT/6ufRm//AJVwpViZbGM/MkjQFxJccQRHmISF/22NBtsHqAWmL+/pmkPWoIUJdWyeVleTl1wydHATVQ==}

  character-entities@2.0.2:
    resolution: {integrity: sha512-shx7oQ0Awen/BRIdkjkvz54PnEEI/EjwXDSIZp86/KKdbafHh1Df/RYGBhn4hbe2+uKC9FnT5UCEdyPz3ai9hQ==}

  character-reference-invalid@2.0.1:
    resolution: {integrity: sha512-iBZ4F4wRbyORVsu0jPV7gXkOsGYjGHPmAyv+HiHG8gi5PtC9KI2j1+v8/tlibRvjoWX027ypmG/n0HtO5t7unw==}

  check-error@1.0.3:
    resolution: {integrity: sha512-iKEoDYaRmd1mxM90a2OEfWhjsjPpYPuQ+lMYsoxB126+t8fw7ySEO48nmDg5COTjxDI65/Y2OWpeEHk3ZOe8zg==}

  chokidar@3.5.3:
    resolution: {integrity: sha512-Dr3sfKRP6oTcjf2JmUmFJfeVMvXBdegxB0iVQ5eb2V10uFJUCAS8OByZdVAyVb8xXNz3GjjTgj9kLWsZTqE6kw==}
    engines: {node: '>= 8.10.0'}

  chokidar@3.6.0:
    resolution: {integrity: sha512-7VT13fmjotKpGipCW9JEQAusEPE+Ei8nl6/g4FBAmIm0GOOLMua9NDDo/DWp0ZAxCr3cPq5ZpBqmPAQgDda2Pw==}
    engines: {node: '>= 8.10.0'}

  chownr@1.1.4:
    resolution: {integrity: sha512-jJ0bqzaylmJtVnNgzTeSOs8DPavpbYgEr/b0YL8/2GO3xJEhInFmhKMUnEJQjZumK7KXGFhUy89PrsJWlakBVg==}

  class-variance-authority@0.7.0:
    resolution: {integrity: sha512-jFI8IQw4hczaL4ALINxqLEXQbWcNjoSkloa4IaufXCJr6QawJyw7tuRysRsrE8w2p/4gGaxKIt/hX3qz/IbD1A==}

  classnames@2.5.1:
    resolution: {integrity: sha512-saHYOzhIQs6wy2sVxTM6bUDsQO4F50V9RQ22qBpEdCW+I+/Wmke2HOl6lS6dTpdxVhb88/I6+Hs+438c3lfUow==}

  cli-boxes@3.0.0:
    resolution: {integrity: sha512-/lzGpEWL/8PfI0BmBOPRwp0c/wFNX1RdUML3jK/RcSBA9T8mZDdQpqYBKtCFTOfQbwPqWEOpjqW+Fnayc0969g==}
    engines: {node: '>=10'}

  cli-cursor@3.1.0:
    resolution: {integrity: sha512-I/zHAwsKf9FqGoXM4WWRACob9+SNukZTd94DWF57E4toouRulbCxcUh6RKUEOQlYTHJnzkPMySvPNaaSLNfLZw==}
    engines: {node: '>=8'}

  cli-spinner@0.2.10:
    resolution: {integrity: sha512-U0sSQ+JJvSLi1pAYuJykwiA8Dsr15uHEy85iCJ6A+0DjVxivr3d+N2Wjvodeg89uP5K6TswFkKBfAD7B3YSn/Q==}
    engines: {node: '>=0.10'}

  cli-spinners@2.9.2:
    resolution: {integrity: sha512-ywqV+5MmyL4E7ybXgKys4DugZbX0FC6LnwrhjuykIjnK9k8OQacQ7axGKnjDXWNhns0xot3bZI5h55H8yo9cJg==}
    engines: {node: '>=6'}

  cli-width@4.1.0:
    resolution: {integrity: sha512-ouuZd4/dm2Sw5Gmqy6bGyNNNe1qt9RpmxveLSO7KcgsTnU7RXfsw+/bukWGo1abgBiMAic068rclZsO4IWmmxQ==}
    engines: {node: '>= 12'}

  client-only@0.0.1:
    resolution: {integrity: sha512-IV3Ou0jSMzZrd3pZ48nLkT9DA7Ag1pnPzaiQhpW7c3RbcqqzvzzVu+L8gfqMp/8IM2MQtSiqaCxrrcfu8I8rMA==}

  cliui@8.0.1:
    resolution: {integrity: sha512-BSeNnyus75C4//NQ9gQt1/csTXyo/8Sb+afLAkzAptFuMsod9HFokGNudZpi/oQV73hnVK+sR+5PVRMd+Dr7YQ==}
    engines: {node: '>=12'}

  clone@1.0.4:
    resolution: {integrity: sha512-JQHZ2QMW6l3aH/j6xCqQThY/9OH4D/9ls34cgkUBiEeocRTU04tHfKPBsUK1PqZCUQM7GiA0IIXJSuXHI64Kbg==}
    engines: {node: '>=0.8'}

  clsx@2.0.0:
    resolution: {integrity: sha512-rQ1+kcj+ttHG0MKVGBUXwayCCF1oh39BF5COIpRzuCEv8Mwjv0XucrI2ExNTOn9IlLifGClWQcU9BrZORvtw6Q==}
    engines: {node: '>=6'}

  clsx@2.1.1:
    resolution: {integrity: sha512-eYm0QWBtUrBWZWG0d386OGAw16Z995PiOVo2B7bjWSbHedGl5e0ZWaq65kOGgUSNesEIDkB9ISbTg/JK9dhCZA==}
    engines: {node: '>=6'}

  co@4.6.0:
    resolution: {integrity: sha512-QVb0dM5HvG+uaxitm8wONl7jltx8dqhfU33DcqtOZcLSVIKSDDLDi7+0LbAKiyI8hD9u42m2YxXSkMGWThaecQ==}
    engines: {iojs: '>= 1.0.0', node: '>= 0.12.0'}

  collapse-white-space@2.1.0:
    resolution: {integrity: sha512-loKTxY1zCOuG4j9f6EPnuyyYkf58RnhhWTvRoZEokgB+WbdXehfjFviyOVYkqzEWz1Q5kRiZdBYS5SwxbQYwzw==}

  color-convert@1.9.3:
    resolution: {integrity: sha512-QfAUtd+vFdAtFQcC8CCyYt1fYWxSqAiK2cSD6zDB8N3cpsEBAvRxp9zOGg6G/SHHJYAT88/az/IuDGALsNVbGg==}

  color-convert@2.0.1:
    resolution: {integrity: sha512-RRECPsj7iu/xb5oKYcsFHSppFNnsj/52OVTRKb4zP5onXwVF3zVmmToNcOfGC+CRDpfK/U584fMg38ZHCaElKQ==}
    engines: {node: '>=7.0.0'}

  color-name@1.1.3:
    resolution: {integrity: sha512-72fSenhMw2HZMTVHeCA9KCmpEIbzWiQsjN+BHcBbS9vr1mtt+vJjPdksIBNUmKAW8TFUDPJK5SUU3QhE9NEXDw==}

  color-name@1.1.4:
    resolution: {integrity: sha512-dOy+3AuW3a2wNbZHIuMZpTcgjGuLU/uBL/ubcZF9OXbDo8ff4O8yVp5Bf0efS8uEoYo5q4Fx7dY9OgQGXgAsQA==}

  color-string@1.9.1:
    resolution: {integrity: sha512-shrVawQFojnZv6xM40anx4CkoDP+fZsw/ZerEMsW/pyzsRbElpsL/DBVW7q3ExxwusdNXI3lXpuhEZkzs8p5Eg==}

  color@3.2.1:
    resolution: {integrity: sha512-aBl7dZI9ENN6fUGC7mWpMTPNHmWUSNan9tuWN6ahh5ZLNk9baLJOnSMlrQkHcrfFgz2/RigjUVAjdx36VcemKA==}

  colorspace@1.1.4:
    resolution: {integrity: sha512-BgvKJiuVu1igBUF2kEjRCZXol6wiiGbY5ipL/oVPwm0BL9sIpMIzM8IK7vwuxIIzOXMV3Ey5w+vxhm0rR/TN8w==}

  combined-stream@1.0.8:
    resolution: {integrity: sha512-FQN4MRfuJeHf7cBbBMJFXhKSDq+2kAArBlmRBvcvFE5BB1HZKXtSFASDhdlz9zOYwxh8lDdnvmMOe/+5cdoEdg==}
    engines: {node: '>= 0.8'}

  comma-separated-tokens@2.0.3:
    resolution: {integrity: sha512-Fu4hJdvzeylCfQPp9SGWidpzrMs7tTrlu6Vb8XGaRGck8QSNZJJp538Wrb60Lax4fPwR64ViY468OIUTbRlGZg==}

  commander@10.0.1:
    resolution: {integrity: sha512-y4Mg2tXshplEbSGzx7amzPwKKOCGuoSRP/CjEdwwk0FOGlUbq6lKuoyDZTNZkmxHdJtp54hdfY/JUrdL7Xfdug==}
    engines: {node: '>=14'}

  commander@12.1.0:
    resolution: {integrity: sha512-Vw8qHK3bZM9y/P10u3Vib8o/DdkvA2OtPtZvD871QKjy74Wj1WSKFILMPRPSdUSx5RFK1arlJzEtA4PkFgnbuA==}
    engines: {node: '>=18'}

  commander@4.1.1:
    resolution: {integrity: sha512-NOKm8xhkzAjzFx8B2v5OAHT+u5pRQc2UCa2Vq9jYL/31o2wi9mxBA7LIFs3sV5VSC49z6pEhfbMULvShKj26WA==}
    engines: {node: '>= 6'}

  commander@9.4.1:
    resolution: {integrity: sha512-5EEkTNyHNGFPD2H+c/dXXfQZYa/scCKasxWcXJaWnNJ99pnQN9Vnmqow+p+PlFPE63Q6mThaZws1T+HxfpgtPw==}
    engines: {node: ^12.20.0 || >=14}

  compress-commons@6.0.2:
    resolution: {integrity: sha512-6FqVXeETqWPoGcfzrXb37E50NP0LXT8kAMu5ooZayhWWdgEY4lBEEcbQNXtkuKQsGduxiIcI4gOTsxTmuq/bSg==}
    engines: {node: '>= 14'}

  concat-map@0.0.1:
    resolution: {integrity: sha512-/Srv4dswyQNBfohGpz9o6Yb3Gz3SrUDqBH5rTuhGR7ahtlbYKnVxw2bCFMRljaA7EXHaXZ8wsHdodFvbkhKmqg==}

  confbox@0.1.7:
    resolution: {integrity: sha512-uJcB/FKZtBMCJpK8MQji6bJHgu1tixKPxRLeGkNzBoOZzpnZUJm0jm2/sBDWcuBx1dYgxV4JU+g5hmNxCyAmdA==}

  config-chain@1.1.13:
    resolution: {integrity: sha512-qj+f8APARXHrM0hraqXYb2/bOVSV4PvJQlNZ/DVj0QrmNM2q2euizkeuVckQ57J+W0mRH6Hvi+k50M4Jul2VRQ==}

  content-disposition@0.5.4:
    resolution: {integrity: sha512-FveZTNuGw04cxlAiWbzi6zTAL/lhehaWbTtgluJh4/E95DqMwTmha3KZN1aAWA8cFIhHzMZUvLevkw5Rqk+tSQ==}
    engines: {node: '>= 0.6'}

  content-type@1.0.5:
    resolution: {integrity: sha512-nTjqfcBFEipKdXCv4YDQWCfmcLZKm81ldF0pAopTvyrFGVbcR6P/VAAd5G7N+0tTr8QqiU0tFadD6FK4NtJwOA==}
    engines: {node: '>= 0.6'}

  convert-source-map@2.0.0:
    resolution: {integrity: sha512-Kvp459HrV2FEJ1CAsi1Ku+MY3kasH19TFykTz2xWmMeq6bk2NU3XXvfJ+Q61m0xktWwt+1HSYf3JZsTms3aRJg==}

  cookie@0.5.0:
    resolution: {integrity: sha512-YZ3GUyn/o8gfKJlnlX7g7xq4gyO6OSuhGPKaaGssGB2qgDUS0gPgtTvoyZLTt9Ab6dC4hfc9dV5arkvc/OCmrw==}
    engines: {node: '>= 0.6'}

  cookie@0.6.0:
    resolution: {integrity: sha512-U71cyTamuh1CRNCfpGY6to28lxvNwPG4Guz/EVjgf3Jmzv0vlDp1atT9eS5dDjMYHucpHbWns6Lwf3BKz6svdw==}
    engines: {node: '>= 0.6'}

  cookies@0.9.1:
    resolution: {integrity: sha512-TG2hpqe4ELx54QER/S3HQ9SRVnQnGBtKUz5bLQWtYAQ+o6GpgMs6sYUvaiJjVxb+UXwhRhAEP3m7LbsIZ77Hmw==}
    engines: {node: '>= 0.8'}

  copy-anything@3.0.5:
    resolution: {integrity: sha512-yCEafptTtb4bk7GLEQoM8KVJpxAfdBJYaXyzQEgQQQgYrZiDp8SJmGKlYza6CYjEDNstAdNdKA3UuoULlEbS6w==}
    engines: {node: '>=12.13'}

  core-util-is@1.0.3:
    resolution: {integrity: sha512-ZQBvi1DcpJ4GDqanjucZ2Hj3wEO5pZDS89BWbkcrvdxksJorwUDDZamX9ldFkp9aw2lmBDLgkObEA4DWNJ9FYQ==}

  cors@2.8.5:
    resolution: {integrity: sha512-KIHbLJqu73RGr/hnbrO9uBeixNGuvSQjul/jdFvS/KFSIH1hWVd1ng7zOHx+YrEfInLG7q4n6GHQ9cDtxv/P6g==}
    engines: {node: '>= 0.10'}

  cpu-features@0.0.10:
    resolution: {integrity: sha512-9IkYqtX3YHPCzoVg1Py+o9057a3i0fp7S530UWokCSaFVTc7CwXPRiOjRjBQQ18ZCNafx78YfnG+HALxtVmOGA==}
    engines: {node: '>=10.0.0'}

  crc-32@1.2.2:
    resolution: {integrity: sha512-ROmzCKrTnOwybPcJApAA6WBWij23HVfGVNKqqrZpuyZOHqK2CwHSvpGuyt/UNNvaIjEd8X5IFGp4Mh+Ie1IHJQ==}
    engines: {node: '>=0.8'}
    hasBin: true

  crc32-stream@6.0.0:
    resolution: {integrity: sha512-piICUB6ei4IlTv1+653yq5+KoqfBYmj9bw6LqXoOneTMDXk5nM1qt12mFW1caG3LlJXEKW1Bp0WggEmIfQB34g==}
    engines: {node: '>= 14'}

  cross-spawn@7.0.3:
    resolution: {integrity: sha512-iRDPJKUPVEND7dHPO8rkbOnPpyDygcDFtWjpeWNCgy8WP2rXcxXL8TskReQl6OrB2G7+UJrags1q15Fudc7G6w==}
    engines: {node: '>= 8'}

  css-selector-parser@3.0.5:
    resolution: {integrity: sha512-3itoDFbKUNx1eKmVpYMFyqKX04Ww9osZ+dLgrk6GEv6KMVeXUhUnp4I5X+evw+u3ZxVU6RFXSSRxlTeMh8bA+g==}

  cssesc@3.0.0:
    resolution: {integrity: sha512-/Tb/JcjK111nNScGob5MNtsntNM1aCNUDipB/TkwZFhyDrrE47SOx/18wF2bbjgc3ZzCSKW1T5nt5EbFoAz/Vg==}
    engines: {node: '>=4'}
    hasBin: true

  cssstyle@3.0.0:
    resolution: {integrity: sha512-N4u2ABATi3Qplzf0hWbVCdjenim8F3ojEXpBDF5hBpjzW182MjNGLqfmQ0SkSPeQ+V86ZXgeH8aXj6kayd4jgg==}
    engines: {node: '>=14'}

  csstype@3.1.3:
    resolution: {integrity: sha512-M1uQkMl8rQK/szD0LNhtqxIPLpimGm8sOBwU7lLnCpSbTyY3yeU1Vc7l4KT5zT4s/yOxHH5O7tIuuLOCnLADRw==}

  data-urls@4.0.0:
    resolution: {integrity: sha512-/mMTei/JXPqvFqQtfyTowxmJVwr2PVAeCcDxyFf6LhoOu/09TX2OX3kb2wzi4DMXcfj4OItwDOnhl5oziPnT6g==}
    engines: {node: '>=14'}

  date-fns@3.6.0:
    resolution: {integrity: sha512-fRHTG8g/Gif+kSh50gaGEdToemgfj74aRX3swtiouboip5JDLAyDE9F11nHMIcvOaXeOC6D7SpNhi7uFyB7Uww==}

  dayjs@1.11.13:
    resolution: {integrity: sha512-oaMBel6gjolK862uaPQOVTA7q3TZhuSvuMQAAglQDOWYO9A91IrAOUJEyKVlqJlHE0vq5p5UXxzdPfMH/x6xNg==}

  debug@4.3.7:
    resolution: {integrity: sha512-Er2nc/H7RrMXZBFCEim6TCmMk02Z8vLC2Rbi1KEBggpo0fS6l0S1nnapwmIi3yW/+GOJap1Krg4w0Hg80oCqgQ==}
    engines: {node: '>=6.0'}
    peerDependencies:
      supports-color: '*'
    peerDependenciesMeta:
      supports-color:
        optional: true

  decamelize-keys@1.1.1:
    resolution: {integrity: sha512-WiPxgEirIV0/eIOMcnFBA3/IJZAZqKnwAwWyvvdi4lsr1WCN22nhdf/3db3DoZcUjTV2SqfzIwNyp6y2xs3nmg==}
    engines: {node: '>=0.10.0'}

  decamelize@1.2.0:
    resolution: {integrity: sha512-z2S+W9X73hAUUki+N+9Za2lBlun89zigOyGrsax+KUQ6wKW4ZoWpEYBkGhQjwAjjDCkWxhY0VKEhk8wzY7F5cA==}
    engines: {node: '>=0.10.0'}

  decimal.js@10.4.3:
    resolution: {integrity: sha512-VBBaLc1MgL5XpzgIP7ny5Z6Nx3UrRkIViUkPUdtl9aya5amy3De1gsUUSB1g3+3sExYNjCAsAznmukyxCb1GRA==}

  decode-named-character-reference@1.0.2:
    resolution: {integrity: sha512-O8x12RzrUF8xyVcY0KJowWsmaJxQbmy0/EtnNtHRpsOcT7dFk5W598coHqBVpmWo1oQQfsCqfCmkZN5DJrZVdg==}

  decode-uri-component@0.4.1:
    resolution: {integrity: sha512-+8VxcR21HhTy8nOt6jf20w0c9CADrw1O8d+VZ/YzzCt4bJ3uBjw+D1q2osAB8RnpwwaeYBxy0HyKQxD5JBMuuQ==}
    engines: {node: '>=14.16'}

  decompress-response@7.0.0:
    resolution: {integrity: sha512-6IvPrADQyyPGLpMnUh6kfKiqy7SrbXbjoUuZ90WMBJKErzv2pCiwlGEXjRX9/54OnTq+XFVnkOnOMzclLI5aEA==}
    engines: {node: '>=10'}

  deep-eql@4.1.4:
    resolution: {integrity: sha512-SUwdGfqdKOwxCPeVYjwSyRpJ7Z+fhpwIAtmCUdZIWZ/YP5R9WAsyuSgpLVDi9bjWoN2LXHNss/dk3urXtdQxGg==}
    engines: {node: '>=6'}

  deep-equal@1.0.1:
    resolution: {integrity: sha512-bHtC0iYvWhyaTzvV3CZgPeZQqCOBGyGsVV7v4eevpdkLHfiSrXUdBG+qAuSz4RI70sszvjQ1QSZ98An1yNwpSw==}

  deepmerge@4.3.1:
    resolution: {integrity: sha512-3sUqbMEc77XqpdNO7FRyRog+eW3ph+GYCbj+rK+uYyRMuwsVy0rMiVtPn+QJlKFvWP/1PYpapqYn0Me2knFn+A==}
    engines: {node: '>=0.10.0'}

  default-browser-id@5.0.0:
    resolution: {integrity: sha512-A6p/pu/6fyBcA1TRz/GqWYPViplrftcW2gZC9q79ngNCKAeR/X3gcEdXQHl4KNXV+3wgIJ1CPkJQ3IHM6lcsyA==}
    engines: {node: '>=18'}

  default-browser@5.2.1:
    resolution: {integrity: sha512-WY/3TUME0x3KPYdRRxEJJvXRHV4PyPoUsxtZa78lwItwRQRHhd2U9xOscaT/YTf8uCXIAjeJOFBVEh/7FtD8Xg==}
    engines: {node: '>=18'}

  defaults@1.0.4:
    resolution: {integrity: sha512-eFuaLoy/Rxalv2kr+lqMlUnrDWV+3j4pljOIJgLIhI058IQfWJ7vXhyEIHu+HtC738klGALYxOKDO0bQP3tg8A==}

  define-data-property@1.1.4:
    resolution: {integrity: sha512-rBMvIzlpA8v6E+SJZoo++HAYqsLrkg7MSfIinMPFhmkorw7X+dOXVJQs+QT69zGkzMyfDnIMN2Wid1+NbL3T+A==}
    engines: {node: '>= 0.4'}

  define-lazy-prop@3.0.0:
    resolution: {integrity: sha512-N+MeXYoqr3pOgn8xfyRPREN7gHakLYjhsHhWGT3fWAiL4IkAt0iDw14QiiEm2bE30c5XX5q0FtAA3CK5f9/BUg==}
    engines: {node: '>=12'}

  delayed-stream@1.0.0:
    resolution: {integrity: sha512-ZySD7Nf91aLB0RxL4KGrKHBXl7Eds1DAmEdcoVawXnLD7SDhpNgtuII2aAkg7a7QS41jxPSZ17p4VdGnMHk3MQ==}
    engines: {node: '>=0.4.0'}

  delegates@1.0.0:
    resolution: {integrity: sha512-bd2L678uiWATM6m5Z1VzNCErI3jiGzt6HGY8OVICs40JQq/HALfbyNJmp0UDakEY4pMMaN0Ly5om/B1VI/+xfQ==}

  depd@1.1.2:
    resolution: {integrity: sha512-7emPTl6Dpo6JRXOXjLRxck+FlLRX5847cLKEn00PLAgc3g2hTZZgr+e4c2v6QpSmLeFP3n5yUo7ft6avBK/5jQ==}
    engines: {node: '>= 0.6'}

  depd@2.0.0:
    resolution: {integrity: sha512-g7nH6P6dyDioJogAAGprGpCtVImJhpPk/roCzdb3fIh61/s/nPsfR6onyMwkCAR/OlC3yBC0lESvUoQEAssIrw==}
    engines: {node: '>= 0.8'}

  deprecation@2.3.1:
    resolution: {integrity: sha512-xmHIy4F3scKVwMsQ4WnVaS8bHOx0DmVwRywosKhaILI0ywMDWPtBSku2HNxRvF7jtwDRsoEwYQSfbxj8b7RlJQ==}

  dequal@2.0.3:
    resolution: {integrity: sha512-0je+qPKHEMohvfRTCEo3CrPG6cAzAYgmzKyxRiYSSDkS6eGJdyVJm7WaYA5ECaAD9wLB2T4EEeymA5aFVcYXCA==}
    engines: {node: '>=6'}

  destroy@1.2.0:
    resolution: {integrity: sha512-2sJGJTaXIIaR1w4iJSNoN0hnMY7Gpc/n8D4qSCJw8QqFWXf7cuAgnEHxBpweaVcPevC2l3KpjYCx3NypQQgaJg==}
    engines: {node: '>= 0.8', npm: 1.2.8000 || >= 1.4.16}

  detect-node-es@1.1.0:
    resolution: {integrity: sha512-ypdmJU/TbBby2Dxibuv7ZLW3Bs1QEmM7nHjEANfohJLvE0XVujisn1qPJcZxg+qDucsr+bP6fLD1rPS3AhJ7EQ==}

  detect-package-manager@2.0.1:
    resolution: {integrity: sha512-j/lJHyoLlWi6G1LDdLgvUtz60Zo5GEj+sVYtTVXnYLDPuzgC3llMxonXym9zIwhhUII8vjdw0LXxavpLqTbl1A==}
    engines: {node: '>=12'}

  devlop@1.1.0:
    resolution: {integrity: sha512-RWmIqhcFf1lRYBvNmr7qTNuyCt/7/ns2jbpp1+PalgE/rDQcBT0fioSMUpJ93irlUhC5hrg4cYqe6U+0ImW0rA==}

  didyoumean@1.2.2:
    resolution: {integrity: sha512-gxtyfqMg7GKyhQmb056K7M3xszy/myH8w+B4RT+QXBQsvAOdc3XymqDDPHx1BgPgsdAA5SIifona89YtRATDzw==}

  diff-sequences@29.6.3:
    resolution: {integrity: sha512-EjePK1srD3P08o2j4f0ExnylqRs5B9tJjcp9t1krH2qRi8CCdsYfwe9JgSLurFBWwq4uOlipzfk5fHNvwFKr8Q==}
    engines: {node: ^14.15.0 || ^16.10.0 || >=18.0.0}

  diff@3.5.0:
    resolution: {integrity: sha512-A46qtFgd+g7pDZinpnwiRJtxbC1hpgf0uzP3iG89scHk0AUC7A1TGxf5OiiOUv/JMZR8GOt8hL900hV0bOy5xA==}
    engines: {node: '>=0.3.1'}

  dir-glob@3.0.1:
    resolution: {integrity: sha512-WkrWp9GR4KXfKGYzOLmTuGVi1UWFfws377n9cc55/tb6DuqyF6pcQ5AbiHEshaDpY9v6oaSr2XCDidGmMwdzIA==}
    engines: {node: '>=8'}

  direction@2.0.1:
    resolution: {integrity: sha512-9S6m9Sukh1cZNknO1CWAr2QAWsbKLafQiyM5gZ7VgXHeuaoUwffKN4q6NC4A/Mf9iiPlOXQEKW/Mv/mh9/3YFA==}
    hasBin: true

  dlv@1.1.3:
    resolution: {integrity: sha512-+HlytyjlPKnIG8XuRG8WvmBP8xs8P71y+SKKS6ZXWoEgLuePxtDoUEiH7WkdePWrQ5JBpE6aoVqfZfJUQkjXwA==}

  docker-compose@0.24.8:
    resolution: {integrity: sha512-plizRs/Vf15H+GCVxq2EUvyPK7ei9b/cVesHvjnX4xaXjM9spHe2Ytq0BitndFgvTJ3E3NljPNUEl7BAN43iZw==}
    engines: {node: '>= 6.0.0'}

  docker-modem@3.0.8:
    resolution: {integrity: sha512-f0ReSURdM3pcKPNS30mxOHSbaFLcknGmQjwSfmbcdOw1XWKXVhukM3NJHhr7NpY9BIyyWQb0EBo3KQvvuU5egQ==}
    engines: {node: '>= 8.0'}

  dockerode@3.3.5:
    resolution: {integrity: sha512-/0YNa3ZDNeLr/tSckmD69+Gq+qVNhvKfAHNeZJBnp7EOP6RGKV8ORrJHkUn20So5wU+xxT7+1n5u8PjHbfjbSA==}
    engines: {node: '>= 8.0'}

  dom-helpers@5.2.1:
    resolution: {integrity: sha512-nRCa7CK3VTrM2NmGkIy4cbK7IZlgBE/PYMn55rrXefr5xXDP0LdtfPnblFDoVdcAfslJ7or6iqAUnx0CCGIWQA==}

  dom-serializer@2.0.0:
    resolution: {integrity: sha512-wIkAryiqt/nV5EQKqQpo3SToSOV9J0DnbJqwK7Wv/Trc92zIAYZ4FlMu+JPFW1DfGFt81ZTCGgDEabffXeLyJg==}

  domelementtype@2.3.0:
    resolution: {integrity: sha512-OLETBj6w0OsagBwdXnPdN0cnMfF9opN69co+7ZrbfPGrdpPVNBUj02spi6B1N7wChLQiPn4CSH/zJvXw56gmHw==}

  domexception@4.0.0:
    resolution: {integrity: sha512-A2is4PLG+eeSfoTMA95/s4pvAoSo2mKtiM5jlHkAVewmiO8ISFTFKZjH7UAM1Atli/OT/7JHOrJRJiMKUZKYBw==}
    engines: {node: '>=12'}
    deprecated: Use your platform's native DOMException instead

  domhandler@5.0.3:
    resolution: {integrity: sha512-cgwlv/1iFQiFnU96XXgROh8xTeetsnJiDsTc7TYCLFd9+/WNkIqPTxiM/8pSd8VIrhXGTf1Ny1q1hquVqDJB5w==}
    engines: {node: '>= 4'}

  domutils@3.1.0:
    resolution: {integrity: sha512-H78uMmQtI2AhgDJjWeQmHwJJ2bLPD3GMmO7Zja/ZZh84wkm+4ut+IUnUdRa8uCGX88DiVx1j6FRe1XfxEgjEZA==}

  dotenv-cli@7.4.2:
    resolution: {integrity: sha512-SbUj8l61zIbzyhIbg0FwPJq6+wjbzdn9oEtozQpZ6kW2ihCcapKVZj49oCT3oPM+mgQm+itgvUQcG5szxVrZTA==}
    hasBin: true

  dotenv-expand@10.0.0:
    resolution: {integrity: sha512-GopVGCpVS1UKH75VKHGuQFqS1Gusej0z4FyQkPdwjil2gNIv+LNsqBlboOzpJFZKVT95GkCyWJbBSdFEFUWI2A==}
    engines: {node: '>=12'}

  dotenv-expand@11.0.6:
    resolution: {integrity: sha512-8NHi73otpWsZGBSZwwknTXS5pqMOrk9+Ssrna8xCaxkzEpU9OTf9R5ArQGVw03//Zmk9MOwLPng9WwndvpAJ5g==}
    engines: {node: '>=12'}

  dotenv@16.4.5:
    resolution: {integrity: sha512-ZmdL2rui+eB2YwhsWzjInR8LldtZHGDoQ1ugH85ppHKwpUHL7j7rN0Ti9NCnGiQbhaZ11FpR+7ao1dNsmduNUg==}
    engines: {node: '>=12'}

  eastasianwidth@0.2.0:
    resolution: {integrity: sha512-I88TYZWc9XiYHRQ4/3c5rjjfgkjhLyW2luGIheGERbNQ6OY7yTybanSpDXZa8y7VUP9YmDcYa+eyq4ca7iLqWA==}

  ecdsa-sig-formatter@1.0.11:
    resolution: {integrity: sha512-nagl3RYrbNv6kQkeJIpt6NJZy8twLB/2vtz6yN9Z4vRKHN4/QZJIEbqohALSgwKdnksuY3k5Addp5lg8sVoVcQ==}

  editorconfig@1.0.4:
    resolution: {integrity: sha512-L9Qe08KWTlqYMVvMcTIvMAdl1cDUubzRNYL+WfA4bLDMHe4nemKkpmYzkznE1FwLKu0EEmy6obgQKzMJrg4x9Q==}
    engines: {node: '>=14'}
    hasBin: true

  ee-first@1.1.1:
    resolution: {integrity: sha512-WMwm9LhRUo+WUaRN+vRuETqG89IgZphVSNkdFgeb6sS/E4OrDIN7t48CAewSHXc6C8lefD8KKfr5vY61brQlow==}

  electron-to-chromium@1.5.28:
    resolution: {integrity: sha512-VufdJl+rzaKZoYVUijN13QcXVF5dWPZANeFTLNy+OSpHdDL5ynXTF35+60RSBbaQYB1ae723lQXHCrf4pyLsMw==}

  emoji-regex@8.0.0:
    resolution: {integrity: sha512-MSjYzcWNOA0ewAHpz0MxpYFvwg6yjy1NG3xteoqz644VCo/RPgnr1/GGt+ic3iJTzQ8Eu3TdM14SawnVUmGE6A==}

  emoji-regex@9.2.2:
    resolution: {integrity: sha512-L18DaJsXSUk2+42pv8mLs5jJT2hqFkFE4j21wOmgbUqsZ2hL72NsUU785g9RXgo3s0ZNgVl42TiHp3ZtOv/Vyg==}

  enabled@2.0.0:
    resolution: {integrity: sha512-AKrN98kuwOzMIdAizXGI86UFBoo26CL21UM763y1h/GMSJ4/OHU9k2YlsmBpyScFo/wbLzWQJBMCW4+IO3/+OQ==}

  encodeurl@1.0.2:
    resolution: {integrity: sha512-TPJXq8JqFaVYm2CWmPvnP2Iyo4ZSM7/QKcSmuMLDObfpH5fi7RUGmd/rTDf+rut/saiDiQEeVTNgAmJEdAOx0w==}
    engines: {node: '>= 0.8'}

  end-of-stream@1.4.4:
    resolution: {integrity: sha512-+uw1inIHVPQoaVuHzRyXd21icM+cnt4CzD5rW+NC1wjOUSTOs+Te7FOv7AhN7vS9x/oIyhLP5PR1H+phQAHu5Q==}

  entities@4.5.0:
    resolution: {integrity: sha512-V0hjH4dGPh9Ao5p0MoRY6BVqtwCjhz6vI5LT8AJ55H+4g9/4vbHx1I54fS0XuclLhDHArPQCiMjDxjaL8fPxhw==}
    engines: {node: '>=0.12'}

  error-ex@1.3.2:
    resolution: {integrity: sha512-7dFHNmqeFSEt2ZBsCriorKnn3Z2pj+fd9kmI6QoWw4//DL+icEBfc0U7qJCisqrTsKTjw4fNFy2pW9OqStD84g==}

  es-define-property@1.0.0:
    resolution: {integrity: sha512-jxayLKShrEqqzJ0eumQbVhTYQM27CfT1T35+gCgDFoL82JLsXqTJ76zv6A0YLOgEnLUMvLzsDsGIrl8NFpT2gQ==}
    engines: {node: '>= 0.4'}

  es-errors@1.3.0:
    resolution: {integrity: sha512-Zf5H2Kxt2xjTvbJvP2ZWLEICxA6j+hAmMzIlypy4xcBg1vKVnx89Wy0GbS+kf5cwCVFFzdCFh2XSCFNULS6csw==}
    engines: {node: '>= 0.4'}

  esbuild@0.16.4:
    resolution: {integrity: sha512-qQrPMQpPTWf8jHugLWHoGqZjApyx3OEm76dlTXobHwh/EBbavbRdjXdYi/GWr43GyN0sfpap14GPkb05NH3ROA==}
    engines: {node: '>=12'}
    hasBin: true

  esbuild@0.18.20:
    resolution: {integrity: sha512-ceqxoedUrcayh7Y7ZX6NdbbDzGROiyVBgC4PriJThBKSVPWnnFHZAkfI1lJT8QFkOwH4qOS2SJkS4wvpGl8BpA==}
    engines: {node: '>=12'}
    hasBin: true

  esbuild@0.19.12:
    resolution: {integrity: sha512-aARqgq8roFBj054KvQr5f1sFu0D65G+miZRCuJyJ0G13Zwx7vRar5Zhn2tkQNzIXcBrNVsv/8stehpj+GAjgbg==}
    engines: {node: '>=12'}
    hasBin: true

  esbuild@0.21.5:
    resolution: {integrity: sha512-mg3OPMV4hXywwpoDxu3Qda5xCKQi+vCTZq8S9J/EpkhB2HzKXq4SNFZE3+NK93JYxc8VMSep+lOUSC/RVKaBqw==}
    engines: {node: '>=12'}
    hasBin: true

  esbuild@0.23.1:
    resolution: {integrity: sha512-VVNz/9Sa0bs5SELtn3f7qhJCDPCF5oMEl5cO9/SSinpE9hbPVvxbd572HH5AKiP7WD8INO53GgfDDhRjkylHEg==}
    engines: {node: '>=18'}
    hasBin: true

  escalade@3.2.0:
    resolution: {integrity: sha512-WUj2qlxaQtO4g6Pq5c29GTcWGDyd8itL8zTlipgECz3JesAiiOKotd8JU6otB3PACgG6xkJUyVhboMS+bje/jA==}
    engines: {node: '>=6'}

  escape-html@1.0.3:
    resolution: {integrity: sha512-NiSupZ4OeuGwr68lGIeym/ksIZMJodUGOSCZ/FSnTxcrekbvqrgdUxlJOMpijaKZVjAJrWrGs/6Jy8OMuyj9ow==}

  escape-string-regexp@1.0.5:
    resolution: {integrity: sha512-vbRorB5FUQWvla16U8R/qgaFIya2qGzwDrNmCZuYKrbdSUMG6I1ZCGQRefkRVhuOkIGVne7BQ35DSfo1qvJqFg==}
    engines: {node: '>=0.8.0'}

  escape-string-regexp@5.0.0:
    resolution: {integrity: sha512-/veY75JbMK4j1yjvuUxuVsiS/hr/4iHs9FTT6cgTexxdE0Ly/glccBAkloH/DofkjRbZU3bnoj38mOmhkZ0lHw==}
    engines: {node: '>=12'}

  estree-util-attach-comments@3.0.0:
    resolution: {integrity: sha512-cKUwm/HUcTDsYh/9FgnuFqpfquUbwIqwKM26BVCGDPVgvaCl/nDCCjUfiLlx6lsEZ3Z4RFxNbOQ60pkaEwFxGw==}

  estree-util-build-jsx@3.0.1:
    resolution: {integrity: sha512-8U5eiL6BTrPxp/CHbs2yMgP8ftMhR5ww1eIKoWRMlqvltHF8fZn5LRDvTKuxD3DUn+shRbLGqXemcP51oFCsGQ==}

  estree-util-is-identifier-name@3.0.0:
    resolution: {integrity: sha512-hFtqIDZTIUZ9BXLb8y4pYGyk6+wekIivNVTcmvk8NoOh+VeRn5y6cEHzbURrWbfp1fIqdVipilzj+lfaadNZmg==}

  estree-util-to-js@2.0.0:
    resolution: {integrity: sha512-WDF+xj5rRWmD5tj6bIqRi6CkLIXbbNQUcxQHzGysQzvHmdYG2G7p/Tf0J0gpxGgkeMZNTIjT/AoSvC9Xehcgdg==}

  estree-util-visit@2.0.0:
    resolution: {integrity: sha512-m5KgiH85xAhhW8Wta0vShLcUvOsh3LLPI2YVwcbio1l7E09NTLL1EyMZFM1OyWowoH0skScNbhOPl4kcBgzTww==}

  estree-walker@3.0.3:
    resolution: {integrity: sha512-7RUKfXgSMMkzt6ZuXmqapOurLGPPfgj6l9uRZ7lRGolvk0y2yocc35LdcxKC5PQZdn2DMqioAQ2NoWcrTKmm6g==}

  event-source-polyfill@1.0.31:
    resolution: {integrity: sha512-4IJSItgS/41IxN5UVAVuAyczwZF7ZIEsM1XAoUzIHA6A+xzusEZUutdXz2Nr+MQPLxfTiCvqE79/C8HT8fKFvA==}

  event-target-shim@5.0.1:
    resolution: {integrity: sha512-i/2XbnSz/uxRCU6+NdVJgKWDTM427+MqYbkQzD321DuCQJUqOuJKIA0IM2+W2xtYHdKOmZ4dR6fExsd4SXL+WQ==}
    engines: {node: '>=6'}

  events@3.3.0:
    resolution: {integrity: sha512-mQw+2fkQbALzQ7V0MY0IqdnXNOeTtP4r0lN9z7AAawCXgqea7bDii20AYrIBrFd/Hx0M2Ocz6S111CaFkUcb0Q==}
    engines: {node: '>=0.8.x'}

  eventsource@2.0.2:
    resolution: {integrity: sha512-IzUmBGPR3+oUG9dUeXynyNmf91/3zUSJg1lCktzKw47OXuhco54U3r9B7O4XX+Rb1Itm9OZ2b0RkTs10bICOxA==}
    engines: {node: '>=12.0.0'}

  execa@5.1.1:
    resolution: {integrity: sha512-8uSpZZocAZRBAPIEINJj3Lo9HyGitllczc27Eh5YYojjMFMn8yHMDMaUHE2Jqfq05D/wucwI4JGURyXt1vchyg==}
    engines: {node: '>=10'}

  execa@8.0.1:
    resolution: {integrity: sha512-VyhnebXciFV2DESc+p6B+y0LjSm0krU4OgJN44qFAhBY0TJ+1V61tYD2+wHusZ6F9n5K+vl8k0sTy7PEfV4qpg==}
    engines: {node: '>=16.17'}

  extend@3.0.2:
    resolution: {integrity: sha512-fjquC59cD7CyW6urNXK0FBufkZcoiGG80wTuPujX590cB5Ttln20E2UB4S/WARVqhXffZl2LNgS+gQdPIIim/g==}

  fast-content-type-parse@1.1.0:
    resolution: {integrity: sha512-fBHHqSTFLVnR61C+gltJuE5GkVQMV0S2nqUO8TJ+5Z3qAKG8vAx4FKai1s5jq/inV1+sREynIWSuQ6HgoSXpDQ==}

  fast-decode-uri-component@1.0.1:
    resolution: {integrity: sha512-WKgKWg5eUxvRZGwW8FvfbaH7AXSh2cL+3j5fMGzUMCxWBJ3dV3a7Wz8y2f/uQ0e3B6WmodD3oS54jTQ9HVTIIg==}

  fast-deep-equal@2.0.1:
    resolution: {integrity: sha512-bCK/2Z4zLidyB4ReuIsvALH6w31YfAQDmXMqMx6FyfHqvBxtjC0eRumeSu4Bs3XtXwpyIywtSTrVT99BxY1f9w==}

  fast-deep-equal@3.1.3:
    resolution: {integrity: sha512-f3qQ9oQy9j2AhBe/H9VC91wLmKBCCU/gDOnKNAYG5hswO7BLKj09Hc5HYNz9cGI++xlpDCIgDaitVs03ATR84Q==}

  fast-fifo@1.3.2:
    resolution: {integrity: sha512-/d9sfos4yxzpwkDkuN7k2SqFKtYNmCTzgfEpz82x34IM9/zc8KGxQoXg1liNC/izpRM/MBdt44Nmx41ZWqk+FQ==}

  fast-glob@3.3.2:
    resolution: {integrity: sha512-oX2ruAFQwf/Orj8m737Y5adxDQO0LAB7/S5MnxCdTNDd4p6BsyIVsv9JQsATbTSq8KHRpLwIHbVlUNatxd+1Ow==}
    engines: {node: '>=8.6.0'}

  fast-json-stringify@5.16.1:
    resolution: {integrity: sha512-KAdnLvy1yu/XrRtP+LJnxbBGrhN+xXu+gt3EUvZhYGKCr3lFHq/7UFJHHFgmJKoqlh6B40bZLEv7w46B0mqn1g==}

  fast-querystring@1.1.2:
    resolution: {integrity: sha512-g6KuKWmFXc0fID8WWH0jit4g0AGBoJhCkJMb1RmbsSEUNvQ+ZC8D6CUZ+GtF8nMzSPXnhiePyyqqipzNNEnHjg==}

  fast-redact@3.5.0:
    resolution: {integrity: sha512-dwsoQlS7h9hMeYUq1W++23NDcBLV4KqONnITDV9DjfS3q1SgDGVrBdvvTLUotWtPSD7asWDV9/CmsZPy8Hf70A==}
    engines: {node: '>=6'}

  fast-uri@2.4.0:
    resolution: {integrity: sha512-ypuAmmMKInk5q7XcepxlnUWDLWv4GFtaJqAzWKqn62IpQ3pejtr5dTVbt3vwqVaMKmkNR55sTT+CqUKIaT21BA==}

  fast-uri@3.0.1:
    resolution: {integrity: sha512-MWipKbbYiYI0UC7cl8m/i/IWTqfC8YXsqjzybjddLsFjStroQzsHXkc73JutMvBiXmOvapk+axIl79ig5t55Bw==}

  fast-xml-parser@4.4.1:
    resolution: {integrity: sha512-xkjOecfnKGkSsOwtZ5Pz7Us/T6mrbPQrq0nh+aCO5V9nk5NLWmasAHumTKjiPJPWANe+kAZ84Jc8ooJkzZ88Sw==}
    hasBin: true

  fastify-plugin@4.5.1:
    resolution: {integrity: sha512-stRHYGeuqpEZTL1Ef0Ovr2ltazUT9g844X5z/zEBFLG8RYlpDiOCIG+ATvYEp+/zmc7sN29mcIMp8gvYplYPIQ==}

  fastify@4.28.1:
    resolution: {integrity: sha512-kFWUtpNr4i7t5vY2EJPCN2KgMVpuqfU4NjnJNCgiNB900oiDeYqaNDRcAfeBbOF5hGixixxcKnOU4KN9z6QncQ==}

  fastq@1.17.1:
    resolution: {integrity: sha512-sRVD3lWVIXWg6By68ZN7vho9a1pQcN/WBFaAAsDDFzlJjvoGx0P8z7V1t72grFJfJhu3YPZBuu25f7Kaw2jN1w==}

  fecha@4.2.3:
    resolution: {integrity: sha512-OP2IUU6HeYKJi3i0z4A19kHMQoLVs4Hc+DPqqxI2h/DPZHTm/vjsfC6P0b4jCMy14XizLBqvndQ+UilD7707Jw==}

  fflate@0.8.2:
    resolution: {integrity: sha512-cPJU47OaAoCbg0pBvzsgpTPhmhqI5eJjh/JIu8tPj5q+T7iLvW/JAYUqmE7KOB4R1ZyEhzBaIQpQpardBF5z8A==}

  fill-range@7.1.1:
    resolution: {integrity: sha512-YsGpe3WHLK8ZYi4tWDg2Jy3ebRz2rXowDxnld4bkQB00cc/1Zw9AWnC0i9ztDJitivtQvaI9KaLyKrc+hBW0yg==}
    engines: {node: '>=8'}

  filter-obj@5.1.0:
    resolution: {integrity: sha512-qWeTREPoT7I0bifpPUXtxkZJ1XJzxWtfoWWkdVGqa+eCr3SHW/Ocp89o8vLvbUuQnadybJpjOKu4V+RwO6sGng==}
    engines: {node: '>=14.16'}

  find-my-way@8.2.2:
    resolution: {integrity: sha512-Dobi7gcTEq8yszimcfp/R7+owiT4WncAJ7VTTgFH1jYJ5GaG1FbhjwDG820hptN0QDFvzVY3RfCzdInvGPGzjA==}
    engines: {node: '>=14'}

  find-up@4.1.0:
    resolution: {integrity: sha512-PpOwAdQ/YlXQ2vj8a3h8IipDuYRi3wceVQQGYWxNINccq40Anw7BlsEXCMbt1Zt+OLA6Fq9suIpIWD0OsnISlw==}
    engines: {node: '>=8'}

  flatted@3.3.1:
    resolution: {integrity: sha512-X8cqMLLie7KsNUDSdzeN8FYK9rEt4Dt67OsG/DNGnYTSDBG4uFAJFBnUeiV+zCVAvwFy56IjM9sH51jVaEhNxw==}

  fn.name@1.1.0:
    resolution: {integrity: sha512-GRnmB5gPyJpAhTQdSZTSp9uaPSvl09KoYcMQtsB9rQoOmzs9dH6ffeccH+Z+cv6P68Hu5bC6JjRh4Ah/mHSNRw==}

  follow-redirects@1.15.9:
    resolution: {integrity: sha512-gew4GsXizNgdoRyqmyfMHyAmXsZDk6mHkSxZFCzW9gwlbtOW44CDtYavM+y+72qD/Vq2l550kMF52DT8fOLJqQ==}
    engines: {node: '>=4.0'}
    peerDependencies:
      debug: '*'
    peerDependenciesMeta:
      debug:
        optional: true

  foreground-child@3.3.0:
    resolution: {integrity: sha512-Ld2g8rrAyMYFXBhEqMz8ZAHBi4J4uS1i/CxGMDnjyFWddMXLVcDp051DZfu+t7+ab7Wv6SMqpWmyFIj5UbfFvg==}
    engines: {node: '>=14'}

  form-data@4.0.0:
    resolution: {integrity: sha512-ETEklSGi5t0QMZuiXoA/Q6vcnxcLQP5vdugSpuAyi6SVGi2clPPp+xgEhuMaHC+zGgn31Kd235W35f7Hykkaww==}
    engines: {node: '>= 6'}

  forwarded@0.2.0:
    resolution: {integrity: sha512-buRG0fpBtRHSTCOASe6hD258tEubFoRLb4ZNA6NxMVHNw2gOcwHo9wyablzMzOA5z9xA9L1KNjk/Nt6MT9aYow==}
    engines: {node: '>= 0.6'}

  fraction.js@4.3.7:
    resolution: {integrity: sha512-ZsDfxO51wGAXREY55a7la9LScWpwv9RxIrYABrlvOFBlH/ShPnrtsXeuUIfXKKOVicNxQ+o8JTbJvjS4M89yew==}

  fresh@0.5.2:
    resolution: {integrity: sha512-zJ2mQYM18rEFOudeV4GShTGIQ7RbzA7ozbU9I/XBpm7kqgMywgmylMwXHxZJmkVoYkna9d2pVXVXPdYTP9ej8Q==}
    engines: {node: '>= 0.6'}

  fs-constants@1.0.0:
    resolution: {integrity: sha512-y6OAwoSIf7FyjMIv94u+b5rdheZEjzR63GTyZJm5qh4Bi+2YgwLCcI/fPFZkL5PSixOt6ZNKm+w+Hfp/Bciwow==}

  fs-extra@11.1.1:
    resolution: {integrity: sha512-MGIE4HOvQCeUCzmlHs0vXpih4ysz4wg9qiSAu6cd42lVwPbTM1TjV7RusoyQqMmk/95gdQZX72u+YW+c3eEpFQ==}
    engines: {node: '>=14.14'}

  fs-extra@8.1.0:
    resolution: {integrity: sha512-yhlQgA6mnOJUKOsRUFsgJdQCvkKhcz8tlZG5HBQfReYZy46OwLcY+Zia0mtdHsOo9y/hP+CxMN0TU9QxoOtG4g==}
    engines: {node: '>=6 <7 || >=8'}

  fs.realpath@1.0.0:
    resolution: {integrity: sha512-OO0pH2lK6a0hZnAdau5ItzHPI6pUlvI7jMVnxUQRtw4owF2wk8lOSabtGDCTP4Ggrg2MbGnWO9X8K1t4+fGMDw==}

  fsevents@2.3.3:
    resolution: {integrity: sha512-5xoDfX+fL7faATnagmWPpbFtwh/R77WmMMqqHGS65C3vvB0YHrgF+B1YmZ3441tMj5n63k0212XNoJwzlhffQw==}
    engines: {node: ^8.16.0 || ^10.6.0 || >=11.0.0}
    os: [darwin]

  function-bind@1.1.2:
    resolution: {integrity: sha512-7XHNxH7qX9xG5mIwxkhumTox/MIRNcOgDrxWsMt2pAr23WHp6MrRlN7FBSFpCpr+oVO0F744iUgR82nJMfG2SA==}

  gaxios@6.7.1:
    resolution: {integrity: sha512-LDODD4TMYx7XXdpwxAVRAIAuB0bzv0s+ywFonY46k126qzQHT9ygyoa9tncmOiQmmDrik65UYsEkv3lbfqQ3yQ==}
    engines: {node: '>=14'}

  gcp-metadata@6.1.0:
    resolution: {integrity: sha512-Jh/AIwwgaxan+7ZUUmRLCjtchyDiqh4KjBJ5tW3plBZb5iL/BPcso8A5DlzeD9qlw0duCamnNdpFjxwaT0KyKg==}
    engines: {node: '>=14'}

  gensync@1.0.0-beta.2:
    resolution: {integrity: sha512-3hN7NaskYvMDLQY55gnW3NQ+mesEAepTqlg+VEbj7zzqEMBVNhzcGYYeqFo/TlYz6eQiFcp1HcsCZO+nGgS8zg==}
    engines: {node: '>=6.9.0'}

  get-caller-file@2.0.5:
    resolution: {integrity: sha512-DyFP3BM/3YHTQOCUL/w0OZHR0lpKeGrxotcHWcqNEdnltqFwXVfhEBQ94eIo34AfQpo0rGki4cyIiftY06h2Fg==}
    engines: {node: 6.* || 8.* || >= 10.*}

  get-func-name@2.0.2:
    resolution: {integrity: sha512-8vXOvuE167CtIc3OyItco7N/dpRtBbYOsPsXCz7X/PMnlGjYjSGuZJgM1Y7mmew7BKf9BqvLX2tnOVy1BBUsxQ==}

  get-intrinsic@1.2.4:
    resolution: {integrity: sha512-5uYhsJH8VJBTv7oslg4BznJYhDoRI6waYCxMmCdnTrcCrHA/fCFKoTFz2JKKE0HdDFUF7/oQuhzumXJK7paBRQ==}
    engines: {node: '>= 0.4'}

  get-it@8.6.5:
    resolution: {integrity: sha512-o1hjPwrb/icm3WJbCweTSq8mKuDfJlqwbFauI+Pdgid99at/BFaBXFBJZE+uqvHyOVARE4z680S44vrDm8SsCw==}
    engines: {node: '>=14.0.0'}

  get-nonce@1.0.1:
    resolution: {integrity: sha512-FJhYRoDaiatfEkUK8HKlicmu/3SGFD51q3itKDGoSTysQJBnfOcxU5GxnhE1E6soB76MbT0MBtnKJuXyAx+96Q==}
    engines: {node: '>=6'}

  get-port@5.1.1:
    resolution: {integrity: sha512-g/Q1aTSDOxFpchXC4i8ZWvxA1lnPqx/JHqcpIw0/LX9T8x/GBbi6YnlN5nhaKIFkT8oFsscUKgDJYxfwfS6QsQ==}
    engines: {node: '>=8'}

  get-port@7.1.0:
    resolution: {integrity: sha512-QB9NKEeDg3xxVwCCwJQ9+xycaz6pBB6iQ76wiWMl1927n0Kir6alPiP+yuiICLLU4jpMe08dXfpebuQppFA2zw==}
    engines: {node: '>=16'}

  get-stream@6.0.1:
    resolution: {integrity: sha512-ts6Wi+2j3jQjqi70w5AlN8DFnkSwC+MqmxEzdEALB2qXZYV3X/b1CTfgPLGJNMeAWxdPfU8FO1ms3NUfaHCPYg==}
    engines: {node: '>=10'}

  get-stream@8.0.1:
    resolution: {integrity: sha512-VaUJspBffn/LMCJVoMvSAdmscJyS1auj5Zulnn5UoYcY531UWmdwhRWkcGKnGU93m5HSXP9LP2usOryrBtQowA==}
    engines: {node: '>=16'}

  get-tsconfig@4.8.1:
    resolution: {integrity: sha512-k9PN+cFBmaLWtVz29SkUoqU5O0slLuHJXt/2P+tMVFT+phsSGXGkp9t3rQIqdz0e+06EHNGs3oM6ZX1s2zHxRg==}

  git-diff@2.0.6:
    resolution: {integrity: sha512-/Iu4prUrydE3Pb3lCBMbcSNIf81tgGt0W1ZwknnyF62t3tHmtiJTRj0f+1ZIhp3+Rh0ktz1pJVoa7ZXUCskivA==}
    engines: {node: '>= 4.8.0'}

  glob-parent@5.1.2:
    resolution: {integrity: sha512-AOIgSQCepiJYwP3ARnGx+5VnTu2HBYdzbGP45eLw1vr3zB3vZLeyed1sC9hnbcOc9/SrMyM5RPQrkGz4aS9Zow==}
    engines: {node: '>= 6'}

  glob-parent@6.0.2:
    resolution: {integrity: sha512-XxwI8EOhVQgWp6iDL+3b0r86f4d6AX6zSU55HfB4ydCEuXLXc5FcYeOu+nnGftS4TEju/11rt4KJPTMgbfmv4A==}
    engines: {node: '>=10.13.0'}

  glob@10.3.4:
    resolution: {integrity: sha512-6LFElP3A+i/Q8XQKEvZjkEWEOTgAIALR9AO2rwT8bgPhDd1anmqDJDZ6lLddI4ehxxxR1S5RIqKe1uapMQfYaQ==}
    engines: {node: '>=16 || 14 >=14.17'}
    hasBin: true

  glob@10.4.5:
    resolution: {integrity: sha512-7Bv8RF0k6xjo7d4A/PxYLbUCfb6c+Vpd2/mB2yRDlew7Jb5hEXiCD9ibfO7wpk8i4sevK6DFny9h7EYbM3/sHg==}
    hasBin: true

  glob@7.2.3:
    resolution: {integrity: sha512-nFR0zLpU2YCaRxwoCJvL6UvCH2JFyFVIvwTLsIf21AuHlMskA1hhTdk+LlYJtOlYt9v6dvszD2BGRqBL+iQK9Q==}
    deprecated: Glob versions prior to v9 are no longer supported

  globals@11.12.0:
    resolution: {integrity: sha512-WOBp/EEGUiIsJSp7wcv/y6MO+lV9UoncWqxuFfm8eBwzWNgyfBd6Gz+IeKQ9jCmyhoH99g15M3T+QaVHFjizVA==}
    engines: {node: '>=4'}

  globby@11.1.0:
    resolution: {integrity: sha512-jhIXaOzy1sb8IyocaruWSn1TjmnBVs8Ayhcy83rmxNJ8q2uWKCAj3CnJY+KpGSXCueAPc0i05kVvVKtP1t9S3g==}
    engines: {node: '>=10'}

  globby@14.0.2:
    resolution: {integrity: sha512-s3Fq41ZVh7vbbe2PN3nrW7yC7U7MFVc5c98/iTl9c2GawNMKx/J648KQRW6WKkuU8GIbbh2IXfIRQjOZnXcTnw==}
    engines: {node: '>=18'}

  globrex@0.1.2:
    resolution: {integrity: sha512-uHJgbwAMwNFf5mLst7IWLNg14x1CkeqglJb/K3doi4dw6q2IvAAmM/Y81kevy83wP+Sst+nutFTYOGg3d1lsxg==}

  google-auth-library@9.14.1:
    resolution: {integrity: sha512-Rj+PMjoNFGFTmtItH7gHfbHpGVSb3vmnGK3nwNBqxQF9NoBpttSZI/rc0WiM63ma2uGDQtYEkMHkK9U6937NiA==}
    engines: {node: '>=14'}

  google-spreadsheet@4.1.4:
    resolution: {integrity: sha512-v6Bi7LIB/2E3+/XKmk11Qih2U0KpENSZuLSHOi8XoRDna/Tx8WYCZeEUTF60eucaELGLWC8GSepb0Cbkr3aXfg==}
    peerDependencies:
      google-auth-library: ^8.8.0 || ^9.0.0
    peerDependenciesMeta:
      google-auth-library:
        optional: true

  gopd@1.0.1:
    resolution: {integrity: sha512-d65bNlIadxvpb/A2abVdlqKqV563juRnZ1Wtk6s1sIR8uNsXR70xqIzVqxVf1eTqDunwT2MkczEeaezCKTZhwA==}

  graceful-fs@4.2.11:
    resolution: {integrity: sha512-RbJ5/jmFcNNCcDV5o9eTnBLJ/HszWV0P73bc+Ff4nS/rJj+YaS6IGyiOL0VoBYX+l1Wrl3k63h/KrH+nhJ0XvQ==}

  graphql@16.9.0:
    resolution: {integrity: sha512-GGTKBX4SD7Wdb8mqeDLni2oaRGYQWjWHGKPQ24ZMnUtKfcsVoiv4uX8+LJr1K6U5VW2Lu1BwJnj7uiori0YtRw==}
    engines: {node: ^12.22.0 || ^14.16.0 || ^16.0.0 || >=17.0.0}

  gtoken@7.1.0:
    resolution: {integrity: sha512-pCcEwRi+TKpMlxAQObHDQ56KawURgyAf6jtIY046fJ5tIv3zDe/LEIubckAO8fj6JnAxLdmWkUfNyulQ2iKdEw==}
    engines: {node: '>=14.0.0'}

  hard-rejection@2.1.0:
    resolution: {integrity: sha512-VIZB+ibDhx7ObhAe7OVtoEbuP4h/MuOTHJ+J8h/eBXotJYl0fBgR72xDFCKgIh22OJZIOVNxBMWuhAr10r8HdA==}
    engines: {node: '>=6'}

  has-ansi@2.0.0:
    resolution: {integrity: sha512-C8vBJ8DwUCx19vhm7urhTuUsr4/IyP6l4VzNQDv+ryHQObW3TTTp9yB68WpYgRe2bbaGuZ/se74IqFeVnMnLZg==}
    engines: {node: '>=0.10.0'}

  has-flag@3.0.0:
    resolution: {integrity: sha512-sKJf1+ceQBr4SMkvQnBDNDtf4TXpVhVGateu0t918bl30FnbE2m4vNLX+VWe/dpjlb+HugGYzW7uQXH98HPEYw==}
    engines: {node: '>=4'}

  has-flag@4.0.0:
    resolution: {integrity: sha512-EykJT/Q1KjTWctppgIAgfSO0tKVuZUjhgMr17kqTumMl6Afv3EISleU7qZUzoXDFTAHTDC4NOoG/ZxU3EvlMPQ==}
    engines: {node: '>=8'}

  has-property-descriptors@1.0.2:
    resolution: {integrity: sha512-55JNKuIW+vq4Ke1BjOTjM2YctQIvCT7GFzHwmfZPGo5wnrgkid0YQtnAleFSqumZm4az3n2BS+erby5ipJdgrg==}

  has-proto@1.0.3:
    resolution: {integrity: sha512-SJ1amZAJUiZS+PhsVLf5tGydlaVB8EdFpaSO4gmiUKUOxk8qzn5AIy4ZeJUmh22znIdk/uMAUT2pl3FxzVUH+Q==}
    engines: {node: '>= 0.4'}

  has-symbols@1.0.3:
    resolution: {integrity: sha512-l3LCuF6MgDNwTDKkdYGEihYjt5pRPbEg46rtlmnSPlUbgmB8LOIrKJbYYFBSbnPaJexMKtiPO8hmeRjRz2Td+A==}
    engines: {node: '>= 0.4'}

  has-tostringtag@1.0.2:
    resolution: {integrity: sha512-NqADB8VjPFLM2V0VvHUewwwsw0ZWBaIdgo+ieHtK3hasLz4qeCRjYcqfB6AQrBggRKppKF8L52/VqdVsO47Dlw==}
    engines: {node: '>= 0.4'}

  hasown@2.0.2:
    resolution: {integrity: sha512-0hJU9SCPvmMzIBdZFqNPXWa6dqh7WdH0cII9y+CyS8rG3nL48Bclra9HmKhVVUHyPWNH5Y7xDwAB7bfgSjkUMQ==}
    engines: {node: '>= 0.4'}

  hast-util-classnames@3.0.0:
    resolution: {integrity: sha512-tI3JjoGDEBVorMAWK4jNRsfLMYmih1BUOG3VV36pH36njs1IEl7xkNrVTD2mD2yYHmQCa5R/fj61a8IAF4bRaQ==}

  hast-util-from-parse5@8.0.1:
    resolution: {integrity: sha512-Er/Iixbc7IEa7r/XLtuG52zoqn/b3Xng/w6aZQ0xGVxzhw5xUFxcRqdPzP6yFi/4HBYRaifaI5fQ1RH8n0ZeOQ==}

  hast-util-has-property@3.0.0:
    resolution: {integrity: sha512-MNilsvEKLFpV604hwfhVStK0usFY/QmM5zX16bo7EjnAEGofr5YyI37kzopBlZJkHD4t887i+q/C8/tr5Q94cA==}

  hast-util-parse-selector@4.0.0:
    resolution: {integrity: sha512-wkQCkSYoOGCRKERFWcxMVMOcYE2K1AaNLU8DXS9arxnLOUEWbOXKXiJUNzEpqZ3JOKpnha3jkFrumEjVliDe7A==}

  hast-util-raw@9.0.4:
    resolution: {integrity: sha512-LHE65TD2YiNsHD3YuXcKPHXPLuYh/gjp12mOfU8jxSrm1f/yJpsb0F/KKljS6U9LJoP0Ux+tCe8iJ2AsPzTdgA==}

  hast-util-select@6.0.2:
    resolution: {integrity: sha512-hT/SD/d/Meu+iobvgkffo1QecV8WeKWxwsNMzcTJsKw1cKTQKSR/7ArJeURLNJF9HDjp9nVoORyNNJxrvBye8Q==}

  hast-util-to-estree@3.1.0:
    resolution: {integrity: sha512-lfX5g6hqVh9kjS/B9E2gSkvHH4SZNiQFiqWS0x9fENzEl+8W12RqdRxX6d/Cwxi30tPQs3bIO+aolQJNp1bIyw==}

  hast-util-to-jsx-runtime@2.3.0:
    resolution: {integrity: sha512-H/y0+IWPdsLLS738P8tDnrQ8Z+dj12zQQ6WC11TIM21C8WFVoIxcqWXf2H3hiTVZjF1AWqoimGwrTWecWrnmRQ==}

  hast-util-to-parse5@8.0.0:
    resolution: {integrity: sha512-3KKrV5ZVI8if87DVSi1vDeByYrkGzg4mEfeu4alwgmmIeARiBLKCZS2uw5Gb6nU9x9Yufyj3iudm6i7nl52PFw==}

  hast-util-to-string@3.0.0:
    resolution: {integrity: sha512-OGkAxX1Ua3cbcW6EJ5pT/tslVb90uViVkcJ4ZZIMW/R33DX/AkcJcRrPebPwJkHYwlDHXz4aIwvAAaAdtrACFA==}

  hast-util-whitespace@3.0.0:
    resolution: {integrity: sha512-88JUN06ipLwsnv+dVn+OIYOvAuvBMy/Qoi6O7mQHxdPXpjy+Cd6xRkWwux7DKO+4sYILtLBRIKgsdpS2gQc7qw==}

  hastscript@8.0.0:
    resolution: {integrity: sha512-dMOtzCEd3ABUeSIISmrETiKuyydk1w0pa+gE/uormcTpSYuaNJPbX1NU3JLyscSLjwAQM8bWMhhIlnCqnRvDTw==}

  headers-polyfill@4.0.3:
    resolution: {integrity: sha512-IScLbePpkvO846sIwOtOTDjutRMWdXdJmXdMvk6gCBHxFO8d+QKOQedyZSxFTTFYRSmlgSTDtXqqq4pcenBXLQ==}

  history@5.3.0:
    resolution: {integrity: sha512-ZqaKwjjrAYUYfLG+htGaIIZ4nioX2L70ZUMIFysS3xvBsSG4x/n1V6TXV3N8ZYNuFGlDirFg32T7B6WOUPDYcQ==}

  hoist-non-react-statics@3.3.2:
    resolution: {integrity: sha512-/gGivxi8JPKWNm/W0jSmzcMPpfpPLc3dY/6GxhX2hQ9iGj3aDfklV4ET7NjKpSinLpJ5vafa9iiGIEZg10SfBw==}

  hosted-git-info@2.8.9:
    resolution: {integrity: sha512-mxIDAb9Lsm6DoOJ7xH+5+X4y1LU/4Hi50L9C5sIswK3JzULS4bwk1FvjdBgvYR4bzT4tuUQiC15FE2f5HbLvYw==}

  html-encoding-sniffer@3.0.0:
    resolution: {integrity: sha512-oWv4T4yJ52iKrufjnyZPkrN0CH3QnrUqdB6In1g5Fe1mia8GmF36gnfNySxoZtxD5+NmYw1EElVXiBk93UeskA==}
    engines: {node: '>=12'}

  html-to-text@9.0.5:
    resolution: {integrity: sha512-qY60FjREgVZL03vJU6IfMV4GDjGBIoOyvuFdpBDIX9yTlDw0TjxVBQp+P8NvpdIXNJvfWBTNul7fsAQJq2FNpg==}
    engines: {node: '>=14'}

  html-void-elements@3.0.0:
    resolution: {integrity: sha512-bEqo66MRXsUGxWHV5IP0PUiAWwoEjba4VCzg0LjFJBpchPaTfyfCKTG6bc5F8ucKec3q5y6qOdGyYTSBEvhCrg==}

  htmlparser2@8.0.2:
    resolution: {integrity: sha512-GYdjWKDkbRLkZ5geuHs5NY1puJ+PXwP7+fHPRz06Eirsb9ugf6d8kkXav6ADhcODhFFPMIXyxkxSuMf3D6NCFA==}

  http-assert@1.5.0:
    resolution: {integrity: sha512-uPpH7OKX4H25hBmU6G1jWNaqJGpTXxey+YOUizJUAgu0AjLUeC8D73hTrhvDS5D+GJN1DN1+hhc/eF/wpxtp0w==}
    engines: {node: '>= 0.8'}

  http-errors@1.8.1:
    resolution: {integrity: sha512-Kpk9Sm7NmI+RHhnj6OIWDI1d6fIoFAtFt9RLaTMRlg/8w49juAStsrBgp0Dp4OdxdVbRIeKhtCUvoi/RuAhO4g==}
    engines: {node: '>= 0.6'}

  http-proxy-agent@5.0.0:
    resolution: {integrity: sha512-n2hY8YdoRE1i7r6M0w9DIw5GgZN0G25P8zLCRQ8rjXtTU3vsNFBI/vWK/UIeE6g5MUUz6avwAPXmL6Fy9D/90w==}
    engines: {node: '>= 6'}

  https-proxy-agent@5.0.1:
    resolution: {integrity: sha512-dFcAjpTQFgoLMzC2VwU+C/CbS7uRL0lWmxDITmqm7C+7F0Odmj6s9l6alZc6AELXhrnggM2CeWSXHGOdX2YtwA==}
    engines: {node: '>= 6'}

  https-proxy-agent@7.0.5:
    resolution: {integrity: sha512-1e4Wqeblerz+tMKPIq2EMGiiWW1dIjZOksyHWSUm1rmuvw/how9hBHZ38lAGj5ID4Ik6EdkOw7NmWPy6LAwalw==}
    engines: {node: '>= 14'}

  human-signals@2.1.0:
    resolution: {integrity: sha512-B4FFZ6q/T2jhhksgkbEW3HBvWIfDW85snkQgawt07S7J5QXTk6BkNV+0yAeZrM5QpMAdYlocGoljn0sJ/WQkFw==}
    engines: {node: '>=10.17.0'}

  human-signals@5.0.0:
    resolution: {integrity: sha512-AXcZb6vzzrFAUE61HnN4mpLqd/cSIwNQjtNWR0euPm6y0iqx3G4gOXaIDdtdDwZmhwe82LA6+zinmW4UBWVePQ==}
    engines: {node: '>=16.17.0'}

  ical-generator@5.0.1:
    resolution: {integrity: sha512-ln2cbzi+Z+f9WrWseU4B75Ccwb2hMpgjTYkriSPmqODmOCWNYknTSWiLSrCkl0cHiWcwaTWstMPLDyiFbELmoA==}
    engines: {node: ^16.0.0 || >=18.0.0}
    peerDependencies:
      '@touch4it/ical-timezones': '>=1.6.0'
      '@types/luxon': '>= 1.26.0'
      '@types/mocha': '>= 8.2.1'
      '@types/node': '>= 15.0.0'
      dayjs: '>= 1.10.0'
      luxon: '>= 1.26.0'
      moment: '>= 2.29.0'
      moment-timezone: '>= 0.5.33'
      rrule: '>= 2.6.8'
    peerDependenciesMeta:
      '@touch4it/ical-timezones':
        optional: true
      '@types/luxon':
        optional: true
      '@types/mocha':
        optional: true
      '@types/node':
        optional: true
      dayjs:
        optional: true
      luxon:
        optional: true
      moment:
        optional: true
      moment-timezone:
        optional: true
      rrule:
        optional: true

  iconify-icon@1.0.8:
    resolution: {integrity: sha512-jvbUKHXf8EnGGArmhlP2IG8VqQLFFyTvTqb9LVL2TKTh7/eCCD1o2HHE9thpbJJb6B8hzhcFb6rOKhvo7reNKA==}

  iconv-lite@0.6.3:
    resolution: {integrity: sha512-4fCk79wshMdzMp2rH06qWrJE4iolqLhCUH+OiuIgU++RB0+94NlDL81atO7GX55uUKueo0txHNtvEyI6D7WdMw==}
    engines: {node: '>=0.10.0'}

  ieee754@1.2.1:
    resolution: {integrity: sha512-dcyqhDvX1C46lXZcVqCpK+FtMRQVdIMN6/Df5js2zouUsqG7I6sFxitIC+7KYK29KdXOLHdu9zL4sFnoVQnqaA==}

  ignore@5.3.2:
    resolution: {integrity: sha512-hsBTNUqQTDwkWtcdYI2i06Y/nUBEsNEDJKjWdigLvegy8kDuJAS8uRlpkkcQpyEXL0Z/pjDy5HBmMjRCJ2gq+g==}
    engines: {node: '>= 4'}

  indent-string@4.0.0:
    resolution: {integrity: sha512-EdDDZu4A2OyIK7Lr/2zG+w5jmbuk1DVBnEwREQvBzspBJkCEbRa8GxU1lghYcaGJCnRWibjDXlq779X1/y5xwg==}
    engines: {node: '>=8'}

  inflight@1.0.6:
    resolution: {integrity: sha512-k92I/b08q4wvFscXCLvqfsHCrjrF7yiXsQuIVvVE7N82W3+aqpzuUdBbfhWcy/FZR3/4IgflMgKLOsvPDrGCJA==}
    deprecated: This module is not supported, and leaks memory. Do not use it. Check out lru-cache if you want a good and tested way to coalesce async requests by a key value, which is much more comprehensive and powerful.

  inherits@2.0.4:
    resolution: {integrity: sha512-k/vGaX4/Yla3WzyMCvTQOXYeIHvqOKtnqBduzTHpzpQZzAskKMhZ2K+EnBiSM9zGSoIFeMpXKxa4dYeZIQqewQ==}

  ini@1.3.8:
    resolution: {integrity: sha512-JV/yugV2uzW5iMRSiZAyDtQd+nxtUnjeLt0acNdw98kKLrvuRVyB80tsREOE7yvGVgalhZ6RNXCmEHkUKBKxew==}

  inline-style-parser@0.1.1:
    resolution: {integrity: sha512-7NXolsK4CAS5+xvdj5OMMbI962hU/wvwoxk+LWR9Ek9bVtyuuYScDN6eS0rUm6TxApFpw7CX1o4uJzcd4AyD3Q==}

  inline-style-parser@0.2.4:
    resolution: {integrity: sha512-0aO8FkhNZlj/ZIbNi7Lxxr12obT7cL1moPfE4tg1LkX7LlLfC6DeX4l2ZEud1ukP9jNQyNnfzQVqwbwmAATY4Q==}

  interpret@1.4.0:
    resolution: {integrity: sha512-agE4QfB2Lkp9uICn7BAqoscw4SZP9kTE2hxiFI3jBPmXJfdqiahTbUuKGsMoN2GtqL9AxhYioAcVvgsb1HvRbA==}
    engines: {node: '>= 0.10'}

  invariant@2.2.4:
    resolution: {integrity: sha512-phJfQVBuaJM5raOpJjSfkiD6BpbCE4Ns//LaXl6wGYtUBY83nWS6Rf9tXm2e8VaK60JEjYldbPif/A2B1C2gNA==}

  ipaddr.js@1.9.1:
    resolution: {integrity: sha512-0KI/607xoxSToH7GjN1FfSbLoU0+btTicjsQSWQlh/hZykN8KpmMf7uYwPW3R+akZ6R/w18ZlXSHBYXiYUPO3g==}
    engines: {node: '>= 0.10'}

  is-alphabetical@2.0.1:
    resolution: {integrity: sha512-FWyyY60MeTNyeSRpkM2Iry0G9hpr7/9kD40mD/cGQEuilcZYS4okz8SN2Q6rLCJ8gbCt6fN+rC+6tMGS99LaxQ==}

  is-alphanumerical@2.0.1:
    resolution: {integrity: sha512-hmbYhX/9MUMF5uh7tOXyK/n0ZvWpad5caBA17GsC6vyuCqaWliRG5K1qS9inmUhEMaOBIW7/whAnSwveW/LtZw==}

  is-arrayish@0.2.1:
    resolution: {integrity: sha512-zz06S8t0ozoDXMG+ube26zeCTNXcKIPJZJi8hBrF4idCLms4CG9QtK7qBl1boi5ODzFpjswb5JPmHCbMpjaYzg==}

  is-arrayish@0.3.2:
    resolution: {integrity: sha512-eVRqCvVlZbuw3GrM63ovNSNAeA1K16kaR/LRY/92w0zxQ5/1YzwblUX652i4Xs9RwAGjW9d9y6X88t8OaAJfWQ==}

  is-binary-path@2.1.0:
    resolution: {integrity: sha512-ZMERYes6pDydyuGidse7OsHxtbI7WVeUEozgR/g7rd0xUimYNlvZRE/K2MgZTjWy725IfelLeVcEM97mmtRGXw==}
    engines: {node: '>=8'}

  is-core-module@2.15.1:
    resolution: {integrity: sha512-z0vtXSwucUJtANQWldhbtbt7BnL0vxiFjIdDLAatwhDYty2bad6s+rijD6Ri4YuYJubLzIJLUidCh09e1djEVQ==}
    engines: {node: '>= 0.4'}

  is-decimal@2.0.1:
    resolution: {integrity: sha512-AAB9hiomQs5DXWcRB1rqsxGUstbRroFOPPVAomNk/3XHR5JyEZChOyTWe2oayKnsSsr/kcGqF+z6yuH6HHpN0A==}

  is-docker@3.0.0:
    resolution: {integrity: sha512-eljcgEDlEns/7AXFosB5K/2nCM4P7FQPkGc/DWLy5rmFEWvZayGrik1d9/QIY5nJ4f9YsVvBkA6kJpHn9rISdQ==}
    engines: {node: ^12.20.0 || ^14.13.1 || >=16.0.0}
    hasBin: true

  is-extglob@2.1.1:
    resolution: {integrity: sha512-SbKbANkN603Vi4jEZv49LeVJMn4yGwsbzZworEoyEiutsN3nJYdbO36zfhGJ6QEDpOZIFkDtnq5JRxmvl3jsoQ==}
    engines: {node: '>=0.10.0'}

  is-fullwidth-code-point@3.0.0:
    resolution: {integrity: sha512-zymm5+u+sCsSWyD9qNaejV3DFvhCKclKdizYaJUuHA83RLjb7nSuGnddCHGv0hk+KY7BMAlsWeK4Ueg6EV6XQg==}
    engines: {node: '>=8'}

  is-generator-function@1.0.10:
    resolution: {integrity: sha512-jsEjy9l3yiXEQ+PsXdmBwEPcOxaXWLspKdplFUVI9vq1iZgIekeC0L167qeu86czQaxed3q/Uzuw0swL0irL8A==}
    engines: {node: '>= 0.4'}

  is-glob@4.0.3:
    resolution: {integrity: sha512-xelSayHH36ZgE7ZWhli7pW34hNbNl8Ojv5KVmkJD4hBdD3th8Tfk9vYasLM+mXWOZhFkgZfxhLSnrwRr4elSSg==}
    engines: {node: '>=0.10.0'}

  is-hexadecimal@2.0.1:
    resolution: {integrity: sha512-DgZQp241c8oO6cA1SbTEWiXeoxV42vlcJxgH+B3hi1AiqqKruZR3ZGF8In3fj4+/y/7rHvlOZLZtgJ/4ttYGZg==}

  is-inside-container@1.0.0:
    resolution: {integrity: sha512-KIYLCCJghfHZxqjYBE7rEy0OBuTd5xCHS7tHVgvCLkx7StIoaxwNW3hCALgEUjFfeRk+MG/Qxmp/vtETEF3tRA==}
    engines: {node: '>=14.16'}
    hasBin: true

  is-interactive@1.0.0:
    resolution: {integrity: sha512-2HvIEKRoqS62guEC+qBjpvRubdX910WCMuJTZ+I9yvqKU2/12eSL549HMwtabb4oupdj2sMP50k+XJfB/8JE6w==}
    engines: {node: '>=8'}

  is-node-process@1.2.0:
    resolution: {integrity: sha512-Vg4o6/fqPxIjtxgUH5QLJhwZ7gW5diGCVlXpuUfELC62CuxM1iHcRe51f2W1FDy04Ai4KJkagKjx3XaqyfRKXw==}

  is-number@7.0.0:
    resolution: {integrity: sha512-41Cifkg6e8TylSpdtTpeLVMqvSBEVzTttHvERD741+pnZ8ANv0004MRL43QKPDlK9cGvNp6NZWZUBlbGXYxxng==}
    engines: {node: '>=0.12.0'}

  is-plain-obj@1.1.0:
    resolution: {integrity: sha512-yvkRyxmFKEOQ4pNXCmJG5AEQNlXJS5LaONXo5/cLdTZdWvsZ1ioJEonLGAosKlMWE8lwUy/bJzMjcw8az73+Fg==}
    engines: {node: '>=0.10.0'}

  is-plain-obj@4.1.0:
    resolution: {integrity: sha512-+Pgi+vMuUNkJyExiMBt5IlFoMyKnr5zhJ4Uspz58WOhBF5QoIZkFyNHIbBAtHwzVAgk5RtndVNsDRN61/mmDqg==}
    engines: {node: '>=12'}

  is-plain-object@5.0.0:
    resolution: {integrity: sha512-VRSzKkbMm5jMDoKLbltAkFQ5Qr7VDiTFGXxYFXXowVj387GeGNOCsOH6Msy00SGZ3Fp84b1Naa1psqgcCIEP5Q==}
    engines: {node: '>=0.10.0'}

  is-potential-custom-element-name@1.0.1:
    resolution: {integrity: sha512-bCYeRA2rVibKZd+s2625gGnGF/t7DSqDs4dP7CrLA1m7jKWz6pps0LpYLJN8Q64HtmPKJ1hrN3nzPNKFEKOUiQ==}

  is-reference@3.0.2:
    resolution: {integrity: sha512-v3rht/LgVcsdZa3O2Nqs+NMowLOxeOm7Ay9+/ARQ2F+qEoANRcqrjAZKGN0v8ymUetZGgkp26LTnGT7H0Qo9Pg==}

  is-retry-allowed@2.2.0:
    resolution: {integrity: sha512-XVm7LOeLpTW4jV19QSH38vkswxoLud8sQ57YwJVTPWdiaI9I8keEhGFpBlslyVsgdQy4Opg8QOLb8YRgsyZiQg==}
    engines: {node: '>=10'}

  is-stream@2.0.1:
    resolution: {integrity: sha512-hFoiJiTl63nn+kstHGBtewWSKnQLpyb155KHheA1l39uvtO9nWIop1p3udqPcUd/xbF1VLMO4n7OI6p7RbngDg==}
    engines: {node: '>=8'}

  is-stream@3.0.0:
    resolution: {integrity: sha512-LnQR4bZ9IADDRSkvpqMGvt/tEJWclzklNgSw48V5EAaAeDd6qGvN8ei6k5p0tvxSR171VmGyHuTiAOfxAbr8kA==}
    engines: {node: ^12.20.0 || ^14.13.1 || >=16.0.0}

  is-unicode-supported@0.1.0:
    resolution: {integrity: sha512-knxG2q4UC3u8stRGyAVJCOdxFmv5DZiRcdlIaAQXAbSfJya+OhopNotLQrstBhququ4ZpuKbDc/8S6mgXgPFPw==}
    engines: {node: '>=10'}

  is-what@4.1.16:
    resolution: {integrity: sha512-ZhMwEosbFJkA0YhFnNDgTM4ZxDRsS6HqTo7qsZM08fehyRYIYa0yHu5R6mgo1n/8MgaPBXiPimPD77baVFYg+A==}
    engines: {node: '>=12.13'}

  is-wsl@3.1.0:
    resolution: {integrity: sha512-UcVfVfaK4Sc4m7X3dUSoHoozQGBEFeDC+zVo06t98xe8CzHSZZBekNXH+tu0NalHolcJ/QAGqS46Hef7QXBIMw==}
    engines: {node: '>=16'}

  isarray@1.0.0:
    resolution: {integrity: sha512-VLghIWNM6ELQzo7zwmcg0NmTVyWKYjvIeM83yjp0wRDTmUnrM678fQbcKBo6n2CJEF0szoG//ytg+TKla89ALQ==}

  isexe@2.0.0:
    resolution: {integrity: sha512-RHxMLp9lnKHGHRng9QFhRCMbYAcVpn69smSGcq3f36xjgVVWThj4qqLbTLlq7Ssj8B+fIQ1EuCEGI2lKsyQeIw==}

  jackspeak@2.3.6:
    resolution: {integrity: sha512-N3yCS/NegsOBokc8GAdM8UcmfsKiSS8cipheD/nivzr700H+nsMOxJjQnvwOcRYVuFkdH0wGUvW2WbXGmrZGbQ==}
    engines: {node: '>=14'}

  jackspeak@3.4.3:
    resolution: {integrity: sha512-OGlZQpz2yfahA/Rd1Y8Cd9SIEsqvXkLVoSw/cgwhnhFMDbsQFeZYoJJ7bIZBS9BcamUW96asq/npPWugM+RQBw==}

  jiti@1.21.6:
    resolution: {integrity: sha512-2yTgeWTWzMWkHu6Jp9NKgePDaYHbntiwvYuuJLbbN9vl7DC9DvXKOB2BC3ZZ92D3cvV/aflH0osDfwpHepQ53w==}
    hasBin: true

  jju@1.4.0:
    resolution: {integrity: sha512-8wb9Yw966OSxApiCt0K3yNJL8pnNeIv+OEq2YMidz4FKP6nonSRoOXc80iXY4JaN2FC11B9qsNmDsm+ZOfMROA==}

  jose@4.15.9:
    resolution: {integrity: sha512-1vUQX+IdDMVPj4k8kOxgUqlcK518yluMuGZwqlr44FS1ppZB/5GWh4rZG89erpOBOJjU/OBsnCVFfapsRz6nEA==}

  jose@5.4.0:
    resolution: {integrity: sha512-6rpxTHPAQyWMb9A35BroFl1Sp0ST3DpPcm5EVIxZxdH+e0Hv9fwhyB3XLKFUcHNpdSDnETmBfuPPTTlYz5+USw==}

  joycon@3.1.1:
    resolution: {integrity: sha512-34wB/Y7MW7bzjKRjUKTa46I2Z7eV62Rkhva+KkopW7Qvv/OSWBqvkSY7vusOPrNuZcUG3tApvdVgNB8POj3SPw==}
    engines: {node: '>=10'}

  js-beautify@1.15.1:
    resolution: {integrity: sha512-ESjNzSlt/sWE8sciZH8kBF8BPlwXPwhR6pWKAw8bw4Bwj+iZcnKW6ONWUutJ7eObuBZQpiIb8S7OYspWrKt7rA==}
    engines: {node: '>=14'}
    hasBin: true

  js-cookie@3.0.5:
    resolution: {integrity: sha512-cEiJEAEoIbWfCZYKWhVwFuvPX1gETRYPw6LlaTKoxD3s2AkXzkCjnp6h0V77ozyqj0jakteJ4YqDJT830+lVGw==}
    engines: {node: '>=14'}

  js-tokens@4.0.0:
    resolution: {integrity: sha512-RdJUflcE3cUzKiMqQgsCu06FPu9UdIJO0beYbPhHN4k6apgJtifcoCtT9bcxOpYBtpD2kCM6Sbzg4CausW/PKQ==}

  js-tokens@9.0.0:
    resolution: {integrity: sha512-WriZw1luRMlmV3LGJaR6QOJjWwgLUTf89OwT2lUOyjX2dJGBwgmIkbcz+7WFZjrZM635JOIR517++e/67CP9dQ==}

  js-yaml@4.1.0:
    resolution: {integrity: sha512-wpxZs9NoxZaJESJGIZTyDEaYpl0FKSA+FB9aJiyemKhMwkxQg63h4T1KJgUGHpTqPDNRcmmYLugrRjJlBtWvRA==}
    hasBin: true

  jsdom@22.1.0:
    resolution: {integrity: sha512-/9AVW7xNbsBv6GfWho4TTNjEo9fe6Zhf9O7s0Fhhr3u+awPwAJMKwAMXnkk5vBxflqLW9hTHX/0cs+P3gW+cQw==}
    engines: {node: '>=16'}
    peerDependencies:
      canvas: ^2.5.0
    peerDependenciesMeta:
      canvas:
        optional: true

  jsesc@2.5.2:
    resolution: {integrity: sha512-OYu7XEzjkCQ3C5Ps3QIZsQfNpqoJyZZA99wd9aWd05NCtC5pWOkShK2mkL6HXQR6/Cy2lbNdPlZBpuQHXE63gA==}
    engines: {node: '>=4'}
    hasBin: true

  json-bigint@1.0.0:
    resolution: {integrity: sha512-SiPv/8VpZuWbvLSMtTDU8hEfrZWg/mH/nV/b4o0CYbSxu1UIQPLdwKOCIyLQX+VIPO5vrLX3i8qtqFyhdPSUSQ==}

  json-parse-even-better-errors@2.3.1:
    resolution: {integrity: sha512-xyFwyhro/JEof6Ghe2iz2NcXoj2sloNsWr/XsERDK/oiPCfaNhl5ONfp+jQdAZRQQ0IJWNzH9zIZF7li91kh2w==}

  json-schema-ref-resolver@1.0.1:
    resolution: {integrity: sha512-EJAj1pgHc1hxF6vo2Z3s69fMjO1INq6eGHXZ8Z6wCQeldCuwxGK9Sxf4/cScGn3FZubCVUehfWtcDM/PLteCQw==}

  json-schema-traverse@1.0.0:
    resolution: {integrity: sha512-NM8/P9n3XjXhIZn1lLhkFaACTOURQXjWhV4BA/RnOv8xvgqtqpAX9IO4mRQxSx1Rlo4tqzeqb0sOlruaOy3dug==}

  json5@2.2.3:
    resolution: {integrity: sha512-XmOWe7eyHYH14cLdVPoyg+GOH3rYX++KpzrylJwSW98t3Nk+U8XOl8FWKOgwtzdb8lXGf6zYwDUzeHMWfxasyg==}
    engines: {node: '>=6'}
    hasBin: true

  jsonfile@4.0.0:
    resolution: {integrity: sha512-m6F1R3z8jjlf2imQHS2Qez5sjKWQzbuuhuJ/FKYFRZvPE3PuHcSMVZzfsLhGVOkfd20obL5SWEBew5ShlquNxg==}

  jsonfile@6.1.0:
    resolution: {integrity: sha512-5dgndWOriYSm5cnYaJNhalLNDKOqFwyDB/rr1E9ZsGciGvKPs8R2xYGCacuf3z6K1YKDz182fd+fY3cn3pMqXQ==}

  jsonwebtoken@9.0.2:
    resolution: {integrity: sha512-PRp66vJ865SSqOlgqS8hujT5U4AOgMfhrwYIuIhfKaoSCZcirrmASQr8CX7cUg+RMih+hgznrjp99o+W4pJLHQ==}
    engines: {node: '>=12', npm: '>=6'}

  jwa@1.4.1:
    resolution: {integrity: sha512-qiLX/xhEEFKUAJ6FiBMbes3w9ATzyk5W7Hvzpa/SLYdxNtng+gcurvrI7TbACjIXlsJyr05/S1oUhZrc63evQA==}

  jwa@2.0.0:
    resolution: {integrity: sha512-jrZ2Qx916EA+fq9cEAeCROWPTfCwi1IVHqT2tapuqLEVVDKFDENFw1oL+MwrTvH6msKxsd1YTDVw6uKEcsrLEA==}

  jws@3.2.2:
    resolution: {integrity: sha512-YHlZCB6lMTllWDtSPHz/ZXTsi8S00usEV6v1tjq8tOUZzw7DpSDWVXjXDre6ed1w/pd495ODpHZYSdkRTsa0HA==}

  jws@4.0.0:
    resolution: {integrity: sha512-KDncfTmOZoOMTFG4mBlG0qUIOlc03fmzH+ru6RgYVZhPkyiy/92Owlt/8UEN+a4TXR1FQetfIpJE8ApdvdVxTg==}

  keygrip@1.1.0:
    resolution: {integrity: sha512-iYSchDJ+liQ8iwbSI2QqsQOvqv58eJCEanyJPJi+Khyu8smkcKSFUCbPwzFcL7YVtZ6eONjqRX/38caJ7QjRAQ==}
    engines: {node: '>= 0.6'}

  kind-of@6.0.3:
    resolution: {integrity: sha512-dcS1ul+9tmeD95T+x28/ehLgd9mENa3LsvDTtzm3vyBEO7RPptvAD+t44WVXaUjTBRcrpFeFlC8WCruUR456hw==}
    engines: {node: '>=0.10.0'}

  koa-compose@4.1.0:
    resolution: {integrity: sha512-8ODW8TrDuMYvXRwra/Kh7/rJo9BtOfPc6qO8eAfC80CnCvSjSl0bkRM24X6/XBBEyj0v1nRUQ1LyOy3dbqOWXw==}

  koa-connect@2.1.0:
    resolution: {integrity: sha512-O9pcFafHk0oQsBevlbTBlB9co+2RUQJ4zCzu3qJPmGlGoeEZkne+7gWDkecqDPSbCtED6LmhlQladxs6NjOnMQ==}

  koa-convert@2.0.0:
    resolution: {integrity: sha512-asOvN6bFlSnxewce2e/DK3p4tltyfC4VM7ZwuTuepI7dEQVcvpyFuBcEARu1+Hxg8DIwytce2n7jrZtRlPrARA==}
    engines: {node: '>= 10'}

  koa@2.15.3:
    resolution: {integrity: sha512-j/8tY9j5t+GVMLeioLaxweJiKUayFhlGqNTzf2ZGwL0ZCQijd2RLHK0SLW5Tsko8YyyqCZC2cojIb0/s62qTAg==}
    engines: {node: ^4.8.4 || ^6.10.1 || ^7.10.1 || >= 8.1.4}

  kuler@2.0.0:
    resolution: {integrity: sha512-Xq9nH7KlWZmXAtodXDDRE7vs6DU1gTU8zYDHDiWLSip45Egwq3plLHzPn27NgvzL2r1LMPC1vdqh98sQxtqj4A==}

  kysely-codegen@0.15.0:
    resolution: {integrity: sha512-LPta2nQOyoEPDQ3w/Gsplc+2iyZPAsGvtWoS21VzOB0NDQ0B38Xy1gS8WlbGef542Zdw2eLJHxekud9DzVdNRw==}
    hasBin: true
    peerDependencies:
      '@libsql/kysely-libsql': ^0.3.0
      '@tediousjs/connection-string': ^0.5.0
      better-sqlite3: '>=7.6.2'
      kysely: ^0.27.0
      kysely-bun-worker: ^0.5.3
      mysql2: ^2.3.3 || ^3.0.0
      pg: ^8.8.0
      tarn: ^3.0.0
      tedious: ^16.6.0 || ^17.0.0
    peerDependenciesMeta:
      '@libsql/kysely-libsql':
        optional: true
      '@tediousjs/connection-string':
        optional: true
      better-sqlite3:
        optional: true
      kysely-bun-worker:
        optional: true
      mysql2:
        optional: true
      pg:
        optional: true
      tarn:
        optional: true
      tedious:
        optional: true

  kysely@0.27.4:
    resolution: {integrity: sha512-dyNKv2KRvYOQPLCAOCjjQuCk4YFd33BvGdf/o5bC7FiW+BB6snA81Zt+2wT9QDFzKqxKa5rrOmvlK/anehCcgA==}
    engines: {node: '>=14.0.0'}

  lazystream@1.0.1:
    resolution: {integrity: sha512-b94GiNHQNy6JNTrt5w6zNyffMrNkXZb3KTkCZJb2V1xaEGCk093vkZ2jk3tpaeP33/OiXC+WvK9AxUebnf5nbw==}
    engines: {node: '>= 0.6.3'}

  leac@0.6.0:
    resolution: {integrity: sha512-y+SqErxb8h7nE/fiEX07jsbuhrpO9lL8eca7/Y1nuWV2moNlXhyd59iDGcRf6moVyDMbmTNzL40SUyrFU/yDpg==}

  light-my-request@5.13.0:
    resolution: {integrity: sha512-9IjUN9ZyCS9pTG+KqTDEQo68Sui2lHsYBrfMyVUTTZ3XhH8PMZq7xO94Kr+eP9dhi/kcKsx4N41p2IXEBil1pQ==}

  lilconfig@2.1.0:
    resolution: {integrity: sha512-utWOt/GHzuUxnLKxB6dk81RoOeoNeHgbrXiuGk4yyF5qlRz+iIVWu56E2fqGHFrXz0QNUhLB/8nKqvRH66JKGQ==}
    engines: {node: '>=10'}

  lilconfig@3.1.2:
    resolution: {integrity: sha512-eop+wDAvpItUys0FWkHIKeC9ybYrTGbU41U5K7+bttZZeohvnY7M9dZ5kB21GNWiFT2q1OoPTvncPCgSOVO5ow==}
    engines: {node: '>=14'}

  lines-and-columns@1.2.4:
    resolution: {integrity: sha512-7ylylesZQ/PV29jhEDl3Ufjo6ZX7gCqJr5F7PKrqc93v7fzSymt1BpwEU8nAUXs8qzzvqhbjhK5QZg6Mt/HkBg==}

  load-tsconfig@0.2.5:
    resolution: {integrity: sha512-IXO6OCs9yg8tMKzfPZ1YmheJbZCiEsnBdcB03l0OcfK9prKnJb96siuHCr5Fl37/yo9DnKU+TLpxzTUspw9shg==}
    engines: {node: ^12.20.0 || ^14.13.1 || >=16.0.0}

  local-pkg@0.5.0:
    resolution: {integrity: sha512-ok6z3qlYyCDS4ZEU27HaU6x/xZa9Whf8jD4ptH5UZTQYZVYeb9bnZ3ojVhiJNLiXK1Hfc0GNbLXcmZ5plLDDBg==}
    engines: {node: '>=14'}

  locate-path@5.0.0:
    resolution: {integrity: sha512-t7hw9pI+WvuwNJXwk5zVHpyhIqzg2qTlklJOf0mVxGSbe3Fp2VieZcduNYjaLDoy6p9uGpQEGWG87WpMKlNq8g==}
    engines: {node: '>=8'}

  lodash.castarray@4.4.0:
    resolution: {integrity: sha512-aVx8ztPv7/2ULbArGJ2Y42bG1mEQ5mGjpdvrbJcJFU3TbYybe+QlLS4pst9zV52ymy2in1KpFPiZnAOATxD4+Q==}

  lodash.includes@4.3.0:
    resolution: {integrity: sha512-W3Bx6mdkRTGtlJISOvVD/lbqjTlPPUDTMnlXZFnVwi9NKJ6tiAk6LVdlhZMm17VZisqhKcgzpO5Wz91PCt5b0w==}

  lodash.isboolean@3.0.3:
    resolution: {integrity: sha512-Bz5mupy2SVbPHURB98VAcw+aHh4vRV5IPNhILUCsOzRmsTmSQ17jIuqopAentWoehktxGd9e/hbIXq980/1QJg==}

  lodash.isinteger@4.0.4:
    resolution: {integrity: sha512-DBwtEWN2caHQ9/imiNeEA5ys1JoRtRfY3d7V9wkqtbycnAmTvRRmbHKDV4a0EYc678/dia0jrte4tjYwVBaZUA==}

  lodash.isnumber@3.0.3:
    resolution: {integrity: sha512-QYqzpfwO3/CWf3XP+Z+tkQsfaLL/EnUlXWVkIk5FUPc4sBdTehEqZONuyRt2P67PXAk+NXmTBcc97zw9t1FQrw==}

  lodash.isplainobject@4.0.6:
    resolution: {integrity: sha512-oSXzaWypCMHkPC3NvBEaPHf0KsA5mvPrOPgQWDsbg8n7orZ290M0BmC/jgRZ4vcJ6DTAhjrsSYgdsW/F+MFOBA==}

  lodash.isstring@4.0.1:
    resolution: {integrity: sha512-0wJxfxH1wgO3GrbuP+dTTk7op+6L41QCXbGINEmD+ny/G/eCqGzxyCsh7159S+mgDDcoarnBw6PC1PS5+wUGgw==}

  lodash.merge@4.6.2:
    resolution: {integrity: sha512-0KpjqXRVvrYyCsX1swR/XTK0va6VQkQM6MNo7PqW77ByjAhoARA8EfrP1N4+KlKj8YS0ZUCtRT/YUuhyYDujIQ==}

  lodash.once@4.1.1:
    resolution: {integrity: sha512-Sb487aTOCr9drQVL8pIxOzVhafOjZN9UU54hiN8PU3uAiSV7lx1yYNpbNmex2PK6dSJoNTSJUUswT651yww3Mg==}

  lodash.sortby@4.7.0:
    resolution: {integrity: sha512-HDWXG8isMntAyRF5vZ7xKuEvOhT4AhlRt/3czTSjvGUxjYCBVRQY48ViDHyfYz9VIoBkW4TMGQNapx+l3RUwdA==}

  lodash@4.17.21:
    resolution: {integrity: sha512-v2kDEe57lecTulaDIuNTPy3Ry4gLGJ6Z1O3vE1krgXZNrsQ+LFTGHVxVjcXPs17LhbZVGedAJv8XZ1tvj5FvSg==}

  log-symbols@4.1.0:
    resolution: {integrity: sha512-8XPvpAA8uyhfteu8pIvQxpJZ7SYYdpUivZpGy6sFsBuKRY/7rQGavedeB8aK+Zkyq6upMFVL/9AW6vOYzfRyLg==}
    engines: {node: '>=10'}

  logform@2.6.1:
    resolution: {integrity: sha512-CdaO738xRapbKIMVn2m4F6KTj4j7ooJ8POVnebSgKo3KBz5axNXRAL7ZdRjIV6NOr2Uf4vjtRkxrFETOioCqSA==}
    engines: {node: '>= 12.0.0'}

  loglevel@1.9.2:
    resolution: {integrity: sha512-HgMmCqIJSAKqo68l0rS2AanEWfkxaZ5wNiEFb5ggm08lDs9Xl2KxBlX3PTcaD2chBM1gXAYf491/M2Rv8Jwayg==}
    engines: {node: '>= 0.6.0'}

  longest-streak@3.1.0:
    resolution: {integrity: sha512-9Ri+o0JYgehTaVBBDoMqIl8GXtbWg711O3srftcHhZ0dqnETqLaoIK0x17fUw9rFSlK/0NlsKe0Ahhyl5pXE2g==}

  loose-envify@1.4.0:
    resolution: {integrity: sha512-lyuxPGr/Wfhrlem2CL/UcnUc1zcqKAImBDzukY7Y5F/yQiNdko6+fRLevlw1HgMySw7f611UIY408EtxRSoK3Q==}
    hasBin: true

  loupe@2.3.7:
    resolution: {integrity: sha512-zSMINGVYkdpYSOBmLi0D1Uo7JU9nVdQKrHxC8eYlV+9YKK9WePqAlL7lSlorG/U2Fw1w0hTBmaa/jrQ3UbPHtA==}

  lru-cache@10.4.3:
    resolution: {integrity: sha512-JNAzZcXrCt42VGLuYz0zfAzDfAvJWW6AfYlDBQyDV5DClI2m5sAmK+OIO7s59XfsRsWHp02jAJrRadPRGTt6SQ==}

  lru-cache@5.1.1:
    resolution: {integrity: sha512-KpNARQA3Iwv+jTA0utUVVbrh+Jlrr1Fv0e56GGzAFOXN7dk/FviaDW8LHmK52DlcH4WP2n6gI8vN1aesBFgo9w==}

  lru-cache@6.0.0:
    resolution: {integrity: sha512-Jo6dJ04CmSjuznwJSS3pUeWmd/H0ffTlkXXgwZi+eq1UCmqQwCh+eLsYOYCwY991i2Fah4h1BEMCx4qThGbsiA==}
    engines: {node: '>=10'}

  magic-string@0.30.11:
    resolution: {integrity: sha512-+Wri9p0QHMy+545hKww7YAu5NyzF8iomPL/RQazugQ9+Ez4Ic3mERMd8ZTX5rfK944j+560ZJi8iAwgak1Ac7A==}

  map-obj@1.0.1:
    resolution: {integrity: sha512-7N/q3lyZ+LVCp7PzuxrJr4KMbBE2hW7BT7YNia330OFxIf4d3r5zVpicP2650l7CPN6RM9zOJRl3NGpqSiw3Eg==}
    engines: {node: '>=0.10.0'}

  map-obj@4.3.0:
    resolution: {integrity: sha512-hdN1wVrZbb29eBGiGjJbeP8JbKjq1urkHJ/LIP/NY48MZ1QVXUsQBV1G1zvYFHn1XE06cwjBsOI2K3Ulnj1YXQ==}
    engines: {node: '>=8'}

  markdown-extensions@2.0.0:
    resolution: {integrity: sha512-o5vL7aDWatOTX8LzaS1WMoaoxIiLRQJuIKKe2wAw6IeULDHaqbiqiggmx+pKvZDb1Sj+pE46Sn1T7lCqfFtg1Q==}
    engines: {node: '>=16'}

  markdown-table@3.0.3:
    resolution: {integrity: sha512-Z1NL3Tb1M9wH4XESsCDEksWoKTdlUafKc4pt0GRwjUyXaCFZ+dc3g2erqB6zm3szA2IUSi7VnPI+o/9jnxh9hw==}

  marked@7.0.4:
    resolution: {integrity: sha512-t8eP0dXRJMtMvBojtkcsA7n48BkauktUKzfkPSCq85ZMTJ0v76Rke4DYz01omYpPTUh4p/f7HePgRo3ebG8+QQ==}
    engines: {node: '>= 16'}
    hasBin: true

  md-to-react-email@5.0.2:
    resolution: {integrity: sha512-x6kkpdzIzUhecda/yahltfEl53mH26QdWu4abUF9+S0Jgam8P//Ciro8cdhyMHnT5MQUJYrIbO6ORM2UxPiNNA==}
    peerDependencies:
      react: 18.x

  mdast-util-find-and-replace@3.0.1:
    resolution: {integrity: sha512-SG21kZHGC3XRTSUhtofZkBzZTJNM5ecCi0SK2IMKmSXR8vO3peL+kb1O0z7Zl83jKtutG4k5Wv/W7V3/YHvzPA==}

  mdast-util-from-markdown@2.0.1:
    resolution: {integrity: sha512-aJEUyzZ6TzlsX2s5B4Of7lN7EQtAxvtradMMglCQDyaTFgse6CmtmdJ15ElnVRlCg1vpNyVtbem0PWzlNieZsA==}

  mdast-util-gfm-autolink-literal@2.0.1:
    resolution: {integrity: sha512-5HVP2MKaP6L+G6YaxPNjuL0BPrq9orG3TsrZ9YXbA3vDw/ACI4MEsnoDpn6ZNm7GnZgtAcONJyPhOP8tNJQavQ==}

  mdast-util-gfm-footnote@2.0.0:
    resolution: {integrity: sha512-5jOT2boTSVkMnQ7LTrd6n/18kqwjmuYqo7JUPe+tRCY6O7dAuTFMtTPauYYrMPpox9hlN0uOx/FL8XvEfG9/mQ==}

  mdast-util-gfm-strikethrough@2.0.0:
    resolution: {integrity: sha512-mKKb915TF+OC5ptj5bJ7WFRPdYtuHv0yTRxK2tJvi+BDqbkiG7h7u/9SI89nRAYcmap2xHQL9D+QG/6wSrTtXg==}

  mdast-util-gfm-table@2.0.0:
    resolution: {integrity: sha512-78UEvebzz/rJIxLvE7ZtDd/vIQ0RHv+3Mh5DR96p7cS7HsBhYIICDBCu8csTNWNO6tBWfqXPWekRuj2FNOGOZg==}

  mdast-util-gfm-task-list-item@2.0.0:
    resolution: {integrity: sha512-IrtvNvjxC1o06taBAVJznEnkiHxLFTzgonUdy8hzFVeDun0uTjxxrRGVaNFqkU1wJR3RBPEfsxmU6jDWPofrTQ==}

  mdast-util-gfm@3.0.0:
    resolution: {integrity: sha512-dgQEX5Amaq+DuUqf26jJqSK9qgixgd6rYDHAv4aTBuA92cTknZlKpPfa86Z/s8Dj8xsAQpFfBmPUHWJBWqS4Bw==}

  mdast-util-mdx-expression@2.0.1:
    resolution: {integrity: sha512-J6f+9hUp+ldTZqKRSg7Vw5V6MqjATc+3E4gf3CFNcuZNWD8XdyI6zQ8GqH7f8169MM6P7hMBRDVGnn7oHB9kXQ==}

  mdast-util-mdx-jsx@3.1.3:
    resolution: {integrity: sha512-bfOjvNt+1AcbPLTFMFWY149nJz0OjmewJs3LQQ5pIyVGxP4CdOqNVJL6kTaM5c68p8q82Xv3nCyFfUnuEcH3UQ==}

  mdast-util-mdx@3.0.0:
    resolution: {integrity: sha512-JfbYLAW7XnYTTbUsmpu0kdBUVe+yKVJZBItEjwyYJiDJuZ9w4eeaqks4HQO+R7objWgS2ymV60GYpI14Ug554w==}

  mdast-util-mdxjs-esm@2.0.1:
    resolution: {integrity: sha512-EcmOpxsZ96CvlP03NghtH1EsLtr0n9Tm4lPUJUBccV9RwUOneqSycg19n5HGzCf+10LozMRSObtVr3ee1WoHtg==}

  mdast-util-phrasing@4.1.0:
    resolution: {integrity: sha512-TqICwyvJJpBwvGAMZjj4J2n0X8QWp21b9l0o7eXyVJ25YNWYbJDVIyD1bZXE6WtV6RmKJVYmQAKWa0zWOABz2w==}

  mdast-util-to-hast@13.2.0:
    resolution: {integrity: sha512-QGYKEuUsYT9ykKBCMOEDLsU5JRObWQusAolFMeko/tYPufNkRffBAQjIE+99jbA87xv6FgmjLtwjh9wBWajwAA==}

  mdast-util-to-markdown@2.1.0:
    resolution: {integrity: sha512-SR2VnIEdVNCJbP6y7kVTJgPLifdr8WEU440fQec7qHoHOUz/oJ2jmNRqdDQ3rbiStOXb2mCDGTuwsK5OPUgYlQ==}

  mdast-util-to-string@4.0.0:
    resolution: {integrity: sha512-0H44vDimn51F0YwvxSJSm0eCDOJTRlmN0R1yBh4HLj9wiV1Dn0QoXGbvFAWj2hSItVTlCmBF1hqKlIyUBVFLPg==}

  media-typer@0.3.0:
    resolution: {integrity: sha512-dq+qelQ9akHpcOl/gUVRTxVIOkAJ1wR3QAvb4RsVjS8oVoFjDGTc679wJYmUmknUF5HwMLOgb5O+a3KxfWapPQ==}
    engines: {node: '>= 0.6'}

  meow@7.1.1:
    resolution: {integrity: sha512-GWHvA5QOcS412WCo8vwKDlTelGLsCGBVevQB5Kva961rmNfun0PCbv5+xta2kUMFJyR8/oWnn7ddeKdosbAPbA==}
    engines: {node: '>=10'}

  merge-stream@2.0.0:
    resolution: {integrity: sha512-abv/qOcuPfk3URPfDzmZU1LKmuw8kT+0nIHvKrKgFrwifol/doWcdA4ZqsWQ8ENrFKkd67Mfpo/LovbIUsbt3w==}

  merge2@1.4.1:
    resolution: {integrity: sha512-8q7VEgMJW4J8tcfVPy8g09NcQwZdbwFEqhe/WZkoIzjn/3TGDwtOCYtXGxA3O8tPzpczCCDgv+P2P5y00ZJOOg==}
    engines: {node: '>= 8'}

  micromark-core-commonmark@2.0.1:
    resolution: {integrity: sha512-CUQyKr1e///ZODyD1U3xit6zXwy1a8q2a1S1HKtIlmgvurrEpaw/Y9y6KSIbF8P59cn/NjzHyO+Q2fAyYLQrAA==}

  micromark-extension-gfm-autolink-literal@2.1.0:
    resolution: {integrity: sha512-oOg7knzhicgQ3t4QCjCWgTmfNhvQbDDnJeVu9v81r7NltNCVmhPy1fJRX27pISafdjL+SVc4d3l48Gb6pbRypw==}

  micromark-extension-gfm-footnote@2.1.0:
    resolution: {integrity: sha512-/yPhxI1ntnDNsiHtzLKYnE3vf9JZ6cAisqVDauhp4CEHxlb4uoOTxOCJ+9s51bIB8U1N1FJ1RXOKTIlD5B/gqw==}

  micromark-extension-gfm-strikethrough@2.1.0:
    resolution: {integrity: sha512-ADVjpOOkjz1hhkZLlBiYA9cR2Anf8F4HqZUO6e5eDcPQd0Txw5fxLzzxnEkSkfnD0wziSGiv7sYhk/ktvbf1uw==}

  micromark-extension-gfm-table@2.1.0:
    resolution: {integrity: sha512-Ub2ncQv+fwD70/l4ou27b4YzfNaCJOvyX4HxXU15m7mpYY+rjuWzsLIPZHJL253Z643RpbcP1oeIJlQ/SKW67g==}

  micromark-extension-gfm-tagfilter@2.0.0:
    resolution: {integrity: sha512-xHlTOmuCSotIA8TW1mDIM6X2O1SiX5P9IuDtqGonFhEK0qgRI4yeC6vMxEV2dgyr2TiD+2PQ10o+cOhdVAcwfg==}

  micromark-extension-gfm-task-list-item@2.1.0:
    resolution: {integrity: sha512-qIBZhqxqI6fjLDYFTBIa4eivDMnP+OZqsNwmQ3xNLE4Cxwc+zfQEfbs6tzAo2Hjq+bh6q5F+Z8/cksrLFYWQQw==}

  micromark-extension-gfm@3.0.0:
    resolution: {integrity: sha512-vsKArQsicm7t0z2GugkCKtZehqUm31oeGBV/KVSorWSy8ZlNAv7ytjFhvaryUiCUJYqs+NoE6AFhpQvBTM6Q4w==}

  micromark-extension-mdx-expression@3.0.0:
    resolution: {integrity: sha512-sI0nwhUDz97xyzqJAbHQhp5TfaxEvZZZ2JDqUo+7NvyIYG6BZ5CPPqj2ogUoPJlmXHBnyZUzISg9+oUmU6tUjQ==}

  micromark-extension-mdx-jsx@3.0.1:
    resolution: {integrity: sha512-vNuFb9czP8QCtAQcEJn0UJQJZA8Dk6DXKBqx+bg/w0WGuSxDxNr7hErW89tHUY31dUW4NqEOWwmEUNhjTFmHkg==}

  micromark-extension-mdx-md@2.0.0:
    resolution: {integrity: sha512-EpAiszsB3blw4Rpba7xTOUptcFeBFi+6PY8VnJ2hhimH+vCQDirWgsMpz7w1XcZE7LVrSAUGb9VJpG9ghlYvYQ==}

  micromark-extension-mdxjs-esm@3.0.0:
    resolution: {integrity: sha512-DJFl4ZqkErRpq/dAPyeWp15tGrcrrJho1hKK5uBS70BCtfrIFg81sqcTVu3Ta+KD1Tk5vAtBNElWxtAa+m8K9A==}

  micromark-extension-mdxjs@3.0.0:
    resolution: {integrity: sha512-A873fJfhnJ2siZyUrJ31l34Uqwy4xIFmvPY1oj+Ean5PHcPBYzEsvqvWGaWcfEIr11O5Dlw3p2y0tZWpKHDejQ==}

  micromark-factory-destination@2.0.0:
    resolution: {integrity: sha512-j9DGrQLm/Uhl2tCzcbLhy5kXsgkHUrjJHg4fFAeoMRwJmJerT9aw4FEhIbZStWN8A3qMwOp1uzHr4UL8AInxtA==}

  micromark-factory-label@2.0.0:
    resolution: {integrity: sha512-RR3i96ohZGde//4WSe/dJsxOX6vxIg9TimLAS3i4EhBAFx8Sm5SmqVfR8E87DPSR31nEAjZfbt91OMZWcNgdZw==}

  micromark-factory-mdx-expression@2.0.2:
    resolution: {integrity: sha512-5E5I2pFzJyg2CtemqAbcyCktpHXuJbABnsb32wX2U8IQKhhVFBqkcZR5LRm1WVoFqa4kTueZK4abep7wdo9nrw==}

  micromark-factory-space@2.0.0:
    resolution: {integrity: sha512-TKr+LIDX2pkBJXFLzpyPyljzYK3MtmllMUMODTQJIUfDGncESaqB90db9IAUcz4AZAJFdd8U9zOp9ty1458rxg==}

  micromark-factory-title@2.0.0:
    resolution: {integrity: sha512-jY8CSxmpWLOxS+t8W+FG3Xigc0RDQA9bKMY/EwILvsesiRniiVMejYTE4wumNc2f4UbAa4WsHqe3J1QS1sli+A==}

  micromark-factory-whitespace@2.0.0:
    resolution: {integrity: sha512-28kbwaBjc5yAI1XadbdPYHX/eDnqaUFVikLwrO7FDnKG7lpgxnvk/XGRhX/PN0mOZ+dBSZ+LgunHS+6tYQAzhA==}

  micromark-util-character@2.1.0:
    resolution: {integrity: sha512-KvOVV+X1yLBfs9dCBSopq/+G1PcgT3lAK07mC4BzXi5E7ahzMAF8oIupDDJ6mievI6F+lAATkbQQlQixJfT3aQ==}

  micromark-util-chunked@2.0.0:
    resolution: {integrity: sha512-anK8SWmNphkXdaKgz5hJvGa7l00qmcaUQoMYsBwDlSKFKjc6gjGXPDw3FNL3Nbwq5L8gE+RCbGqTw49FK5Qyvg==}

  micromark-util-classify-character@2.0.0:
    resolution: {integrity: sha512-S0ze2R9GH+fu41FA7pbSqNWObo/kzwf8rN/+IGlW/4tC6oACOs8B++bh+i9bVyNnwCcuksbFwsBme5OCKXCwIw==}

  micromark-util-combine-extensions@2.0.0:
    resolution: {integrity: sha512-vZZio48k7ON0fVS3CUgFatWHoKbbLTK/rT7pzpJ4Bjp5JjkZeasRfrS9wsBdDJK2cJLHMckXZdzPSSr1B8a4oQ==}

  micromark-util-decode-numeric-character-reference@2.0.1:
    resolution: {integrity: sha512-bmkNc7z8Wn6kgjZmVHOX3SowGmVdhYS7yBpMnuMnPzDq/6xwVA604DuOXMZTO1lvq01g+Adfa0pE2UKGlxL1XQ==}

  micromark-util-decode-string@2.0.0:
    resolution: {integrity: sha512-r4Sc6leeUTn3P6gk20aFMj2ntPwn6qpDZqWvYmAG6NgvFTIlj4WtrAudLi65qYoaGdXYViXYw2pkmn7QnIFasA==}

  micromark-util-encode@2.0.0:
    resolution: {integrity: sha512-pS+ROfCXAGLWCOc8egcBvT0kf27GoWMqtdarNfDcjb6YLuV5cM3ioG45Ys2qOVqeqSbjaKg72vU+Wby3eddPsA==}

  micromark-util-events-to-acorn@2.0.2:
    resolution: {integrity: sha512-Fk+xmBrOv9QZnEDguL9OI9/NQQp6Hz4FuQ4YmCb/5V7+9eAh1s6AYSvL20kHkD67YIg7EpE54TiSlcsf3vyZgA==}

  micromark-util-html-tag-name@2.0.0:
    resolution: {integrity: sha512-xNn4Pqkj2puRhKdKTm8t1YHC/BAjx6CEwRFXntTaRf/x16aqka6ouVoutm+QdkISTlT7e2zU7U4ZdlDLJd2Mcw==}

  micromark-util-normalize-identifier@2.0.0:
    resolution: {integrity: sha512-2xhYT0sfo85FMrUPtHcPo2rrp1lwbDEEzpx7jiH2xXJLqBuy4H0GgXk5ToU8IEwoROtXuL8ND0ttVa4rNqYK3w==}

  micromark-util-resolve-all@2.0.0:
    resolution: {integrity: sha512-6KU6qO7DZ7GJkaCgwBNtplXCvGkJToU86ybBAUdavvgsCiG8lSSvYxr9MhwmQ+udpzywHsl4RpGJsYWG1pDOcA==}

  micromark-util-sanitize-uri@2.0.0:
    resolution: {integrity: sha512-WhYv5UEcZrbAtlsnPuChHUAsu/iBPOVaEVsntLBIdpibO0ddy8OzavZz3iL2xVvBZOpolujSliP65Kq0/7KIYw==}

  micromark-util-subtokenize@2.0.1:
    resolution: {integrity: sha512-jZNtiFl/1aY73yS3UGQkutD0UbhTt68qnRpw2Pifmz5wV9h8gOVsN70v+Lq/f1rKaU/W8pxRe8y8Q9FX1AOe1Q==}

  micromark-util-symbol@2.0.0:
    resolution: {integrity: sha512-8JZt9ElZ5kyTnO94muPxIGS8oyElRJaiJO8EzV6ZSyGQ1Is8xwl4Q45qU5UOg+bGH4AikWziz0iN4sFLWs8PGw==}

  micromark-util-types@2.0.0:
    resolution: {integrity: sha512-oNh6S2WMHWRZrmutsRmDDfkzKtxF+bc2VxLC9dvtrDIRFln627VsFP6fLMgTryGDljgLPjkrzQSDcPrjPyDJ5w==}

  micromark@4.0.0:
    resolution: {integrity: sha512-o/sd0nMof8kYff+TqcDx3VSrgBTcZpSvYcAHIfHhv5VAuNmisCxjhx6YmxS8PFEpb9z5WKWKPdzf0jM23ro3RQ==}

  micromatch@4.0.8:
    resolution: {integrity: sha512-PXwfBhYu0hBCPw8Dn0E+WDYb7af3dSLVWKi3HGv84IdF4TyFoC0ysxFd0Goxw7nSv4T/PzEJQxsYsEiFCKo2BA==}
    engines: {node: '>=8.6'}

  mime-db@1.52.0:
    resolution: {integrity: sha512-sPU4uV7dYlvtWJxwwxHD0PuihVNiE7TyAbQ5SWxDCB9mUYvOgroQOwYQQOKPJ8CIbE+1ETVlOoK1UC2nU3gYvg==}
    engines: {node: '>= 0.6'}

  mime-types@2.1.35:
    resolution: {integrity: sha512-ZDY+bPm5zTTF+YpCrAU9nK0UgICYPT0QtT1NZWFv4s++TNkcgVaT0g6+4R2uI4MjQjzysHB1zxuWL50hzaeXiw==}
    engines: {node: '>= 0.6'}

  mimic-fn@2.1.0:
    resolution: {integrity: sha512-OqbOk5oEQeAZ8WXWydlu9HJjz9WVdEIvamMCcXmuqUYjTknH/sqsWvhQ3vgwKFRR1HpjvNBKQ37nbJgYzGqGcg==}
    engines: {node: '>=6'}

  mimic-fn@4.0.0:
    resolution: {integrity: sha512-vqiC06CuhBTUdZH+RYl8sFrL096vA45Ok5ISO6sE/Mr1jRbGH4Csnhi8f3wKVl7x8mO4Au7Ir9D3Oyv1VYMFJw==}
    engines: {node: '>=12'}

  mimic-response@3.1.0:
    resolution: {integrity: sha512-z0yWI+4FDrrweS8Zmt4Ej5HdJmky15+L2e6Wgn3+iK5fWzb6T3fhNFq2+MeTRb064c6Wr4N/wv0DzQTjNzHNGQ==}
    engines: {node: '>=10'}

  min-indent@1.0.1:
    resolution: {integrity: sha512-I9jwMn07Sy/IwOj3zVkVik2JTvgpaykDZEigL6Rx6N9LbMywwUSMtxET+7lVoDLLd3O3IXwJwvuuns8UB/HeAg==}
    engines: {node: '>=4'}

  minimatch@3.1.2:
    resolution: {integrity: sha512-J7p63hRiAjw1NDEww1W7i37+ByIrOWO5XQQAzZ3VOcL0PNybwpfmV/N05zFAzwQ9USyEcX6t3UO+K5aqBQOIHw==}

  minimatch@5.1.6:
    resolution: {integrity: sha512-lKwV/1brpG6mBUFHtb7NUmtABCb2WZZmm2wNiOA5hAb8VdCS4B3dtMWyvcoViccwAW/COERjXLt0zP1zXUN26g==}
    engines: {node: '>=10'}

  minimatch@9.0.1:
    resolution: {integrity: sha512-0jWhJpD/MdhPXwPuiRkCbfYfSKp2qnn2eOc279qI7f+osl/l+prKSrvhg157zSYvx/1nmgn2NqdT6k2Z7zSH9w==}
    engines: {node: '>=16 || 14 >=14.17'}

  minimatch@9.0.5:
    resolution: {integrity: sha512-G6T0ZX48xgozx7587koeX9Ys2NYy6Gmv//P89sEte9V9whIapMNF4idKxnW2QtCcLiTWlb/wfCabAtAFWhhBow==}
    engines: {node: '>=16 || 14 >=14.17'}

  minimist-options@4.1.0:
    resolution: {integrity: sha512-Q4r8ghd80yhO/0j1O3B2BjweX3fiHg9cdOwjJd2J76Q135c+NDxGCqdYKQ1SKBuFfgWbAUzBfvYjPUEeNgqN1A==}
    engines: {node: '>= 6'}

  minimist@1.2.8:
    resolution: {integrity: sha512-2yyAR8qBkN3YuheJanUpWC5U3bb5osDywNB8RzDVlDwDHbocAJveqqj1u8+SVD7jkWT4yvsHCpWqqWqAxb0zCA==}

  minipass@7.1.2:
    resolution: {integrity: sha512-qOOzS1cBTWYF4BH8fVePDBOO9iptMnGUEZwNc/cMWnTV2nVLZ7VoNWEPHkYczZA0pdoA7dl6e7FL659nX9S2aw==}
    engines: {node: '>=16 || 14 >=14.17'}

  mkdirp-classic@0.5.3:
    resolution: {integrity: sha512-gKLcREMhtuZRwRAfqP3RFW+TK4JqApVBtOIftVgjuABpAtpxhPGaDcfvbhNvD0B8iD1oUr/txX35NjcaY6Ns/A==}

  mkdirp@1.0.4:
    resolution: {integrity: sha512-vVqVZQyf3WLx2Shd0qJ9xuvqgAyKPLAiqITEtqW0oIUjzo3PePDd6fW9iFz30ef7Ysp/oiWqbhszeGWW2T6Gzw==}
    engines: {node: '>=10'}
    hasBin: true

  mlly@1.7.1:
    resolution: {integrity: sha512-rrVRZRELyQzrIUAVMHxP97kv+G786pHmOKzuFII8zDYahFBS7qnHh2AlYSl1GAHhaMPCz6/oHjVMcfFYgFYHgA==}

  mnemonist@0.39.6:
    resolution: {integrity: sha512-A/0v5Z59y63US00cRSLiloEIw3t5G+MiKz4BhX21FI+YBJXBOGW0ohFxTxO08dsOYlzxo87T7vGfZKYp2bcAWA==}

  mrmime@2.0.0:
    resolution: {integrity: sha512-eu38+hdgojoyq63s+yTpN4XMBdt5l8HhMhc4VKLO9KM5caLIBvUm4thi7fFaxyTmCKeNnXZ5pAlBwCUnhA09uw==}
    engines: {node: '>=10'}

  ms@2.1.3:
    resolution: {integrity: sha512-6FlzubTLZG3J2a/NVCAleEhjzq5oxgHyaCU9yYXvcLsvoVaHJq/s5xXI6/XXP6tz7R9xAOtHnSO/tXtF3WRTlA==}

  msw@2.4.9:
    resolution: {integrity: sha512-1m8xccT6ipN4PTqLinPwmzhxQREuxaEJYdx4nIbggxP8aM7r1e71vE7RtOUSQoAm1LydjGfZKy7370XD/tsuYg==}
    engines: {node: '>=18'}
    hasBin: true
    peerDependencies:
      typescript: '>= 4.8.x'
    peerDependenciesMeta:
      typescript:
        optional: true

  mute-stream@1.0.0:
    resolution: {integrity: sha512-avsJQhyd+680gKXyG/sQc0nXaC6rBkPOfyHYcFb9+hdkqQkR9bdnkJ0AMZhke0oesPqIO+mFFJ+IdBc7mst4IA==}
    engines: {node: ^14.17.0 || ^16.13.0 || >=18.0.0}

  mz@2.7.0:
    resolution: {integrity: sha512-z81GNO7nnYMEhrGh9LeymoE4+Yr0Wn5McHIZMK5cfQCl+NDX08sCZgUc9/6MHni9IWuFLm1Z3HTCXu2z9fN62Q==}

  nan@2.20.0:
    resolution: {integrity: sha512-bk3gXBZDGILuuo/6sKtr0DQmSThYHLtNCdSdXk9YkxD/jK6X2vmCyyXBBxyqZ4XcnzTyYEAThfX3DCEnLf6igw==}

  nanoid@3.3.7:
    resolution: {integrity: sha512-eSRppjcPIatRIMC1U6UngP8XFcz8MQWGQdt1MTBQ7NaAmvXDfvNxbvWV3x2y6CdEUciCSsDHDQZbhYaB8QEo2g==}
    engines: {node: ^10 || ^12 || ^13.7 || ^14 || >=15.0.1}
    hasBin: true

  negotiator@0.6.3:
    resolution: {integrity: sha512-+EUsqGPLsM+j/zdChZjsnX51g4XrHFOIXwfnCVPGlQk/k5giakcKsuxCObBRu6DSm9opw/O6slWbJdghQM4bBg==}
    engines: {node: '>= 0.6'}

  next-auth@4.24.8:
    resolution: {integrity: sha512-SLt3+8UCtklsotnz2p+nB4aN3IHNmpsQFAZ24VLxGotWGzSxkBh192zxNhm/J5wgkcrDWVp0bwqvW0HksK/Lcw==}
    peerDependencies:
      '@auth/core': 0.34.2
      next: ^12.2.5 || ^13 || ^14
      nodemailer: ^6.6.5
      react: ^17.0.2 || ^18
      react-dom: ^17.0.2 || ^18
    peerDependenciesMeta:
      '@auth/core':
        optional: true
      nodemailer:
        optional: true

  next-superjson-plugin@0.6.3:
    resolution: {integrity: sha512-gipGROzbbn1Koq84AZQodIvBdORp9dytIDv07SguwXdxnJb6v05KCmHVNU9L6AWqxjP14qNIWCNdKRDhnGRZrg==}
    peerDependencies:
      next: ^13.0 || ^14.0
      superjson: ^1 || ^2

  next-themes@0.3.0:
    resolution: {integrity: sha512-/QHIrsYpd6Kfk7xakK4svpDI5mmXP0gfvCoJdGpZQ2TOrQZmsW0QxjaiLn8wbIKjtm4BTSqLoix4lxYYOnLJ/w==}
    peerDependencies:
      react: ^16.8 || ^17 || ^18
      react-dom: ^16.8 || ^17 || ^18

  next@14.2.14:
    resolution: {integrity: sha512-Q1coZG17MW0Ly5x76shJ4dkC23woLAhhnDnw+DfTc7EpZSGuWrlsZ3bZaO8t6u1Yu8FVfhkqJE+U8GC7E0GLPQ==}
    engines: {node: '>=18.17.0'}
    hasBin: true
    peerDependencies:
      '@opentelemetry/api': ^1.1.0
      '@playwright/test': ^1.41.2
      react: ^18.2.0
      react-dom: ^18.2.0
      sass: ^1.3.0
    peerDependenciesMeta:
      '@opentelemetry/api':
        optional: true
      '@playwright/test':
        optional: true
      sass:
        optional: true

  node-fetch@2.7.0:
    resolution: {integrity: sha512-c4FRfUm/dbcWZ7U+1Wq0AwCyFL+3nt2bEw05wfxSz+DWpWsitgmSgYmy2dQdWyKC1694ELPqMs/YzUSNozLt8A==}
    engines: {node: 4.x || >=6.0.0}
    peerDependencies:
      encoding: ^0.1.0
    peerDependenciesMeta:
      encoding:
        optional: true

  node-releases@2.0.18:
    resolution: {integrity: sha512-d9VeXT4SJ7ZeOqGX6R5EM022wpL+eWPooLI+5UpWn2jCT1aosUQEhQP214x33Wkwx3JQMvIm+tIoVOdodFS40g==}

  nopt@7.2.1:
    resolution: {integrity: sha512-taM24ViiimT/XntxbPyJQzCG+p4EKOpgD3mxFwW38mGjVUrfERQOeY4EDHjdnptttfHuHQXFx+lTP08Q+mLa/w==}
    engines: {node: ^14.17.0 || ^16.13.0 || >=18.0.0}
    hasBin: true

  normalize-package-data@2.5.0:
    resolution: {integrity: sha512-/5CMN3T0R4XTj4DcGaexo+roZSdSFW/0AOOTROrjxzCG1wrWXEsGbRKevjlIL+ZDE4sZlJr5ED4YW0yqmkK+eA==}

  normalize-path@3.0.0:
    resolution: {integrity: sha512-6eZs5Ls3WtCisHWp9S2GUy8dqkpGi4BVSz3GaqiE6ezub0512ESztXUwUB6C6IKbQkY2Pnb/mD4WYojCRwcwLA==}
    engines: {node: '>=0.10.0'}

  normalize-range@0.1.2:
    resolution: {integrity: sha512-bdok/XvKII3nUpklnV6P2hxtMNrCboOjAcyBuQnWEhO665FwrSNRxU+AqpsyvO6LgGYPspN+lu5CLtw4jPRKNA==}
    engines: {node: '>=0.10.0'}

  not@0.1.0:
    resolution: {integrity: sha512-5PDmaAsVfnWUgTUbJ3ERwn7u79Z0dYxN9ErxCpVJJqe2RK0PJ3z+iFUxuqjwtlDDegXvtWoxD/3Fzxox7tFGWA==}

  npm-run-path@4.0.1:
    resolution: {integrity: sha512-S48WzZW777zhNIrn7gxOlISNAqi9ZC/uQFnRdbeIHhZhCA6UqpkOT8T1G7BvfdgP4Er8gF4sUbaS0i7QvIfCWw==}
    engines: {node: '>=8'}

  npm-run-path@5.3.0:
    resolution: {integrity: sha512-ppwTtiJZq0O/ai0z7yfudtBpWIoxM8yE6nHi1X47eFR2EWORqfbu6CnPlNsjeN683eT0qG6H/Pyf9fCcvjnnnQ==}
    engines: {node: ^12.20.0 || ^14.13.1 || >=16.0.0}

  nth-check@2.1.1:
    resolution: {integrity: sha512-lqjrjmaOoAnWfMmBPL+XNnynZh2+swxiX3WUE0s4yEHI6m+AwrK2UZOimIRl3X/4QctVqS8AiZjFqyOGrMXb/w==}

  nwsapi@2.2.12:
    resolution: {integrity: sha512-qXDmcVlZV4XRtKFzddidpfVP4oMSGhga+xdMc25mv8kaLUHtgzCDhUxkrN8exkGdTlLNaXj7CV3GtON7zuGZ+w==}

  oauth@0.9.15:
    resolution: {integrity: sha512-a5ERWK1kh38ExDEfoO6qUHJb32rd7aYmPHuyCu3Fta/cnICvYmgd2uhuKXvPD+PXB+gCEYYEaQdIRAjCOwAKNA==}

  object-assign@4.1.1:
    resolution: {integrity: sha512-rJgTQnkUnH1sFw8yT6VSU3zD3sWmu6sZhIseY8VX+GRu3P6F7Fu+JNDoXfklElbLJSnc3FUQHVe4cU5hj+BcUg==}
    engines: {node: '>=0.10.0'}

  object-hash@2.2.0:
    resolution: {integrity: sha512-gScRMn0bS5fH+IuwyIFgnh9zBdo4DV+6GhygmWM9HyNJSgS0hScp1f5vjtm7oIIOiT9trXrShAkLFSc2IqKNgw==}
    engines: {node: '>= 6'}

  object-hash@3.0.0:
    resolution: {integrity: sha512-RSn9F68PjH9HqtltsSnqYC1XXoWe9Bju5+213R98cNGttag9q9yAOTzdbsqvIa7aNm5WffBZFpWYr2aWrklWAw==}
    engines: {node: '>= 6'}

  object-inspect@1.13.2:
    resolution: {integrity: sha512-IRZSRuzJiynemAXPYtPe5BoI/RESNYR7TYm50MC5Mqbd3Jmw5y790sErYw3V6SryFJD64b74qQQs9wn5Bg/k3g==}
    engines: {node: '>= 0.4'}

  obliterator@2.0.4:
    resolution: {integrity: sha512-lgHwxlxV1qIg1Eap7LgIeoBWIMFibOjbrYPIPJZcI1mmGAI2m3lNYpK12Y+GBdPQ0U1hRwSord7GIaawz962qQ==}

  obuf@1.1.2:
    resolution: {integrity: sha512-PX1wu0AmAdPqOL1mWhqmlOd8kOIZQwGZw6rh7uby9fTc5lhaOWFLX3I6R1hrF9k3zUY40e6igsLGkDXK92LJNg==}

  oidc-token-hash@5.0.3:
    resolution: {integrity: sha512-IF4PcGgzAr6XXSff26Sk/+P4KZFJVuHAJZj3wgO3vX2bMdNVp/QXTP3P7CEm9V1IdG8lDLY3HhiqpsE/nOwpPw==}
    engines: {node: ^10.13.0 || >=12.0.0}

  on-exit-leak-free@2.1.2:
    resolution: {integrity: sha512-0eJJY6hXLGf1udHwfNftBqH+g73EU4B504nZeKpz1sYRKafAghwxEJunB2O7rDZkL4PGfsMVnTXZ2EjibbqcsA==}
    engines: {node: '>=14.0.0'}

  on-finished@2.4.1:
    resolution: {integrity: sha512-oVlzkg3ENAhCk2zdv7IJwd/QUD4z2RxRwpkcGY8psCVcCYZNq4wYnVWALHM+brtuJjePWiYF/ClmuDr8Ch5+kg==}
    engines: {node: '>= 0.8'}

  once@1.4.0:
    resolution: {integrity: sha512-lNaJgI+2Q5URQBkccEKHTQOPaXdUxnZZElQTZY0MFUAuaEqe1E+Nyvgdz/aIyNi6Z9MzO5dv1H8n58/GELp3+w==}

  one-time@1.0.0:
    resolution: {integrity: sha512-5DXOiRKwuSEcQ/l0kGCF6Q3jcADFv5tSmRaJck/OqkVFcOzutB134KRSfF0xDrL39MNnqxbHBbUUcjZIhTgb2g==}

  onetime@5.1.2:
    resolution: {integrity: sha512-kbpaSSGJTWdAY5KPVeMOKXSrPtr8C8C7wodJbcsd51jRnmD+GZu8Y0VoU6Dm5Z4vWr0Ig/1NKuWRKf7j5aaYSg==}
    engines: {node: '>=6'}

  onetime@6.0.0:
    resolution: {integrity: sha512-1FlR+gjXK7X+AsAHso35MnyN5KqGwJRi/31ft6x0M194ht7S+rWAvd7PHss9xSKMzE0asv1pyIHaJYq+BbacAQ==}
    engines: {node: '>=12'}

  only@0.0.2:
    resolution: {integrity: sha512-Fvw+Jemq5fjjyWz6CpKx6w9s7xxqo3+JCyM0WXWeCSOboZ8ABkyvP8ID4CZuChA/wxSx+XSJmdOm8rGVyJ1hdQ==}

  open-color@1.9.1:
    resolution: {integrity: sha512-vCseG/EQ6/RcvxhUcGJiHViOgrtz4x0XbZepXvKik66TMGkvbmjeJrKFyBEx6daG5rNyyd14zYXhz0hZVwQFOw==}

  open@10.1.0:
    resolution: {integrity: sha512-mnkeQ1qP5Ue2wd+aivTD3NHd/lZ96Lu0jgf0pwktLPtx6cTZiH7tyeGRRHs0zX0rbrahXPnXlUnbeXyaBBuIaw==}
    engines: {node: '>=18'}

  openid-client@5.7.0:
    resolution: {integrity: sha512-4GCCGZt1i2kTHpwvaC/sCpTpQqDnBzDzuJcJMbH+y1Q5qI8U8RBvoSh28svarXszZHR5BAMXbJPX1PGPRE3VOA==}

  ora@5.4.1:
    resolution: {integrity: sha512-5b6Y85tPxZZ7QytO+BQzysW31HJku27cRIlkbAXaNx+BdcVi+LlRFmVXzeF6a7JCwJpyw5c4b+YSVImQIrBpuQ==}
    engines: {node: '>=10'}

  outvariant@1.4.3:
    resolution: {integrity: sha512-+Sl2UErvtsoajRDKCE5/dBz4DIvHXQQnAxtQTF04OJxY0+DyZXSo5P5Bb7XYWOh81syohlYL24hbDwxedPUJCA==}

  p-limit@2.3.0:
    resolution: {integrity: sha512-//88mFWSJx8lxCzwdAABTJL2MyWB12+eIY7MDL2SqLmAkeKU9qxRvWuSyTjm3FUmpBEMuFfckAIqEaVGUDxb6w==}
    engines: {node: '>=6'}

  p-limit@5.0.0:
    resolution: {integrity: sha512-/Eaoq+QyLSiXQ4lyYV23f14mZRQcXnxfHrN0vCai+ak9G0pp9iEQukIIZq5NccEvwRB8PUnZT0KsOoDCINS1qQ==}
    engines: {node: '>=18'}

  p-locate@4.1.0:
    resolution: {integrity: sha512-R79ZZ/0wAxKGu3oYMlz8jy/kbhsNrS7SKZ7PxEHBgJ5+F2mtFW2fK2cOtBh1cHYkQsbzFV7I+EoRKe6Yt0oK7A==}
    engines: {node: '>=8'}

  p-try@2.2.0:
    resolution: {integrity: sha512-R4nPAVTAU0B9D35/Gk3uJf/7XYbQcyohSKdvAxIRSNghFl4e71hVoGnBNQz9cWaXxO2I10KTC+3jMdvvoKw6dQ==}
    engines: {node: '>=6'}

  package-json-from-dist@1.0.0:
    resolution: {integrity: sha512-dATvCeZN/8wQsGywez1mzHtTlP22H8OEfPrVMLNr4/eGa+ijtLn/6M5f0dY8UKNrC2O9UCU6SSoG3qRKnt7STw==}

  parse-entities@4.0.1:
    resolution: {integrity: sha512-SWzvYcSJh4d/SGLIOQfZ/CoNv6BTlI6YEQ7Nj82oDVnRpwe/Z/F1EMx42x3JAOwGBlCjeCH0BRJQbQ/opHL17w==}

  parse-json@5.2.0:
    resolution: {integrity: sha512-ayCKvm/phCGxOkYRSCM82iDwct8/EonSEgCSxWxD7ve6jHggsFl4fZVQBPRNgQoKiuV/odhFrGzQXZwbifC8Rg==}
    engines: {node: '>=8'}

  parse5@7.1.2:
    resolution: {integrity: sha512-Czj1WaSVpaoj0wbhMzLmWD69anp2WH7FXMB9n1Sy8/ZFF9jolSQVMu1Ij5WIyGmcBmhk7EOndpO4mIpihVqAXw==}

  parseley@0.12.1:
    resolution: {integrity: sha512-e6qHKe3a9HWr0oMRVDTRhKce+bRO8VGQR3NyVwcjwrbhMmFCX9KszEV35+rn4AdilFAq9VPxP/Fe1wC9Qjd2lw==}

  parseurl@1.3.3:
    resolution: {integrity: sha512-CiyeOxFT/JZyN5m0z9PfXw4SCBJ6Sygz1Dpl0wqjlhDEGGBP1GnsUVEL0p63hoG1fcj3fHynXi9NYO4nWOL+qQ==}
    engines: {node: '>= 0.8'}

  path-exists@4.0.0:
    resolution: {integrity: sha512-ak9Qy5Q7jYb2Wwcey5Fpvg2KoAc/ZIhLSLOSBmRmygPsGwkVVt0fZa0qrtMz+m6tJTAHfZQ8FnmB4MG4LWy7/w==}
    engines: {node: '>=8'}

  path-is-absolute@1.0.1:
    resolution: {integrity: sha512-AVbw3UJ2e9bq64vSaS9Am0fje1Pa8pbGqTTsmXfaIiMpnr5DlDhfJOuLj9Sf95ZPVDAUerDfEk88MPmPe7UCQg==}
    engines: {node: '>=0.10.0'}

  path-key@3.1.1:
    resolution: {integrity: sha512-ojmeN0qd+y0jszEtoY48r0Peq5dwMEkIlCOu6Q5f41lfkswXuKtYrhgoTpLnyIcHm24Uhqx+5Tqm2InSwLhE6Q==}
    engines: {node: '>=8'}

  path-key@4.0.0:
    resolution: {integrity: sha512-haREypq7xkM7ErfgIyA0z+Bj4AGKlMSdlQE2jvJo6huWD1EdkKYV+G/T4nq0YEF2vgTT8kqMFKo1uHn950r4SQ==}
    engines: {node: '>=12'}

  path-parse@1.0.7:
    resolution: {integrity: sha512-LDJzPVEEEPR+y48z93A0Ed0yXb8pAByGWo/k5YYdYgpY2/2EsOsksJrq7lOHxryrVOn1ejG6oAp8ahvOIQD8sw==}

  path-scurry@1.11.1:
    resolution: {integrity: sha512-Xa4Nw17FS9ApQFJ9umLiJS4orGjm7ZzwUrwamcGQuHSzDyth9boKDaycYdDcZDuqYATXw4HFXgaqWTctW/v1HA==}
    engines: {node: '>=16 || 14 >=14.18'}

  path-to-regexp@6.3.0:
    resolution: {integrity: sha512-Yhpw4T9C6hPpgPeA28us07OJeqZ5EzQTkbfwuhsUg0c237RomFoETJgmp2sa3F/41gfLE6G5cqcYwznmeEeOlQ==}

  path-type@4.0.0:
    resolution: {integrity: sha512-gDKb8aZMDeD/tZWs9P6+q0J9Mwkdl6xMV8TjnGP3qJVJ06bdMgkbBlLU8IdfOsIsFz2BW1rNVT3XuNEl8zPAvw==}
    engines: {node: '>=8'}

  path-type@5.0.0:
    resolution: {integrity: sha512-5HviZNaZcfqP95rwpv+1HDgUamezbqdSYTyzjTvwtJSnIH+3vnbmWsItli8OFEndS984VT55M3jduxZbX351gg==}
    engines: {node: '>=12'}

  pathe@1.1.2:
    resolution: {integrity: sha512-whLdWMYL2TwI08hn8/ZqAbrVemu0LNaNNJZX73O6qaIdCTfXutsLhMkjdENX0qhsQ9uIimo4/aQOmXkoon2nDQ==}

  pathval@1.1.1:
    resolution: {integrity: sha512-Dp6zGqpTdETdR63lehJYPeIOqpiNBNtc7BpWSLrOje7UaIsE5aY92r/AunQA7rsXvet3lrJ3JnZX29UPTKXyKQ==}

  peberminta@0.9.0:
    resolution: {integrity: sha512-XIxfHpEuSJbITd1H3EeQwpcZbTLHc+VVr8ANI9t5sit565tsI4/xK3KWTUFE2e6QiangUkh3B0jihzmGnNrRsQ==}

  periscopic@3.1.0:
    resolution: {integrity: sha512-vKiQ8RRtkl9P+r/+oefh25C3fhybptkHKCZSPlcXiJux2tJF55GnEj3BVn4A5gKfq9NWWXXrxkHBwVPUfH0opw==}

  pg-cloudflare@1.1.1:
    resolution: {integrity: sha512-xWPagP/4B6BgFO+EKz3JONXv3YDgvkbVrGw2mTo3D6tVDQRh1e7cqVGvyR3BE+eQgAvx1XhW/iEASj4/jCWl3Q==}

  pg-connection-string@2.7.0:
    resolution: {integrity: sha512-PI2W9mv53rXJQEOb8xNR8lH7Hr+EKa6oJa38zsK0S/ky2er16ios1wLKhZyxzD7jUReiWokc9WK5nxSnC7W1TA==}

  pg-int8@1.0.1:
    resolution: {integrity: sha512-WCtabS6t3c8SkpDBUlb1kjOs7l66xsGdKpIPZsg4wR+B3+u9UAum2odSsF9tnvxg80h4ZxLWMy4pRjOsFIqQpw==}
    engines: {node: '>=4.0.0'}

  pg-native@file:apps/dashboard/stubs/pg-native:
    resolution: {directory: apps/dashboard/stubs/pg-native, type: directory}

  pg-numeric@1.0.2:
    resolution: {integrity: sha512-BM/Thnrw5jm2kKLE5uJkXqqExRUY/toLHda65XgFTBTFYZyopbKjBe29Ii3RbkvlsMoFwD+tHeGaCjjv0gHlyw==}
    engines: {node: '>=4'}

  pg-pool@3.7.0:
    resolution: {integrity: sha512-ZOBQForurqh4zZWjrgSwwAtzJ7QiRX0ovFkZr2klsen3Nm0aoh33Ls0fzfv3imeH/nw/O27cjdz5kzYJfeGp/g==}
    peerDependencies:
      pg: '>=8.0'

  pg-protocol@1.7.0:
    resolution: {integrity: sha512-hTK/mE36i8fDDhgDFjy6xNOG+LCorxLG3WO17tku+ij6sVHXh1jQUJ8hYAnRhNla4QVD2H8er/FOjc/+EgC6yQ==}

  pg-types@2.2.0:
    resolution: {integrity: sha512-qTAAlrEsl8s4OiEQY69wDvcMIdQN6wdz5ojQiOy6YRMuynxenON0O5oCpJI6lshc6scgAY8qvJ2On/p+CXY0GA==}
    engines: {node: '>=4'}

  pg-types@4.0.2:
    resolution: {integrity: sha512-cRL3JpS3lKMGsKaWndugWQoLOCoP+Cic8oseVcbr0qhPzYD5DWXK+RZ9LY9wxRf7RQia4SCwQlXk0q6FCPrVng==}
    engines: {node: '>=10'}

  pg@8.13.0:
    resolution: {integrity: sha512-34wkUTh3SxTClfoHB3pQ7bIMvw9dpFU1audQQeZG837fmHfHpr14n/AELVDoOYVDW2h5RDWU78tFjkD+erSBsw==}
    engines: {node: '>= 8.0.0'}
    peerDependencies:
      pg-native: '>=3.0.1'
    peerDependenciesMeta:
      pg-native:
        optional: true

  pgpass@1.0.5:
    resolution: {integrity: sha512-FdW9r/jQZhSeohs1Z3sI1yxFQNFvMcnmfuj4WBMUTxOrAyLMaTcE1aAMBiTlbMNaXvBCQuVi0R7hd8udDSP7ug==}

  picocolors@1.1.0:
    resolution: {integrity: sha512-TQ92mBOW0l3LeMeyLV6mzy/kWr8lkd/hp3mTg7wYK7zJhuBStmGMBG0BdeDZS/dZx1IukaX6Bk11zcln25o1Aw==}

  picomatch@2.3.1:
    resolution: {integrity: sha512-JU3teHTNjmE2VCGFzuY8EXzCDVwEqB2a8fsIvwaStHhAWJEeVd1o1QD80CU6+ZdEXXSLbSsuLwJjkCBWqRQUVA==}
    engines: {node: '>=8.6'}

  pify@2.3.0:
    resolution: {integrity: sha512-udgsAY+fTnvv7kI7aaxbqwWNb0AHiB0qBO89PZKPkoTmGOgdbrHDKD+0B2X4uTfJ/FT1R09r9gTsjUjNJotuog==}
    engines: {node: '>=0.10.0'}

  pino-abstract-transport@1.2.0:
    resolution: {integrity: sha512-Guhh8EZfPCfH+PMXAb6rKOjGQEoy0xlAIn+irODG5kgfYV+BQ0rGYYWTIel3P5mmyXqkYkPmdIkywsn6QKUR1Q==}

  pino-std-serializers@7.0.0:
    resolution: {integrity: sha512-e906FRY0+tV27iq4juKzSYPbUj2do2X2JX4EzSca1631EB2QJQUqGbDuERal7LCtOpxl6x3+nvo9NPZcmjkiFA==}

  pino@9.4.0:
    resolution: {integrity: sha512-nbkQb5+9YPhQRz/BeQmrWpEknAaqjpAqRK8NwJpmrX/JHu7JuZC5G1CeAwJDJfGes4h+YihC6in3Q2nGb+Y09w==}
    hasBin: true

  pirates@4.0.6:
    resolution: {integrity: sha512-saLsH7WeYYPiD25LDuLRRY/i+6HaPYr6G1OUlN39otzkSTxKnubR9RTxS3/Kk50s1g2JTgFwWQDQyplC5/SHZg==}
    engines: {node: '>= 6'}

  pkg-types@1.2.0:
    resolution: {integrity: sha512-+ifYuSSqOQ8CqP4MbZA5hDpb97n3E8SVWdJe+Wms9kj745lmd3b7EZJiqvmLwAlmRfjrI7Hi5z3kdBJ93lFNPA==}

  postcss-import@15.1.0:
    resolution: {integrity: sha512-hpr+J05B2FVYUAXHeK1YyI267J/dDDhMU6B6civm8hSY1jYJnBXxzKDKDswzJmtLHryrjhnDjqqp/49t8FALew==}
    engines: {node: '>=14.0.0'}
    peerDependencies:
      postcss: ^8.0.0

  postcss-import@16.1.0:
    resolution: {integrity: sha512-7hsAZ4xGXl4MW+OKEWCnF6T5jqBw80/EE9aXg1r2yyn1RsVEU8EtKXbijEODa+rg7iih4bKf7vlvTGYR4CnPNg==}
    engines: {node: '>=18.0.0'}
    peerDependencies:
      postcss: ^8.0.0

  postcss-js@4.0.1:
    resolution: {integrity: sha512-dDLF8pEO191hJMtlHFPRa8xsizHaM82MLfNkUHdUtVEV3tgTp5oj+8qbEqYM57SLfc74KSbw//4SeJma2LRVIw==}
    engines: {node: ^12 || ^14 || >= 16}
    peerDependencies:
      postcss: ^8.4.21

  postcss-load-config@4.0.2:
    resolution: {integrity: sha512-bSVhyJGL00wMVoPUzAVAnbEoWyqRxkjv64tUl427SKnPrENtq6hJwUojroMz2VB+Q1edmi4IfrAPpami5VVgMQ==}
    engines: {node: '>= 14'}
    peerDependencies:
      postcss: '>=8.0.9'
      ts-node: '>=9.0.0'
    peerDependenciesMeta:
      postcss:
        optional: true
      ts-node:
        optional: true

  postcss-mixins@9.0.4:
    resolution: {integrity: sha512-XVq5jwQJDRu5M1XGkdpgASqLk37OqkH4JCFDXl/Dn7janOJjCTEKL+36cnRVy7bMtoBzALfO7bV7nTIsFnUWLA==}
    engines: {node: '>=14.0'}
    peerDependencies:
      postcss: ^8.2.14

  postcss-nested@6.2.0:
    resolution: {integrity: sha512-HQbt28KulC5AJzG+cZtj9kvKB93CFCdLvog1WFLf1D+xmMvPGlBstkpTEZfK5+AN9hfJocyBFCNiqyS48bpgzQ==}
    engines: {node: '>=12.0'}
    peerDependencies:
      postcss: ^8.2.14

  postcss-preset-mantine@1.17.0:
    resolution: {integrity: sha512-ji1PMDBUf2Vsx/HE5faMSs1+ff6qE6YRulTr4Ja+6HD3gop8rSMTCYdpN7KrdsEg079kfBKkO/PaKhG9uR0zwQ==}
    peerDependencies:
      postcss: '>=8.0.0'

  postcss-selector-parser@6.0.10:
    resolution: {integrity: sha512-IQ7TZdoaqbT+LCpShg46jnZVlhWD2w6iQYAcYXfHARZ7X1t/UGhhceQDs5X0cGqKvYlHNOuv7Oa1xmb0oQuA3w==}
    engines: {node: '>=4'}

  postcss-selector-parser@6.1.2:
    resolution: {integrity: sha512-Q8qQfPiZ+THO/3ZrOrO0cJJKfpYCagtMUkXbnEfmgUjwXg6z/WBeOyS9APBBPCTSiDV+s4SwQGu8yFsiMRIudg==}
    engines: {node: '>=4'}

  postcss-simple-vars@7.0.1:
    resolution: {integrity: sha512-5GLLXaS8qmzHMOjVxqkk1TZPf1jMqesiI7qLhnlyERalG0sMbHIbJqrcnrpmZdKCLglHnRHoEBB61RtGTsj++A==}
    engines: {node: '>=14.0'}
    peerDependencies:
      postcss: ^8.2.1

  postcss-value-parser@4.2.0:
    resolution: {integrity: sha512-1NNCs6uurfkVbeXG4S8JFT9t19m45ICnif8zWLd5oPSZ50QnwMfK+H3jv408d4jw/7Bttv5axS5IiHoLaVNHeQ==}

  postcss@8.4.31:
    resolution: {integrity: sha512-PS08Iboia9mts/2ygV3eLpY5ghnUcfLV/EXTOW1E2qYxJKGGBUtNjN76FYHnMs36RmARn41bC0AZmn+rR0OVpQ==}
    engines: {node: ^10 || ^12 || >=14}

  postcss@8.4.47:
    resolution: {integrity: sha512-56rxCq7G/XfB4EkXq9Egn5GCqugWvDFjafDOThIdMBsI15iqPqR5r15TfSr1YPYeEI19YeaXMCbY6u88Y76GLQ==}
    engines: {node: ^10 || ^12 || >=14}

  postgres-array@2.0.0:
    resolution: {integrity: sha512-VpZrUqU5A69eQyW2c5CA1jtLecCsN2U/bD6VilrFDWq5+5UIEVO7nazS3TEcHf1zuPYO/sqGvUvW62g86RXZuA==}
    engines: {node: '>=4'}

  postgres-array@3.0.2:
    resolution: {integrity: sha512-6faShkdFugNQCLwucjPcY5ARoW1SlbnrZjmGl0IrrqewpvxvhSLHimCVzqeuULCbG0fQv7Dtk1yDbG3xv7Veog==}
    engines: {node: '>=12'}

  postgres-bytea@1.0.0:
    resolution: {integrity: sha512-xy3pmLuQqRBZBXDULy7KbaitYqLcmxigw14Q5sj8QBVLqEwXfeybIKVWiqAXTlcvdvb0+xkOtDbfQMOf4lST1w==}
    engines: {node: '>=0.10.0'}

  postgres-bytea@3.0.0:
    resolution: {integrity: sha512-CNd4jim9RFPkObHSjVHlVrxoVQXz7quwNFpz7RY1okNNme49+sVyiTvTRobiLV548Hx/hb1BG+iE7h9493WzFw==}
    engines: {node: '>= 6'}

  postgres-date@1.0.7:
    resolution: {integrity: sha512-suDmjLVQg78nMK2UZ454hAG+OAW+HQPZ6n++TNDUX+L0+uUlLywnoxJKDou51Zm+zTCjrCl0Nq6J9C5hP9vK/Q==}
    engines: {node: '>=0.10.0'}

  postgres-date@2.1.0:
    resolution: {integrity: sha512-K7Juri8gtgXVcDfZttFKVmhglp7epKb1K4pgrkLxehjqkrgPhfG6OO8LHLkfaqkbpjNRnra018XwAr1yQFWGcA==}
    engines: {node: '>=12'}

  postgres-interval@1.2.0:
    resolution: {integrity: sha512-9ZhXKM/rw350N1ovuWHbGxnGh/SNJ4cnxHiM0rxE4VN41wsg8P8zWn9hv/buK00RP4WvlOyr/RBDiptyxVbkZQ==}
    engines: {node: '>=0.10.0'}

  postgres-interval@3.0.0:
    resolution: {integrity: sha512-BSNDnbyZCXSxgA+1f5UU2GmwhoI0aU5yMxRGO8CdFEcY2BQF9xm/7MqKnYoM1nJDk8nONNWDk9WeSmePFhQdlw==}
    engines: {node: '>=12'}

  postgres-range@1.1.4:
    resolution: {integrity: sha512-i/hbxIE9803Alj/6ytL7UHQxRvZkI9O4Sy+J3HGc4F4oo/2eQAjTSNJ0bfxyse3bH0nuVesCk+3IRLaMtG3H6w==}

  preact-render-to-string@5.2.6:
    resolution: {integrity: sha512-JyhErpYOvBV1hEPwIxc/fHWXPfnEGdRKxc8gFdAZ7XV4tlzyzG847XAyEZqoDnynP88akM4eaHcSOzNcLWFguw==}
    peerDependencies:
      preact: '>=10'

  preact@10.24.1:
    resolution: {integrity: sha512-PnBAwFI3Yjxxcxw75n6VId/5TFxNW/81zexzWD9jn1+eSrOP84NdsS38H5IkF/UH3frqRPT+MvuCoVHjTDTnDw==}

  pretty-format@29.7.0:
    resolution: {integrity: sha512-Pdlw/oPxN+aXdmM9R00JVC9WVFoCLTKJvDVLgmJ+qAffBMxsV85l/Lu7sNx4zSzPyoL2euImuEwHhOXdEgNFZQ==}
    engines: {node: ^14.15.0 || ^16.10.0 || >=18.0.0}

  pretty-format@3.8.0:
    resolution: {integrity: sha512-WuxUnVtlWL1OfZFQFuqvnvs6MiAGk9UNsBostyBOB0Is9wb5uRESevA6rnl/rkksXaGX3GzZhPup5d6Vp1nFew==}

  prism-react-renderer@2.4.0:
    resolution: {integrity: sha512-327BsVCD/unU4CNLZTWVHyUHKnsqcvj2qbPlQ8MiBE2eq2rgctjigPA1Gp9HLF83kZ20zNN6jgizHJeEsyFYOw==}
    peerDependencies:
      react: '>=16.0.0'

  prismjs@1.29.0:
    resolution: {integrity: sha512-Kx/1w86q/epKcmte75LNrEoT+lX8pBpavuAbvJWRXar7Hz8jrtF+e3vY751p0R8H9HdArwaCTNDDzHg/ScJK1Q==}
    engines: {node: '>=6'}

  process-nextick-args@2.0.1:
    resolution: {integrity: sha512-3ouUOpQhtgrbOa17J7+uxOTpITYWaGP7/AhoR3+A+/1e9skrzelGi/dXzEYyvbxubEF6Wn2ypscTKiKJFFn1ag==}

  process-warning@3.0.0:
    resolution: {integrity: sha512-mqn0kFRl0EoqhnL0GQ0veqFHyIN1yig9RHh/InzORTUiZHFRAur+aMtRkELNwGs9aNwKS6tg/An4NYBPGwvtzQ==}

  process-warning@4.0.0:
    resolution: {integrity: sha512-/MyYDxttz7DfGMMHiysAsFE4qF+pQYAA8ziO/3NcRVrQ5fSk+Mns4QZA/oRPFzvcqNoVJXQNWNAsdwBXLUkQKw==}

  process@0.11.10:
    resolution: {integrity: sha512-cdGef/drWFoydD1JsMzuFf8100nZl+GT+yacc2bEced5f9Rjk4z+WtFUTBu9PhOi9j/jfmBPu0mMEY4wIdAF8A==}
    engines: {node: '>= 0.6.0'}

  progress-stream@2.0.0:
    resolution: {integrity: sha512-xJwOWR46jcXUq6EH9yYyqp+I52skPySOeHfkxOZ2IY1AiBi/sFJhbhAKHoV3OTw/omQ45KTio9215dRJ2Yxd3Q==}

  prop-types@15.8.1:
    resolution: {integrity: sha512-oj87CgZICdulUohogVAR7AjlC0327U4el4L6eAvOqCeudMDVU0NThNaV+b9Df4dXgSP1gXMTnPdhfe/2qDH5cg==}

  proper-lockfile@4.1.2:
    resolution: {integrity: sha512-TjNPblN4BwAWMXU8s9AEz4JmQxnD1NNL7bNOY/AKUzyamc379FWASUhc/K1pL2noVb+XmZKLL68cjzLsiOAMaA==}

  properties-reader@2.3.0:
    resolution: {integrity: sha512-z597WicA7nDZxK12kZqHr2TcvwNU1GCfA5UwfDY/HDp3hXPoPlb5rlEx9bwGTiJnc0OqbBTkU975jDToth8Gxw==}
    engines: {node: '>=14'}

  property-information@6.5.0:
    resolution: {integrity: sha512-PgTgs/BlvHxOu8QuEN7wi5A0OmXaBcHpmCSTehcs6Uuu9IkDIEo13Hy7n898RHfrQ49vKCoGeWZSaAK01nwVig==}

  proto-list@1.2.4:
    resolution: {integrity: sha512-vtK/94akxsTMhe0/cbfpR+syPuszcuwhqVjJq26CuNDgFGj682oRBXOP5MJpv2r7JtE8MsiepGIqvvOTBwn2vA==}

  proxy-addr@2.0.7:
    resolution: {integrity: sha512-llQsMLSUDUPT44jdrU/O37qlnifitDP+ZwrmmZcoSKyLKvtZxpyV0n2/bD/N4tBAAZ/gJEdZU7KMraoK1+XYAg==}
    engines: {node: '>= 0.10'}

  proxy-from-env@1.1.0:
    resolution: {integrity: sha512-D+zkORCbA9f1tdWRK0RaCR3GPv50cMxcrz4X8k5LTSUD1Dkw47mKJEZQNunItRTkWwgtaUSo1RVFRIG9ZXiFYg==}

  psl@1.9.0:
    resolution: {integrity: sha512-E/ZsdU4HLs/68gYzgGTkMicWTLPdAftJLfJFlLUAAKZGkStNU72sZjT66SnMDVOfOWY/YAoiD7Jxa9iHvngcag==}

  pump@3.0.2:
    resolution: {integrity: sha512-tUPXtzlGM8FE3P0ZL6DVs/3P58k9nk8/jZeQCurTJylQA8qFYzHFfhBJkuqyE0FifOsQ0uKWekiZ5g8wtr28cw==}

  punycode@2.3.1:
    resolution: {integrity: sha512-vYt7UD1U9Wg6138shLtLOvdAu+8DsC/ilFtEVHcH+wydcSpNE20AfSOduf6MkRFahL5FY7X1oU7nKVZFtfq8Fg==}
    engines: {node: '>=6'}

  qrcode.react@3.2.0:
    resolution: {integrity: sha512-YietHHltOHA4+l5na1srdaMx4sVSOjV9tamHs+mwiLWAMr6QVACRUw1Neax5CptFILcNoITctJY0Ipyn5enQ8g==}
    peerDependencies:
      react: ^16.8.0 || ^17.0.0 || ^18.0.0

  qs@6.13.0:
    resolution: {integrity: sha512-+38qI9SOr8tfZ4QmJNplMUxqjbe7LKvvZgWdExBOmd+egZTtjLB67Gu0HRX3u/XOq7UU2Nx6nsjvS16Z9uwfpg==}
    engines: {node: '>=0.6'}

  query-string@9.1.0:
    resolution: {integrity: sha512-t6dqMECpCkqfyv2FfwVS1xcB6lgXW/0XZSaKdsCNGYkqMO76AFiJEg4vINzoDKcZa6MS7JX+OHIjwh06K5vczw==}
    engines: {node: '>=18'}

  querystringify@2.2.0:
    resolution: {integrity: sha512-FIqgj2EUvTa7R50u0rGsyTftzjYmv/a3hO345bZNrqabNqjtgiDMgmo4mkUjd+nzU5oF3dClKqFIPUKybUyqoQ==}

  queue-microtask@1.2.3:
    resolution: {integrity: sha512-NuaNSa6flKT5JaSYQzJok04JzTL1CA6aGhv5rfLW3PgqA+M2ChpZQnAC8h8i4ZFkBS8X5RqkDBHA7r4hej3K9A==}

  queue-tick@1.0.1:
    resolution: {integrity: sha512-kJt5qhMxoszgU/62PLP1CJytzd2NKetjSRnyuj31fDd3Rlcz3fzlFdFLD1SItunPwyqEOkca6GbV612BWfaBag==}

  quick-format-unescaped@4.0.4:
    resolution: {integrity: sha512-tYC1Q1hgyRuHgloV/YXs2w15unPVh8qfu/qCTfhTYamaw7fyhumKa2yGpdSo87vY32rIclj+4fWYQXUMs9EHvg==}

  quick-lru@4.0.1:
    resolution: {integrity: sha512-ARhCpm70fzdcvNQfPoy49IaanKkTlRWF2JMzqhcJbhSFRZv7nPTvZJdcY7301IPmvW+/p0RgIWnQDLJxifsQ7g==}
    engines: {node: '>=8'}

  react-dom@18.2.0:
    resolution: {integrity: sha512-6IMTriUmvsjHUjNtEDudZfuDQUoWXVxKHhlEGSk81n4YFS+r/Kl99wXiwlVXtPBtJenozv2P+hxDsw9eA7Xo6g==}
    peerDependencies:
      react: ^18.2.0

  react-dom@18.3.1:
    resolution: {integrity: sha512-5m4nQKp+rZRb09LNH59GM4BxTh9251/ylbKIbpe7TpGxfJ+9kv6BLkLBXIjjspbgbnIBNqlI23tRnTWT0snUIw==}
    peerDependencies:
      react: ^18.3.1

  react-email@1.10.1:
    resolution: {integrity: sha512-nK92iY5TT2aD+YQNNQhnUbqy4dVd8jkRNmEAASbrkPU0/5btIP8o9YWlp1BNY1k26GU8qLiAAXm9TiWokYtbGA==}
    engines: {node: '>=18.0.0'}
    hasBin: true

  react-hook-form@7.53.0:
    resolution: {integrity: sha512-M1n3HhqCww6S2hxLxciEXy2oISPnAzxY7gvwVPrtlczTM/1dDadXgUxDpHMrMTblDOcm/AXtXxHwZ3jpg1mqKQ==}
    engines: {node: '>=18.0.0'}
    peerDependencies:
      react: ^16.8.0 || ^17 || ^18 || ^19

  react-hotkeys-hook@4.5.1:
    resolution: {integrity: sha512-scAEJOh3Irm0g95NIn6+tQVf/OICCjsQsC9NBHfQws/Vxw4sfq1tDQut5fhTEvPraXhu/sHxRd9lOtxzyYuNAg==}
    peerDependencies:
      react: '>=16.8.1'
      react-dom: '>=16.8.1'

  react-icons@4.12.0:
    resolution: {integrity: sha512-IBaDuHiShdZqmfc/TwHu6+d6k2ltNCf3AszxNmjJc1KUfXdEeRJOKyNvLmAHaarhzGmTSVygNdyu8/opXv2gaw==}
    peerDependencies:
      react: '*'

  react-inspector@6.0.2:
    resolution: {integrity: sha512-x+b7LxhmHXjHoU/VrFAzw5iutsILRoYyDq97EDYdFpPLcvqtEzk4ZSZSQjnFPbr5T57tLXnHcqFYoN1pI6u8uQ==}
    peerDependencies:
      react: ^16.8.4 || ^17.0.0 || ^18.0.0

  react-is@16.13.1:
    resolution: {integrity: sha512-24e6ynE2H+OKt4kqsOvNd8kBpV65zoxbA4BVsEOB3ARVWQki/DHzaUoC5KuON/BiccDaCCTZBuOcfZs70kR8bQ==}

  react-is@18.3.1:
    resolution: {integrity: sha512-/LLMVyas0ljjAtoYiPqYiL8VWXzUUdThrmU5+n20DZv+a+ClRoevUzw5JxU+Ieh5/c87ytoTBV9G1FiKfNJdmg==}

  react-number-format@5.4.2:
    resolution: {integrity: sha512-cg//jVdS49PYDgmcYoBnMMHl4XNTMuV723ZnHD2aXYtWWWqbVF3hjQ8iB+UZEuXapLbeA8P8H+1o6ZB1lcw3vg==}
    peerDependencies:
      react: ^0.14 || ^15.0.0 || ^16.0.0 || ^17.0.0 || ^18.0.0
      react-dom: ^0.14 || ^15.0.0 || ^16.0.0 || ^17.0.0 || ^18.0.0

  react-promise-suspense@0.3.4:
    resolution: {integrity: sha512-I42jl7L3Ze6kZaq+7zXWSunBa3b1on5yfvUW6Eo/3fFOj6dZ5Bqmcd264nJbTK/gn1HjjILAjSwnZbV4RpSaNQ==}

  react-refresh@0.14.2:
    resolution: {integrity: sha512-jCvmsr+1IUSMUyzOkRcvnVbX3ZYC6g9TDrDbFuFmRDq7PD4yaGbLKNQL6k2jnArV8hjYxh7hVhAZB6s9HDGpZA==}
    engines: {node: '>=0.10.0'}

  react-remove-scroll-bar@2.3.6:
    resolution: {integrity: sha512-DtSYaao4mBmX+HDo5YWYdBWQwYIQQshUV/dVxFxK+KM26Wjwp1gZ6rv6OC3oujI6Bfu6Xyg3TwK533AQutsn/g==}
    engines: {node: '>=10'}
    peerDependencies:
      '@types/react': ^16.8.0 || ^17.0.0 || ^18.0.0
      react: ^16.8.0 || ^17.0.0 || ^18.0.0
    peerDependenciesMeta:
      '@types/react':
        optional: true

  react-remove-scroll@2.6.0:
    resolution: {integrity: sha512-I2U4JVEsQenxDAKaVa3VZ/JeJZe0/2DxPWL8Tj8yLKctQJQiZM52pn/GWFpSp8dftjM3pSAHVJZscAnC/y+ySQ==}
    engines: {node: '>=10'}
    peerDependencies:
      '@types/react': ^16.8.0 || ^17.0.0 || ^18.0.0
      react: ^16.8.0 || ^17.0.0 || ^18.0.0
    peerDependenciesMeta:
      '@types/react':
        optional: true

  react-style-singleton@2.2.1:
    resolution: {integrity: sha512-ZWj0fHEMyWkHzKYUr2Bs/4zU6XLmq9HsgBURm7g5pAVfyn49DgUiNgY2d4lXRlYSiCif9YBGpQleewkcqddc7g==}
    engines: {node: '>=10'}
    peerDependencies:
      '@types/react': ^16.8.0 || ^17.0.0 || ^18.0.0
      react: ^16.8.0 || ^17.0.0 || ^18.0.0
    peerDependenciesMeta:
      '@types/react':
        optional: true

  react-textarea-autosize@8.5.3:
    resolution: {integrity: sha512-XT1024o2pqCuZSuBt9FwHlaDeNtVrtCXu0Rnz88t1jUGheCLa3PhjE1GH8Ctm2axEtvdCl5SUHYschyQ0L5QHQ==}
    engines: {node: '>=10'}
    peerDependencies:
      react: ^16.8.0 || ^17.0.0 || ^18.0.0

  react-transition-group@4.4.5:
    resolution: {integrity: sha512-pZcd1MCJoiKiBR2NRxeCRg13uCXbydPnmB4EOeRrY7480qNWO8IIgQG6zlDkm6uRMsURXPuKq0GWtiM59a5Q6g==}
    peerDependencies:
      react: '>=16.6.0'
      react-dom: '>=16.6.0'

  react-zxing@2.0.2:
    resolution: {integrity: sha512-6TRXPL+QESjVQOCAZVRT2pUf/Fz3t4nPfbQLvNH42Dy9r/bu1rJq1I/lCUY+fK2Wg3mvLxPxym2AzzOM32mcmg==}
    engines: {node: ^18 || ^20 || ^22, yarn: ^1.22}
    peerDependencies:
      react: ^16.8.0  || ^17.0.0 || ^18.0.0
      react-dom: ^16.8.0  || ^17.0.0 || ^18.0.0

  react@18.2.0:
    resolution: {integrity: sha512-/3IjMdb2L9QbBdWiW5e3P2/npwMBaU9mHCSCUzNln0ZCYbcfTsGbTJrU/kGemdH2IWmB2ioZ+zkxtmq6g09fGQ==}
    engines: {node: '>=0.10.0'}

  react@18.3.1:
    resolution: {integrity: sha512-wS+hAgJShR0KhEvPJArfuPVN1+Hz1t0Y6n5jLrGQbkb4urgPE/0Rve+1kMB1v/oWgHgm4WIcV+i7F2pTVj+2iQ==}
    engines: {node: '>=0.10.0'}

  read-cache@1.0.0:
    resolution: {integrity: sha512-Owdv/Ft7IjOgm/i0xvNDZ1LrRANRfew4b2prF3OWMQLxLfu3bS8FVhCsrSCMK4lR56Y9ya+AThoTpDCTxCmpRA==}

  read-pkg-up@7.0.1:
    resolution: {integrity: sha512-zK0TB7Xd6JpCLmlLmufqykGE+/TlOePD6qKClNW7hHDKFh/J7/7gCWGR7joEQEW1bKq3a3yUZSObOoWLFQ4ohg==}
    engines: {node: '>=8'}

  read-pkg@5.2.0:
    resolution: {integrity: sha512-Ug69mNOpfvKDAc2Q8DRpMjjzdtrnv9HcSMX+4VsZxD1aZ6ZzrIE7rlzXBtWTyhULSMKg076AW6WR5iZpD0JiOg==}
    engines: {node: '>=8'}

  readable-stream@2.3.8:
    resolution: {integrity: sha512-8p0AUk4XODgIewSi0l8Epjs+EVnWiK7NoDIEGU0HhE7+ZyY8D1IMY7odu5lRrFXGg71L15KG8QrPmum45RTtdA==}

  readable-stream@3.6.2:
    resolution: {integrity: sha512-9u/sniCrY3D5WdsERHzHE4G2YCXqoG5FTHUiCC4SIbr6XcLZBY05ya9EKjYek9O5xOAwjGq+1JdGBAS7Q9ScoA==}
    engines: {node: '>= 6'}

  readable-stream@4.5.2:
    resolution: {integrity: sha512-yjavECdqeZ3GLXNgRXgeQEdz9fvDDkNKyHnbHRFtOr7/LcfgBcmct7t/ET+HaCTqfh06OzoAxrkN/IfjJBVe+g==}
    engines: {node: ^12.22.0 || ^14.17.0 || >=16.0.0}

  readdir-glob@1.1.3:
    resolution: {integrity: sha512-v05I2k7xN8zXvPD9N+z/uhXPaj0sUFCe2rcWZIpBsqxfP7xXFQ0tipAd/wjj1YxWyWtUS5IDJpOG82JKt2EAVA==}

  readdirp@3.6.0:
    resolution: {integrity: sha512-hOS089on8RduqdbhvQ5Z37A0ESjsqz6qnRcffsMU3495FuTdqSm+7bhJ29JvIOsBDEEnan5DPu9t3To9VRlMzA==}
    engines: {node: '>=8.10.0'}

  real-require@0.2.0:
    resolution: {integrity: sha512-57frrGM/OCTLqLOAh0mhVA9VBMHd+9U7Zb2THMGdBUoZVOtGbJzjxsYGDJ3A9AYYCP4hn6y1TVbaOfzWtm5GFg==}
    engines: {node: '>= 12.13.0'}

  rechoir@0.6.2:
    resolution: {integrity: sha512-HFM8rkZ+i3zrV+4LQjwQ0W+ez98pApMGM3HUrN04j3CqzPOzl9nmP15Y8YXNm8QHGv/eacOVEjqhmWpkRV0NAw==}
    engines: {node: '>= 0.10'}

  redent@3.0.0:
    resolution: {integrity: sha512-6tDA8g98We0zd0GvVeMT9arEOnTw9qM03L9cJXaCjrip1OO764RDBLBfrB4cwzNGDj5OA5ioymC9GkizgWJDUg==}
    engines: {node: '>=8'}

  regenerator-runtime@0.14.1:
    resolution: {integrity: sha512-dYnhHh0nJoMfnkZs6GmmhFknAGRrLznOu5nc9ML+EJxGvrx6H7teuevqVqCuPcPK//3eDrrjQhehXVx9cnkGdw==}

  rehype-class-names@2.0.0:
    resolution: {integrity: sha512-jldCIiAEvXKdq8hqr5f5PzNdIDkvHC6zfKhwta9oRoMu7bn0W7qLES/JrrjBvr9rKz3nJ8x4vY1EWI+dhjHVZQ==}

  rehype-raw@7.0.0:
    resolution: {integrity: sha512-/aE8hCfKlQeA8LmyeyQvQF3eBiLRGNlfBJEvWH7ivp9sBqs7TNqBL5X3v157rM4IFETqDnIOO+z5M/biZbo9Ww==}

  remark-gfm@4.0.0:
    resolution: {integrity: sha512-U92vJgBPkbw4Zfu/IiW2oTZLSL3Zpv+uI7My2eq8JxKgqraFdU8YUGicEJCEgSbeaG+QDFqIcwwfMTOEelPxuA==}

  remark-mdx@3.0.1:
    resolution: {integrity: sha512-3Pz3yPQ5Rht2pM5R+0J2MrGoBSrzf+tJG94N+t/ilfdh8YLyyKYtidAYwTveB20BoHAcwIopOUqhcmh2F7hGYA==}

  remark-parse@11.0.0:
    resolution: {integrity: sha512-FCxlKLNGknS5ba/1lmpYijMUzX2esxW5xQqjWxw2eHFfS2MSdaHVINFmhjo+qN1WhZhNimq0dZATN9pH0IDrpA==}

  remark-rehype@11.1.1:
    resolution: {integrity: sha512-g/osARvjkBXb6Wo0XvAeXQohVta8i84ACbenPpoSsxTOQH/Ae0/RGP4WZgnMH5pMLpsj4FG7OHmcIcXxpza8eQ==}

  remark-stringify@11.0.0:
    resolution: {integrity: sha512-1OSmLd3awB/t8qdoEOMazZkNsfVTeY4fTsgzcQFdXNq8ToTN4ZGwrMnlda4K6smTFKD+GRV6O48i6Z4iKgPPpw==}

  require-directory@2.1.1:
    resolution: {integrity: sha512-fGxEI7+wsG9xrvdjsrlmL22OMTTiHRwAMroiEeMgq8gzoLC/PQr7RsRDSTLUg/bZAZtF+TVIkHc6/4RIKrui+Q==}
    engines: {node: '>=0.10.0'}

  require-from-string@2.0.2:
    resolution: {integrity: sha512-Xf0nWe6RseziFMu+Ap9biiUbmplq6S9/p+7w7YXP/JBHhrUDDUhwa+vANyubuqfZWTveU//DYVGsDG7RKL/vEw==}
    engines: {node: '>=0.10.0'}

  requires-port@1.0.0:
    resolution: {integrity: sha512-KigOCHcocU3XODJxsu8i/j8T9tzT4adHiecwORRQ0ZZFcp7ahwXuRU1m+yuO90C5ZUyGeGfocHDI14M3L3yDAQ==}

  resolve-from@5.0.0:
    resolution: {integrity: sha512-qYg9KP24dD5qka9J47d0aVky0N+b4fTU89LN9iDnjB5waksiC49rvMB0PrUJQGoTmH50XPiqOvAjDfaijGxYZw==}
    engines: {node: '>=8'}

  resolve-pkg-maps@1.0.0:
    resolution: {integrity: sha512-seS2Tj26TBVOC2NIc2rOe2y2ZO7efxITtLZcGSOnHHNOQ7CkiUBfw0Iw2ck6xkIhPwLhKNLS8BO+hEpngQlqzw==}

  resolve@1.22.8:
    resolution: {integrity: sha512-oKWePCxqpd6FlLvGV1VU0x7bkPmmCNolxzjMf4NczoDnQcIWrAF+cPtZn5i6n+RfD2d9i0tzpKnG6Yk168yIyw==}
    hasBin: true

  restore-cursor@3.1.0:
    resolution: {integrity: sha512-l+sSefzHpj5qimhFSE5a8nufZYAM3sBSVMAPtYkmC+4EH2anSGaEMXSD0izRQbu9nfyQ9y5JrVmp7E8oZrUjvA==}
    engines: {node: '>=8'}

  ret@0.4.3:
    resolution: {integrity: sha512-0f4Memo5QP7WQyUEAYUO3esD/XjOc3Zjjg5CPsAq1p8sIu0XPeMbHJemKA0BO7tV0X7+A0FoEpbmHXWxPyD3wQ==}
    engines: {node: '>=10'}

  retry@0.12.0:
    resolution: {integrity: sha512-9LkiTwjUh6rT555DtE9rTX+BKByPfrMzEAtnlEtdEwr3Nkffwiihqe2bWADg+OQRjt9gl6ICdmB/ZFDCGAtSow==}
    engines: {node: '>= 4'}

  reusify@1.0.4:
    resolution: {integrity: sha512-U9nH88a3fc/ekCF1l0/UP1IosiuIjyTh7hBvXVMHYgVcfGvt897Xguj2UOLDeI5BG2m7/uwyaLVT6fbtCwTyzw==}
    engines: {iojs: '>=1.0.0', node: '>=0.10.0'}

  rfdc@1.4.1:
    resolution: {integrity: sha512-q1b3N5QkRUWUl7iyylaaj3kOpIT0N2i9MqIEQXP73GVsN9cw3fdx8X63cEmWhJGi2PPCF23Ijp7ktmd39rawIA==}

  rollup@4.22.4:
    resolution: {integrity: sha512-vD8HJ5raRcWOyymsR6Z3o6+RzfEPCnVLMFJ6vRslO1jt4LO6dUo5Qnpg7y4RkZFM2DMe3WUirkI5c16onjrc6A==}
    engines: {node: '>=18.0.0', npm: '>=8.0.0'}
    hasBin: true

  rrweb-cssom@0.6.0:
    resolution: {integrity: sha512-APM0Gt1KoXBz0iIkkdB/kfvGOwC4UuJFeG/c+yV7wSc7q96cG/kJ0HiYCnzivD9SB53cLV1MlHFNfOuPaadYSw==}

  run-applescript@7.0.0:
    resolution: {integrity: sha512-9by4Ij99JUr/MCFBUkDKLWK3G9HVXmabKz9U5MlIAIuvuzkiOicRYs8XJLxX+xahD+mLiiCYDqF9dKAgtzKP1A==}
    engines: {node: '>=18'}

  run-parallel@1.2.0:
    resolution: {integrity: sha512-5l4VyZR86LZ/lDxZTR6jqL8AFE2S0IFLMP26AbjsLVADxHdhB/c0GUsH+y39UfCi3dzz8OlQuPmnaJOMoDHQBA==}

  rxjs@7.8.1:
    resolution: {integrity: sha512-AA3TVj+0A2iuIoQkWEK/tqFjBq2j+6PO6Y0zJcvzLAFhEFIO3HL0vls9hWLncZbAAbK0mar7oZ4V079I/qPMxg==}

  safe-buffer@5.1.2:
    resolution: {integrity: sha512-Gd2UZBJDkXlY7GbJxfsE8/nvKkUEU1G38c1siN6QP6a9PT9MmHB8GnpscSmMJSoF8LOIrt8ud/wPtojys4G6+g==}

  safe-buffer@5.2.1:
    resolution: {integrity: sha512-rp3So07KcdmmKbGvgaNxQSJr7bGVSVk5S9Eq1F+ppbRo70+YeaDxkw5Dd8NPN+GD6bjnYm2VuPuCXmpuYvmCXQ==}

  safe-regex2@3.1.0:
    resolution: {integrity: sha512-RAAZAGbap2kBfbVhvmnTFv73NWLMvDGOITFYTZBAaY8eR+Ir4ef7Up/e7amo+y1+AH+3PtLkrt9mvcTsG9LXug==}

  safe-stable-stringify@2.5.0:
    resolution: {integrity: sha512-b3rppTKm9T+PsVCBEOUR46GWI7fdOs00VKZ1+9c1EWDaDMvjQc6tUwuFyIprgGgTcWoVHSKrU8H31ZHA2e0RHA==}
    engines: {node: '>=10'}

  safer-buffer@2.1.2:
    resolution: {integrity: sha512-YZo3K82SD7Riyi0E1EQPojLz7kpepnSQI9IyPbHHg1XXXevb5dJI7tpyN2ADxGcQbHG7vcyRHk0cbwqcQriUtg==}

  saxes@6.0.0:
    resolution: {integrity: sha512-xAg7SOnEhrm5zI3puOOKyy1OMcMlIJZYNJY7xLBwSze0UjhPLnWfj2GF2EpT0jmzaJKIWKHLsaSSajf35bcYnA==}
    engines: {node: '>=v12.22.7'}

  scheduler@0.23.2:
    resolution: {integrity: sha512-UOShsPwz7NrMUqhR6t0hWjFduvOzbtv7toDH1/hIrfRNIDBnnBWd0CwJTGvTpngVlmwGCdP9/Zl/tVrDqcuYzQ==}

  secure-json-parse@2.7.0:
    resolution: {integrity: sha512-6aU+Rwsezw7VR8/nyvKTx8QpWH9FrcYiXXlqC4z5d5XQBDRqtbfsRjnwGyqbi3gddNtWHuEk9OANUotL26qKUw==}

  selderee@0.11.0:
    resolution: {integrity: sha512-5TF+l7p4+OsnP8BCCvSyZiSPc4x4//p5uPwK8TCnVPJYRmU2aYKMpOXvw8zM5a5JvuuCGN1jmsMwuU2W02ukfA==}

  semver@5.7.2:
    resolution: {integrity: sha512-cBznnQ9KjJqU67B52RMC65CMarK2600WFnbkcaiwWq3xy/5haFJlshgnpjovMVJ+Hff49d8GEn0b87C5pDQ10g==}
    hasBin: true

  semver@6.3.1:
    resolution: {integrity: sha512-BR7VvDCVHO+q2xBEWskxS6DJE1qRnb7DxzUrogb71CWoSficBxYsiAGd+Kl0mmq/MprG9yArRkyrQxTO6XjMzA==}
    hasBin: true

  semver@7.6.3:
    resolution: {integrity: sha512-oVekP1cKtI+CTDvHWYFUcMtsK/00wmAEfyqKfNdARm8u1wNVhSgaX7A8d4UuIlUI5e84iEwOhs7ZPYRmzU9U6A==}
    engines: {node: '>=10'}
    hasBin: true

  set-cookie-parser@2.7.0:
    resolution: {integrity: sha512-lXLOiqpkUumhRdFF3k1osNXCy9akgx/dyPZ5p8qAg9seJzXr5ZrlqZuWIMuY6ejOsVLE6flJ5/h3lsn57fQ/PQ==}

  set-function-length@1.2.2:
    resolution: {integrity: sha512-pgRc4hJ4/sNjWCSS9AmnS40x3bNMDTknHgL5UaMBTMyJnU90EgWh1Rz+MC9eFu4BuN/UwZjKQuY/1v3rM7HMfg==}
    engines: {node: '>= 0.4'}

  setprototypeof@1.2.0:
    resolution: {integrity: sha512-E5LDX7Wrp85Kil5bhZv46j8jOeboKq5JMmYM3gVGdGH8xFpPWXUMsNrlODCrkoxMEeNi/XZIwuRvY4XNwYMJpw==}

  shebang-command@2.0.0:
    resolution: {integrity: sha512-kHxr2zZpYtdmrN1qDjrrX/Z1rR1kG8Dx+gkpK1G4eXmvXswmcE1hTWBWYUzlraYw1/yZp6YuDY77YtvbN0dmDA==}
    engines: {node: '>=8'}

  shebang-regex@3.0.0:
    resolution: {integrity: sha512-7++dFhtcx3353uBaq8DDR4NuxBetBzC7ZQOhmTQInHEd6bSrXdiEyzCvG07Z44UYdLShWUyXt5M/yhz8ekcb1A==}
    engines: {node: '>=8'}

  shelljs.exec@1.1.8:
    resolution: {integrity: sha512-vFILCw+lzUtiwBAHV8/Ex8JsFjelFMdhONIsgKNLgTzeRckp2AOYRQtHJE/9LhNvdMmE27AGtzWx0+DHpwIwSw==}
    engines: {node: '>= 4.0.0'}

  shelljs@0.8.5:
    resolution: {integrity: sha512-TiwcRcrkhHvbrZbnRcFYMLl30Dfov3HKqzp5tO5b4pt6G/SezKcYhmDg15zXVBswHmctSAQKznqNW2LO5tTDow==}
    engines: {node: '>=4'}
    hasBin: true

  side-channel@1.0.6:
    resolution: {integrity: sha512-fDW/EZ6Q9RiO8eFG8Hj+7u/oW+XrPTIChwCOM2+th2A6OblDtYYIpve9m+KvI9Z4C9qSEXlaGR6bTEYHReuglA==}
    engines: {node: '>= 0.4'}

  siginfo@2.0.0:
    resolution: {integrity: sha512-ybx0WO1/8bSBLEWXZvEd7gMW3Sn3JFlW3TvX1nREbDLRNQNaeNN8WK0meBwPdAaOI7TtRRRJn/Es1zhrrCHu7g==}

  signal-exit@3.0.7:
    resolution: {integrity: sha512-wnD2ZE+l+SPC/uoS0vXeE9L1+0wuaMqKlfz9AMUo38JsyLSBWSFcHR1Rri62LZc12vLr1gb3jl7iwQhgwpAbGQ==}

  signal-exit@4.1.0:
    resolution: {integrity: sha512-bzyZ1e88w9O1iNJbKnOlvYTrWPDl46O1bG0D3XInv+9tkPrxrN8jUUTiFlDkkmKWgn1M6CfIA13SuGqOa9Korw==}
    engines: {node: '>=14'}

  simple-swizzle@0.2.2:
    resolution: {integrity: sha512-JA//kQgZtbuY83m+xT+tXJkmJncGMTFT+C+g2h2R9uxkYIrE2yy9sgmcLhCnw57/WSD+Eh3J97FPEDFnbXnDUg==}

  sirv@2.0.4:
    resolution: {integrity: sha512-94Bdh3cC2PKrbgSOUqTiGPWVZeSiXfKOVZNJniWoqrWrRkB1CJzBU3NEbiTsPcYy1lDsANA/THzS+9WBiy5nfQ==}
    engines: {node: '>= 10'}

  slash@3.0.0:
    resolution: {integrity: sha512-g9Q1haeby36OSStwb4ntCGGGaKsaVSjQ68fBxoQcutl5fS1vuY18H3wSt3jFyFtrkx+Kz0V1G85A4MyAdDMi2Q==}
    engines: {node: '>=8'}

  slash@5.1.0:
    resolution: {integrity: sha512-ZA6oR3T/pEyuqwMgAKT0/hAv8oAXckzbkmR0UkUosQ+Mc4RxGoJkRmwHgHufaenlyAgE1Mxgpdcrf75y6XcnDg==}
    engines: {node: '>=14.16'}

  sonic-boom@4.1.0:
    resolution: {integrity: sha512-NGipjjRicyJJ03rPiZCJYjwlsuP2d1/5QUviozRXC7S3WdVWNK5e3Ojieb9CCyfhq2UC+3+SRd9nG3I2lPRvUw==}

  source-map-js@1.2.1:
    resolution: {integrity: sha512-UXWMKhLOwVKb728IUtQPXxfYU+usdybtUrK/8uGE8CQMvrhOpwvzDBwj0QhSL7MQc7vIsISBG8VQ8+IDQxpfQA==}
    engines: {node: '>=0.10.0'}

  source-map-support@0.5.21:
    resolution: {integrity: sha512-uBHU3L3czsIyYXKX88fdrGovxdSCoTGDRZ6SYXtSRxLZUzHg5P/66Ht6uoUlHu9EZod+inXhKo3qQgwXUT/y1w==}

  source-map@0.6.1:
    resolution: {integrity: sha512-UjgapumWlbMhkBgzT7Ykc5YXUT46F0iKu8SGXq0bcwP5dz/h0Plj6enJqjz1Zbq2l5WaqYnrVbwWOWMyF3F47g==}
    engines: {node: '>=0.10.0'}

  source-map@0.7.4:
    resolution: {integrity: sha512-l3BikUxvPOcn5E74dZiq5BGsTb5yEwhaTSzccU6t4sDOH8NWJCstKO5QT2CvtFoK6F0saL7p9xHAqHOlCPJygA==}
    engines: {node: '>= 8'}

  source-map@0.8.0-beta.0:
    resolution: {integrity: sha512-2ymg6oRBpebeZi9UUNsgQ89bhx01TcTkmNTGnNO88imTmbSgy4nfujrgVEFKWpMTEGA11EDkTt7mqObTPdigIA==}
    engines: {node: '>= 8'}

  space-separated-tokens@2.0.2:
    resolution: {integrity: sha512-PEGlAwrG8yXGXRjW32fGbg66JAlOAwbObuqVoJpv/mRgoWDQfgH1wDPvtzWyUSNAXBGSk8h755YDbbcEy3SH2Q==}

  spdx-correct@3.2.0:
    resolution: {integrity: sha512-kN9dJbvnySHULIluDHy32WHRUu3Og7B9sbY7tsFLctQkIqnMh3hErYgdMjTYuqmcXX+lK5T1lnUt3G7zNswmZA==}

  spdx-exceptions@2.5.0:
    resolution: {integrity: sha512-PiU42r+xO4UbUS1buo3LPJkjlO7430Xn5SVAhdpzzsPHsjbYVflnnFdATgabnLude+Cqu25p6N+g2lw/PFsa4w==}

  spdx-expression-parse@3.0.1:
    resolution: {integrity: sha512-cbqHunsQWnJNE6KhVSMsMeH5H/L9EpymbzqTQ3uLwNCLZ1Q481oWaofqH7nO6V07xlXwY6PhQdQ2IedWx/ZK4Q==}

  spdx-license-ids@3.0.20:
    resolution: {integrity: sha512-jg25NiDV/1fLtSgEgyvVyDunvaNHbuwF9lfNV17gSmPFAlYzdfNBlLtLzXTevwkPj7DhGbmN9VnmJIgLnhvaBw==}

  speedometer@1.0.0:
    resolution: {integrity: sha512-lgxErLl/7A5+vgIIXsh9MbeukOaCb2axgQ+bKCdIE+ibNT4XNYGNCR1qFEGq6F+YDASXK3Fh/c5FgtZchFolxw==}

  split-ca@1.0.1:
    resolution: {integrity: sha512-Q5thBSxp5t8WPTTJQS59LrGqOZqOsrhDGDVm8azCqIBjSBd7nd9o2PM+mDulQQkh8h//4U6hFZnc/mul8t5pWQ==}

  split-on-first@3.0.0:
    resolution: {integrity: sha512-qxQJTx2ryR0Dw0ITYyekNQWpz6f8dGd7vffGNflQQ3Iqj9NJ6qiZ7ELpZsJ/QBhIVAiDfXdag3+Gp8RvWa62AA==}
    engines: {node: '>=12'}

  split2@4.2.0:
    resolution: {integrity: sha512-UcjcJOWknrNkF6PLX83qcHM6KHgVKNkV62Y8a5uYDVv9ydGQVwAHMKqHdJje1VTWpljG0WYpCDhrCdAOYH4TWg==}
    engines: {node: '>= 10.x'}

  ssh-remote-port-forward@1.0.4:
    resolution: {integrity: sha512-x0LV1eVDwjf1gmG7TTnfqIzf+3VPRz7vrNIjX6oYLbeCrf/PeVY6hkT68Mg+q02qXxQhrLjB0jfgvhevoCRmLQ==}

  ssh2@1.16.0:
    resolution: {integrity: sha512-r1X4KsBGedJqo7h8F5c4Ybpcr5RjyP+aWIG007uBPRjmdQWfEiVLzSK71Zji1B9sKxwaCvD8y8cwSkYrlLiRRg==}
    engines: {node: '>=10.16.0'}

  stack-trace@0.0.10:
    resolution: {integrity: sha512-KGzahc7puUKkzyMt+IqAep+TVNbKP+k2Lmwhub39m1AsTSkaDutx56aDCo+HLDzf/D26BIHTJWNiTG1KAJiQCg==}

  stackback@0.0.2:
    resolution: {integrity: sha512-1XMJE5fQo1jGH6Y/7ebnwPOBEkIEnT4QF32d5R1+VXdXveM0IBMJt8zfaxX1P3QhVwrYe+576+jkANtSS2mBbw==}

  statuses@1.5.0:
    resolution: {integrity: sha512-OpZ3zP+jT1PI7I8nemJX4AKmAX070ZkYPVWV/AaKTJl+tXCTGyVdC1a4SL8RUQYEwk/f34ZX8UTykN68FwrqAA==}
    engines: {node: '>= 0.6'}

  statuses@2.0.1:
    resolution: {integrity: sha512-RwNA9Z/7PrK06rYLIzFMlaF+l73iwpzsqRIFgbMLbTcLD6cOao82TaWefPXQvB2fOC4AjuYSEndS7N/mTCbkdQ==}
    engines: {node: '>= 0.8'}

  std-env@3.7.0:
    resolution: {integrity: sha512-JPbdCEQLj1w5GilpiHAx3qJvFndqybBysA3qUOnznweH4QbNYUsW/ea8QzSrnh0vNsezMMw5bcVool8lM0gwzg==}

  streamsearch@1.1.0:
    resolution: {integrity: sha512-Mcc5wHehp9aXz1ax6bZUyY5afg9u2rv5cqQI3mRrYkGC8rW2hM02jWuwjtL++LS5qinSyhj2QfLyNsuc+VsExg==}
    engines: {node: '>=10.0.0'}

  streamx@2.20.1:
    resolution: {integrity: sha512-uTa0mU6WUC65iUvzKH4X9hEdvSW7rbPxPtwfWiLMSj3qTdQbAiUboZTxauKfpFuGIGa1C2BYijZ7wgdUXICJhA==}

  strict-event-emitter@0.5.1:
    resolution: {integrity: sha512-vMgjE/GGEPEFnhFub6pa4FmJBRBVOLpIII2hvCZ8Kzb7K0hlHo7mQv6xYrBvCL2LtAIBwFUK8wvuJgTVSQ5MFQ==}

  string-width@4.2.3:
    resolution: {integrity: sha512-wKyQRQpjJ0sIp62ErSZdGsjMJWsap5oRNihHhu6G7JVO/9jIB6UyevL+tXuOqrng8j/cxKTWyWUwvSTriiZz/g==}
    engines: {node: '>=8'}

  string-width@5.1.2:
    resolution: {integrity: sha512-HnLOCR3vjcY8beoNLtcjZ5/nxn2afmME6lhrDrebokqMap+XbeW8n9TXpPDOqdGK5qcI3oT0GKTW6wC7EMiVqA==}
    engines: {node: '>=12'}

  string_decoder@1.1.1:
    resolution: {integrity: sha512-n/ShnvDi6FHbbVfviro+WojiFzv+s8MPMHBczVePfUpDJLwoLT0ht1l4YwBCbi8pJAveEEdnkHyPyTP/mzRfwg==}

  string_decoder@1.3.0:
    resolution: {integrity: sha512-hkRX8U1WjJFd8LsDJ2yQ/wWWxaopEsABU1XfkM8A+j0+85JAGppt16cr1Whg6KIbb4okU6Mql6BOj+uup/wKeA==}

  stringify-entities@4.0.4:
    resolution: {integrity: sha512-IwfBptatlO+QCJUo19AqvrPNqlVMpW9YEL2LIVY+Rpv2qsjCGxaDLNRgeGsQWJhfItebuJhsGSLjaBbNSQ+ieg==}

  strip-ansi@3.0.1:
    resolution: {integrity: sha512-VhumSSbBqDTP8p2ZLKj40UjBCV4+v8bUSEpUb4KjRgWk9pbqGF4REFj6KEagidb2f/M6AzC0EmFyDNGaw9OCzg==}
    engines: {node: '>=0.10.0'}

  strip-ansi@6.0.1:
    resolution: {integrity: sha512-Y38VPSHcqkFrCpFnQ9vuSXmquuv5oXOKpGeT6aGrr3o3Gc9AlVa6JBfUSOCnbxGGZF+/0ooI7KrPuUSztUdU5A==}
    engines: {node: '>=8'}

  strip-ansi@7.1.0:
    resolution: {integrity: sha512-iq6eVVI64nQQTRYq2KtEg2d2uU7LElhTJwsH4YzIHZshxlgZms/wIc4VoDQTlG/IvVIrBKG06CrZnp0qv7hkcQ==}
    engines: {node: '>=12'}

  strip-final-newline@2.0.0:
    resolution: {integrity: sha512-BrpvfNAE3dcvq7ll3xVumzjKjZQ5tI1sEUIKr3Uoks0XUl45St3FlatVqef9prk4jRDzhW6WZg+3bk93y6pLjA==}
    engines: {node: '>=6'}

  strip-final-newline@3.0.0:
    resolution: {integrity: sha512-dOESqjYr96iWYylGObzd39EuNTa5VJxyvVAEm5Jnh7KGo75V43Hk1odPQkNDyXNmUR6k+gEiDVXnjB8HJ3crXw==}
    engines: {node: '>=12'}

  strip-indent@3.0.0:
    resolution: {integrity: sha512-laJTa3Jb+VQpaC6DseHhF7dXVqHTfJPCRDaEbid/drOhgitgYku/letMUqOXFoWV0zIIUbjpdH2t+tYj4bQMRQ==}
    engines: {node: '>=8'}

  strip-literal@2.1.0:
    resolution: {integrity: sha512-Op+UycaUt/8FbN/Z2TWPBLge3jWrP3xj10f3fnYxf052bKuS3EKs1ZQcVGjnEMdsNVAM+plXRdmjrZ/KgG3Skw==}

  stripe@13.11.0:
    resolution: {integrity: sha512-yPxVJxUzP1QHhHeFnYjJl48QwDS1+5befcL7ju7+t+i88D5r0rbsL+GkCCS6zgcU+TiV5bF9eMGcKyJfLf8BZQ==}
    engines: {node: '>=12.*'}

  strnum@1.0.5:
    resolution: {integrity: sha512-J8bbNyKKXl5qYcR36TIO8W3mVGVHrmmxsd5PAItGkmyzwJvybiw2IVq5nqd0i4LSNSkB/sx9VHllbfFdr9k1JA==}

  style-to-object@0.4.4:
    resolution: {integrity: sha512-HYNoHZa2GorYNyqiCaBgsxvcJIn7OHq6inEga+E6Ke3m5JkoqpQbnFssk4jwe+K7AhGa2fcha4wSOf1Kn01dMg==}

  style-to-object@1.0.8:
    resolution: {integrity: sha512-xT47I/Eo0rwJmaXC4oilDGDWLohVhR6o/xAQcPQN8q6QBuZVL8qMYL85kLmST5cPjAorwvqIA4qXTRQoYHaL6g==}

  styled-jsx@5.1.1:
    resolution: {integrity: sha512-pW7uC1l4mBZ8ugbiZrcIsiIvVx1UmTfw7UkC3Um2tmfUq9Bhk8IiyEIPl6F8agHgjzku6j0xQEZbfA5uSgSaCw==}
    engines: {node: '>= 12.0.0'}
    peerDependencies:
      '@babel/core': '*'
      babel-plugin-macros: '*'
      react: '>= 16.8.0 || 17.x.x || ^18.0.0-0'
    peerDependenciesMeta:
      '@babel/core':
        optional: true
      babel-plugin-macros:
        optional: true

  sucrase@3.35.0:
    resolution: {integrity: sha512-8EbVDiu9iN/nESwxeSxDKe0dunta1GOlHufmSSXxMD2z2/tMZpDMpvXQGsc+ajGo8y2uYUmixaSRUc/QPoQ0GA==}
    engines: {node: '>=16 || 14 >=14.17'}
    hasBin: true

  sugarss@4.0.1:
    resolution: {integrity: sha512-WCjS5NfuVJjkQzK10s8WOBY+hhDxxNt/N6ZaGwxFZ+wN3/lKKFSaaKUNecULcTTvE4urLcKaZFQD8vO0mOZujw==}
    engines: {node: '>=12.0'}
    peerDependencies:
      postcss: ^8.3.3

  superjson@2.2.1:
    resolution: {integrity: sha512-8iGv75BYOa0xRJHK5vRLEjE2H/i4lulTjzpUXic3Eg8akftYjkmQDa8JARQ42rlczXyFR3IeRoeFCc7RxHsYZA==}
    engines: {node: '>=16'}

  supports-color@2.0.0:
    resolution: {integrity: sha512-KKNVtd6pCYgPIKU4cp2733HWYCpplQhddZLBUryaAHou723x+FRzQ5Df824Fj+IyyuiQTRoub4SnIFfIcrp70g==}
    engines: {node: '>=0.8.0'}

  supports-color@5.5.0:
    resolution: {integrity: sha512-QjVjwdXIt408MIiAqCX4oUKsgU2EqAGzs2Ppkm4aQYbjm+ZEWEcW4SfFNTr4uMNZma0ey4f5lgLrkB0aX0QMow==}
    engines: {node: '>=4'}

  supports-color@7.2.0:
    resolution: {integrity: sha512-qpCAvRl9stuOHveKsn7HncJRvv501qIacKzQlO/+Lwxc9+0q2wLyv4Dfvt80/DPn2pqOBsJdDiogXGR9+OvwRw==}
    engines: {node: '>=8'}

  supports-preserve-symlinks-flag@1.0.0:
    resolution: {integrity: sha512-ot0WnXS9fgdkgIcePe6RHNk1WA8+muPa6cSjeR3V8K27q9BB1rTE3R1p7Hv0z1ZyAc8s6Vvv8DIyWf681MAt0w==}
    engines: {node: '>= 0.4'}

  symbol-tree@3.2.4:
    resolution: {integrity: sha512-9QNk5KwDF+Bvz+PyObkmSYjI5ksVUYtjW7AU22r2NKcfLJcXp96hkDWU3+XndOsUb+AQ9QhfzfCT2O+CNWT5Tw==}

  tabbable@6.2.0:
    resolution: {integrity: sha512-Cat63mxsVJlzYvN51JmVXIgNoUokrIaT2zLclCXjRd8boZ0004U4KCs/sToJ75C6sdlByWxpYnb5Boif1VSFew==}

  tailwind-merge@2.5.3:
    resolution: {integrity: sha512-d9ZolCAIzom1nf/5p4LdD5zvjmgSxY0BGgdSvmXIoMYAiPdAW/dSpP7joCDYFY7r/HkEa2qmPtkgsu0xjQeQtw==}

  tailwindcss-animate@1.0.7:
    resolution: {integrity: sha512-bl6mpH3T7I3UFxuvDEXLxy/VuFxBk5bbzplh7tXI68mwMokNYd1t9qPBHlnyTwfa4JGC4zP516I1hYYtQ/vspA==}
    peerDependencies:
      tailwindcss: '>=3.0.0 || insiders'

  tailwindcss-radix@2.9.0:
    resolution: {integrity: sha512-N49SnciSeRgLC+VK+Fu5VULNJIvJUvN7tUKF1kEHPXrS76WAlwrSVthCbJ9NUw0Cj/ptxs73pdVEdosomAN5Lg==}

  tailwindcss@3.4.13:
    resolution: {integrity: sha512-KqjHOJKogOUt5Bs752ykCeiwvi0fKVkr5oqsFNt/8px/tA8scFPIlkygsf6jXrfCqGHz7VflA6+yytWuM+XhFw==}
    engines: {node: '>=14.0.0'}
    hasBin: true

  tar-fs@2.0.1:
    resolution: {integrity: sha512-6tzWDMeroL87uF/+lin46k+Q+46rAJ0SyPGz7OW7wTgblI273hsBqk2C1j0/xNadNLKDTUL9BukSjB7cwgmlPA==}

  tar-fs@3.0.6:
    resolution: {integrity: sha512-iokBDQQkUyeXhgPYaZxmczGPhnhXZ0CmrqI+MOb/WFGS9DW5wnfrLgtjUJBvz50vQ3qfRwJ62QVoCFu8mPVu5w==}

  tar-stream@2.2.0:
    resolution: {integrity: sha512-ujeqbceABgwMZxEJnk2HDY2DlnUZ+9oEcb1KzTVfYHio0UE6dG71n60d8D2I4qNvleWrrXpmjpt7vZeF1LnMZQ==}
    engines: {node: '>=6'}

  tar-stream@3.1.7:
    resolution: {integrity: sha512-qJj60CXt7IU1Ffyc3NJMjh6EkuCFej46zUqJ4J7pqYlThyd9bO0XBTmcOIhSzZJVWfsLks0+nle/j538YAW9RQ==}

  testcontainers@10.13.2:
    resolution: {integrity: sha512-LfEll+AG/1Ks3n4+IA5lpyBHLiYh/hSfI4+ERa6urwfQscbDU+M2iW1qPQrHQi+xJXQRYy4whyK1IEHdmxWa3Q==}

  text-decoder@1.2.0:
    resolution: {integrity: sha512-n1yg1mOj9DNpk3NeZOx7T6jchTbyJS3i3cucbNN6FcdPriMZx7NsgrGpWWdWZZGxD7ES1XB+3uoqHMgOKaN+fg==}

  text-hex@1.0.0:
    resolution: {integrity: sha512-uuVGNWzgJ4yhRaNSiubPY7OjISw4sw4E5Uv0wbjp+OzcbmVU/rsT8ujgcXJhn9ypzsgr5vlzpPqP+MBBKcGvbg==}

  thenify-all@1.6.0:
    resolution: {integrity: sha512-RNxQH/qI8/t3thXJDwcstUO4zeqo64+Uy/+sNVRBx4Xn2OX+OZ9oP+iJnNFqplFra2ZUVeKCSa2oVWi3T4uVmA==}
    engines: {node: '>=0.8'}

  thenify@3.3.1:
    resolution: {integrity: sha512-RVZSIV5IG10Hk3enotrhvz0T9em6cyHBLkH/YAZuKqd8hRkKhSfCGIcP2KUY0EPxndzANBmNllzWPwak+bheSw==}

  thread-stream@3.1.0:
    resolution: {integrity: sha512-OqyPZ9u96VohAyMfJykzmivOrY2wfMSf3C5TtFJVgN+Hm6aj+voFhlK+kZEIv2FBh1X6Xp3DlnCOfEQ3B2J86A==}

  through2@2.0.5:
    resolution: {integrity: sha512-/mrRod8xqpA+IHSLyGCQ2s8SPHiCDEeQJSep1jqLYeEUClOFG2Qsh+4FU6G9VeqpZnGW/Su8LQGc4YKni5rYSQ==}

  tinybench@2.9.0:
    resolution: {integrity: sha512-0+DUvqWMValLmha6lr4kD8iAMK1HzV0/aKnCtWb9v9641TnP/MFb7Pc2bxoxQjTXAErryXVgUOfv2YqNllqGeg==}

  tinypool@0.8.4:
    resolution: {integrity: sha512-i11VH5gS6IFeLY3gMBQ00/MmLncVP7JLXOw1vlgkytLmJK7QnEr7NXf0LBdxfmNPAeyetukOk0bOYrJrFGjYJQ==}
    engines: {node: '>=14.0.0'}

  tinyspy@2.2.1:
    resolution: {integrity: sha512-KYad6Vy5VDWV4GH3fjpseMQ/XU2BhIYP7Vzd0LG44qRWm/Yt2WCOTicFdvmgo6gWaqooMQCawTtILVQJupKu7A==}
    engines: {node: '>=14.0.0'}

  tmp@0.2.3:
    resolution: {integrity: sha512-nZD7m9iCPC5g0pYmcaxogYKggSfLsdxl8of3Q/oIbqCqLLIO9IAF0GWjX1z9NZRHPiXv8Wex4yDCaZsgEw0Y8w==}
    engines: {node: '>=14.14'}

  to-fast-properties@2.0.0:
    resolution: {integrity: sha512-/OaKK0xYrs3DmxRYqL/yDc+FxFUVYhDlXMhRmv3z915w2HF1tnN1omB354j8VUGO/hbRzyD6Y3sA7v7GS/ceog==}
    engines: {node: '>=4'}

  to-regex-range@5.0.1:
    resolution: {integrity: sha512-65P7iz6X5yEr1cwcgvQxbbIw7Uk3gOy5dIdtZ4rDveLqhrdJP+Li/Hx6tyK0NEb+2GCyneCMJiGqrADCSNk8sQ==}
    engines: {node: '>=8.0'}

  toad-cache@3.7.0:
    resolution: {integrity: sha512-/m8M+2BJUpoJdgAHoG+baCwBT+tf2VraSfkBgl0Y00qIWt41DJ8R5B8nsEw0I58YwF5IZH6z24/2TobDKnqSWw==}
    engines: {node: '>=12'}

  toidentifier@1.0.1:
    resolution: {integrity: sha512-o5sSPKEkg/DIQNmH43V0/uerLrpzVedkUh8tGNvaeXpfpuwjKenlSox/2O/BTlZUtEe+JG7s5YhEz608PlAHRA==}
    engines: {node: '>=0.6'}

  totalist@3.0.1:
    resolution: {integrity: sha512-sf4i37nQ2LBx4m3wB74y+ubopq6W/dIzXg0FDGjsYnZHVa1Da8FH853wlL2gtUhg+xJXjfk3kUZS3BRoQeoQBQ==}
    engines: {node: '>=6'}

  tough-cookie@4.1.4:
    resolution: {integrity: sha512-Loo5UUvLD9ScZ6jh8beX1T6sO1w2/MpCRpEP7V280GKMVUQ0Jzar2U3UJPsrdbziLEMMhu3Ujnq//rhiFuIeag==}
    engines: {node: '>=6'}

  tr46@0.0.3:
    resolution: {integrity: sha512-N3WMsuqV66lT30CrXNbEjx4GEwlow3v6rr4mCcv6prnfwhS01rkgyFdjPNBYd9br7LpXV1+Emh01fHnq2Gdgrw==}

  tr46@1.0.1:
    resolution: {integrity: sha512-dTpowEjclQ7Kgx5SdBkqRzVhERQXov8/l9Ft9dVM9fmg0W0KQSVaXX9T4i6twCPNtYiZM53lpSSUAwJbFPOHxA==}

  tr46@4.1.1:
    resolution: {integrity: sha512-2lv/66T7e5yNyhAAC4NaKe5nVavzuGJQVVtRYLyQ2OI8tsJ61PMLlelehb0wi2Hx6+hT/OJUWZcw8MjlSRnxvw==}
    engines: {node: '>=14'}

  tree-cli@0.6.7:
    resolution: {integrity: sha512-jfnB5YKY6Glf6bsFmQ9W97TtkPVLnHsjOR6ZdRf4zhyFRQeLheasvzE5XBJI2Hxt7ZyMyIbXUV7E2YPZbixgtA==}
    engines: {node: '>=8.10.9'}
    hasBin: true

  tree-kill@1.2.2:
    resolution: {integrity: sha512-L0Orpi8qGpRG//Nd+H90vFB+3iHnue1zSSGmNOOCh1GLJ7rUKVwV2HvijphGQS2UmhUZewS9VgvxYIdgr+fG1A==}
    hasBin: true

  trim-lines@3.0.1:
    resolution: {integrity: sha512-kRj8B+YHZCc9kQYdWfJB2/oUl9rA99qbowYYBtr4ui4mZyAQ2JpvVBd/6U2YloATfqBhBTSMhTpgBHtU0Mf3Rg==}

  trim-newlines@3.0.1:
    resolution: {integrity: sha512-c1PTsA3tYrIsLGkJkzHF+w9F2EyxfXGo4UyJc4pFL++FMjnq0HJS69T3M7d//gKrFKwy429bouPescbjecU+Zw==}
    engines: {node: '>=8'}

  triple-beam@1.4.1:
    resolution: {integrity: sha512-aZbgViZrg1QNcG+LULa7nhZpJTZSLm/mXnHXnbAbjmN5aSa0y7V+wvv6+4WaBtpISJzThKy+PIPxc1Nq1EJ9mg==}
    engines: {node: '>= 14.0.0'}

  trough@2.2.0:
    resolution: {integrity: sha512-tmMpK00BjZiUyVyvrBK7knerNgmgvcV/KLVyuma/SC+TQN167GrMRciANTz09+k3zW8L8t60jWO1GpfkZdjTaw==}

  ts-custom-error@3.3.1:
    resolution: {integrity: sha512-5OX1tzOjxWEgsr/YEUWSuPrQ00deKLh6D7OTWcvNHm12/7QPyRh8SYpyWvA4IZv8H/+GQWQEh/kwo95Q9OVW1A==}
    engines: {node: '>=14.0.0'}

  ts-essentials@10.0.2:
    resolution: {integrity: sha512-Xwag0TULqriaugXqVdDiGZ5wuZpqABZlpwQ2Ho4GDyiu/R2Xjkp/9+zcFxL7uzeLl/QCPrflnvpVYyS3ouT7Zw==}
    peerDependencies:
      typescript: '>=4.5.0'
    peerDependenciesMeta:
      typescript:
        optional: true

  ts-interface-checker@0.1.13:
    resolution: {integrity: sha512-Y/arvbn+rrz3JCKl9C4kVNfTfSm2/mEp5FSz5EsZSANGPSlQrpRI5M4PKF+mJnE52jOO90PnPSc3Ur3bTQw0gA==}

  tsconfck@3.1.3:
    resolution: {integrity: sha512-ulNZP1SVpRDesxeMLON/LtWM8HIgAJEIVpVVhBM6gsmvQ8+Rh+ZG7FWGvHh7Ah3pRABwVJWklWCr/BTZSv0xnQ==}
    engines: {node: ^18 || >=20}
    hasBin: true
    peerDependencies:
      typescript: ^5.0.0
    peerDependenciesMeta:
      typescript:
        optional: true

  tslib@2.7.0:
    resolution: {integrity: sha512-gLXCKdN1/j47AiHiOkJN69hJmcbGTHI0ImLmbYLHykhgeN0jVGola9yVjFgzCUklsZQMW55o+dW7IXv3RCXDzA==}

  tsscmp@1.0.6:
    resolution: {integrity: sha512-LxhtAkPDTkVCMQjt2h6eBVY28KCjikZqZfMcC15YBeNjkgUpdCfBu5HoiOTDu86v6smE8yOjyEktJ8hlbANHQA==}
    engines: {node: '>=0.6.x'}

  tsup@7.3.0:
    resolution: {integrity: sha512-Ja1eaSRrE+QarmATlNO5fse2aOACYMBX+IZRKy1T+gpyH+jXgRrl5l4nHIQJQ1DoDgEjHDTw8cpE085UdBZuWQ==}
    engines: {node: '>=18'}
    deprecated: Breaking node 16
    hasBin: true
    peerDependencies:
      '@swc/core': ^1
      postcss: ^8.4.12
      typescript: '>=4.5.0'
    peerDependenciesMeta:
      '@swc/core':
        optional: true
      postcss:
        optional: true
      typescript:
        optional: true

  tsx@3.14.0:
    resolution: {integrity: sha512-xHtFaKtHxM9LOklMmJdI3BEnQq/D5F73Of2E1GDrITi9sgoVkvIsrQUTY1G8FlmGtA+awCI4EBlTRRYxkL2sRg==}
    hasBin: true

  tsx@4.19.1:
    resolution: {integrity: sha512-0flMz1lh74BR4wOvBjuh9olbnwqCPc35OOlfyzHba0Dc+QNUeWX/Gq2YTbnwcWPO3BMd8fkzRVrHcsR+a7z7rA==}
    engines: {node: '>=18.0.0'}
    hasBin: true

  tunnel-agent@0.6.0:
    resolution: {integrity: sha512-McnNiV1l8RYeY8tBgEpuodCC1mLUdbSN+CYBL7kJsJNInOP8UjDDEwdk6Mw60vdLLrr5NHKZhMAOSrR2NZuQ+w==}

  turbo-darwin-64@2.1.3:
    resolution: {integrity: sha512-ouJOm0g0YyoBuhmikEujVCBGo3Zr0lbSOWFIsQtWUTItC88F2w2byhjtsYGPXQwMlTbXwmoBU2lOCfWNkeEwHQ==}
    cpu: [x64]
    os: [darwin]

  turbo-darwin-arm64@2.1.3:
    resolution: {integrity: sha512-j2FOJsK4LAOtHQlb3Oom0yWB/Vi0nF1ljInr311mVzHoFAJRZtfW2fRvdZRb/lBUwjSp8be58qWHzANIcrA0OA==}
    cpu: [arm64]
    os: [darwin]

  turbo-ignore@2.1.3:
    resolution: {integrity: sha512-sdva/qNlzC2S/k+L8fVdJHG6Bnmnd26StMJU06zhUqgkUxFQVX/L5JPNNfRWYZQ9lbKqfr/VXkrrS/JdMOTjyQ==}
    hasBin: true

  turbo-linux-64@2.1.3:
    resolution: {integrity: sha512-ubRHkI1gSel7H7wsmxKK8C9UlLWqg/2dkCC88LFupaK6TKgvBKqDqA0Z1M9C/escK0Jsle2k0H8bybV9OYIl4Q==}
    cpu: [x64]
    os: [linux]

  turbo-linux-arm64@2.1.3:
    resolution: {integrity: sha512-LffUL+e5wv7BtD6DgnM2kKOlDkMo2eRjhbAjVnrCD3wi2ug0tl6NDzajnHHjtaMyOnIf4AvzSKdLWsBxafGBQA==}
    cpu: [arm64]
    os: [linux]

  turbo-windows-64@2.1.3:
    resolution: {integrity: sha512-S9SvcZZoaq5jKr6kA6eF7/xgQhVn8Vh7PVy5lono9zybvhyL4eY++y2PaLToIgL8G9IcbLmgOC73ExNjFBg9XQ==}
    cpu: [x64]
    os: [win32]

  turbo-windows-arm64@2.1.3:
    resolution: {integrity: sha512-twlEo8lRrGbrR6T/ZklUIquW3IlFCEtywklgVA81aIrSBm56+GEVpSrHhIlsx1hiYeSNrs+GpDwZGe+V7fvEVQ==}
    cpu: [arm64]
    os: [win32]

  turbo@2.1.3:
    resolution: {integrity: sha512-lY0yj2GH2a2a3NExZ3rGe+rHUVeFE2aXuRAue57n+08E7Z7N7YCmynju0kPC1grAQzERmoLpKrmzmWd+PNiADw==}
    hasBin: true

  tweetnacl@0.14.5:
    resolution: {integrity: sha512-KXXFFdAbFXY4geFIwoyNK+f5Z1b7swfXABfL7HXCmoIWMKU3dmS26672A4EeQtDzLKy7SXmfBu51JolvEKwtGA==}

  type-detect@4.1.0:
    resolution: {integrity: sha512-Acylog8/luQ8L7il+geoSxhEkazvkslg7PSNKOX59mbB9cOveP5aq9h74Y7YU8yDpJwetzQQrfIwtf4Wp4LKcw==}
    engines: {node: '>=4'}

  type-fest@0.13.1:
    resolution: {integrity: sha512-34R7HTnG0XIJcBSn5XhDd7nNFPRcXYRZrBB2O2jdKqYODldSzBAqzsWoZYYvduky73toYS/ESqxPvkDf/F0XMg==}
    engines: {node: '>=10'}

  type-fest@0.21.3:
    resolution: {integrity: sha512-t0rzBq87m3fVcduHDUFhKmyyX+9eo6WQjZvf51Ea/M0Q7+T374Jp1aUiyUl0GKxp8M/OETVHSDvmkyPgvX+X2w==}
    engines: {node: '>=10'}

  type-fest@0.6.0:
    resolution: {integrity: sha512-q+MB8nYR1KDLrgr4G5yemftpMC7/QLqVndBmEEdqzmNj5dcFOO4Oo8qlwZE3ULT3+Zim1F8Kq4cBnikNhlCMlg==}
    engines: {node: '>=8'}

  type-fest@0.8.1:
    resolution: {integrity: sha512-4dbzIzqvjtgiM5rw1k5rEHtBANKmdudhGyBEajN01fEyhaAIhsoKNy6y7+IN93IfpFtwY9iqi7kD+xwKhQsNJA==}
    engines: {node: '>=8'}

  type-fest@2.19.0:
    resolution: {integrity: sha512-RAH822pAdBgcNMAfWnCBU3CFZcfZ/i1eZjwFU/dsLKumyuuP3niueg2UAukXYF0E2AAoc82ZSSf9J0WQBinzHA==}
    engines: {node: '>=12.20'}

  type-fest@4.26.1:
    resolution: {integrity: sha512-yOGpmOAL7CkKe/91I5O3gPICmJNLJ1G4zFYVAsRHg7M64biSnPtRj0WNQt++bRkjYOqjWXrhnUw1utzmVErAdg==}
    engines: {node: '>=16'}

  type-is@1.6.18:
    resolution: {integrity: sha512-TkRKr9sUTxEH8MdfuCSP7VizJyzRNMjj2J2do2Jr3Kym598JVdEksuzPQCnlFPW4ky9Q+iA+ma9BGm06XQBy8g==}
    engines: {node: '>= 0.6'}

  typescript@5.6.2:
    resolution: {integrity: sha512-NW8ByodCSNCwZeghjN3o+JX5OFH0Ojg6sadjEKY4huZ52TqbJTJnDo5+Tw98lSy63NZvi4n+ez5m2u5d4PkZyw==}
    engines: {node: '>=14.17'}
    hasBin: true

  ufo@1.5.4:
    resolution: {integrity: sha512-UsUk3byDzKd04EyoZ7U4DOlxQaD14JUKQl6/P7wiX4FNvUfm3XL246n9W5AmqwW5RSFJ27NAuM0iLscAOYUiGQ==}

  ulid@2.3.0:
    resolution: {integrity: sha512-keqHubrlpvT6G2wH0OEfSW4mquYRcbe/J8NMmveoQOjUqmo+hXtO+ORCpWhdbZ7k72UtY61BL7haGxW6enBnjw==}
    hasBin: true

  undici-types@5.26.5:
    resolution: {integrity: sha512-JlCMO+ehdEIKqlFxk6IfVoAUVmgz7cU7zD/h9XZ0qzeosSHmUJVOzSQvvYSYWXkFXC+IfLKSIffhv0sVZup6pA==}

  undici-types@6.19.8:
    resolution: {integrity: sha512-ve2KP6f/JnbPBFyobGHuerC9g1FYGn/F8n1LWTwNxCEzd6IfqTwUQcNXgEtmmQ6DlRrC1hrSrBnCZPokRrDHjw==}

  undici@5.28.4:
    resolution: {integrity: sha512-72RFADWFqKmUb2hmmvNODKL3p9hcB6Gt2DOQMis1SEBaV6a4MH8soBvzg+95CYhCKPFedut2JY9bMfrDl9D23g==}
    engines: {node: '>=14.0'}

  unicorn-magic@0.1.0:
    resolution: {integrity: sha512-lRfVq8fE8gz6QMBuDM6a+LO3IAzTi05H6gCVaUpir2E1Rwpo4ZUog45KpNXKC/Mn3Yb9UDuHumeFTo9iV/D9FQ==}
    engines: {node: '>=18'}

  unified@11.0.5:
    resolution: {integrity: sha512-xKvGhPWw3k84Qjh8bI3ZeJjqnyadK+GEFtazSfZv/rKeTkTjOJho6mFqh2SM96iIcZokxiOpg78GazTSg8+KHA==}

  unist-util-is@6.0.0:
    resolution: {integrity: sha512-2qCTHimwdxLfz+YzdGfkqNlH0tLi9xjTnHddPmJwtIG9MGsdbutfTc4P+haPD7l7Cjxf/WZj+we5qfVPvvxfYw==}

  unist-util-position-from-estree@2.0.0:
    resolution: {integrity: sha512-KaFVRjoqLyF6YXCbVLNad/eS4+OfPQQn2yOd7zF/h5T/CSL2v8NpN6a5TPvtbXthAGw5nG+PuTtq+DdIZr+cRQ==}

  unist-util-position@5.0.0:
    resolution: {integrity: sha512-fucsC7HjXvkB5R3kTCO7kUjRdrS0BJt3M/FPxmHMBOm8JQi2BsHAHFsy27E0EolP8rp0NzXsJ+jNPyDWvOJZPA==}

  unist-util-stringify-position@4.0.0:
    resolution: {integrity: sha512-0ASV06AAoKCDkS2+xw5RXJywruurpbC4JZSm7nr7MOt1ojAzvyyaO+UxZf18j8FCF6kmzCZKcAgN/yu2gm2XgQ==}

  unist-util-visit-parents@6.0.1:
    resolution: {integrity: sha512-L/PqWzfTP9lzzEa6CKs0k2nARxTdZduw3zyh8d2NVBnsyvHjSX4TWse388YrrQKbvI8w20fGjGlhgT96WwKykw==}

  unist-util-visit@5.0.0:
    resolution: {integrity: sha512-MR04uvD+07cwl/yhVuVWAtw+3GOR/knlL55Nd/wAdblk27GCVt3lqpTivy/tkJcZoNPzTwS1Y+KMojlLDhoTzg==}

  universal-user-agent@6.0.1:
    resolution: {integrity: sha512-yCzhz6FN2wU1NiiQRogkTQszlQSlpWaw8SvVegAc+bDxbzHgh1vX8uIe8OYyMH6DwH+sdTJsgMl36+mSMdRJIQ==}

  universalify@0.1.2:
    resolution: {integrity: sha512-rBJeI5CXAlmy1pV+617WB9J63U6XcazHHF2f2dbJix4XzpUF0RS3Zbj0FGIOCAva5P/d/GBOYaACQ1w+0azUkg==}
    engines: {node: '>= 4.0.0'}

  universalify@0.2.0:
    resolution: {integrity: sha512-CJ1QgKmNg3CwvAv/kOFmtnEN05f0D/cn9QntgNOQlQF9dgvVTHj3t+8JPdjqawCHk7V/KA+fbUqzZ9XWhcqPUg==}
    engines: {node: '>= 4.0.0'}

  universalify@2.0.1:
    resolution: {integrity: sha512-gptHNQghINnc/vTGIk0SOFGFNXw7JVrlRUtConJRlvaw6DuX0wO5Jeko9sWrMBhh+PsYAZ7oXAiOnf/UKogyiw==}
    engines: {node: '>= 10.0.0'}

  update-browserslist-db@1.1.0:
    resolution: {integrity: sha512-EdRAaAyk2cUE1wOf2DkEhzxqOQvFOoRJFNS6NeyJ01Gp2beMRpBAINjM2iDXE3KCuKhwnvHIQCJm6ThL2Z+HzQ==}
    hasBin: true
    peerDependencies:
      browserslist: '>= 4.21.0'

  url-parse@1.5.10:
    resolution: {integrity: sha512-WypcfiRhfeUP9vvF0j6rw0J3hrWrw6iZv3+22h6iRMJ/8z1Tj6XfLP4DsUix5MhMPnXpiHDoKyoZ/bdCkwBCiQ==}

  use-callback-ref@1.3.2:
    resolution: {integrity: sha512-elOQwe6Q8gqZgDA8mrh44qRTQqpIHDcZ3hXTLjBe1i4ph8XpNJnO+aQf3NaG+lriLopI4HMx9VjQLfPQ6vhnoA==}
    engines: {node: '>=10'}
    peerDependencies:
      '@types/react': ^16.8.0 || ^17.0.0 || ^18.0.0
      react: ^16.8.0 || ^17.0.0 || ^18.0.0
    peerDependenciesMeta:
      '@types/react':
        optional: true

  use-composed-ref@1.3.0:
    resolution: {integrity: sha512-GLMG0Jc/jiKov/3Ulid1wbv3r54K9HlMW29IWcDFPEqFkSO2nS0MuefWgMJpeHQ9YJeXDL3ZUF+P3jdXlZX/cQ==}
    peerDependencies:
      react: ^16.8.0 || ^17.0.0 || ^18.0.0

  use-isomorphic-layout-effect@1.1.2:
    resolution: {integrity: sha512-49L8yCO3iGT/ZF9QttjwLF/ZD9Iwto5LnH5LmEdk/6cFmXddqi2ulF0edxTwjj+7mqvpVVGQWvbXZdn32wRSHA==}
    peerDependencies:
      '@types/react': '*'
      react: ^16.8.0 || ^17.0.0 || ^18.0.0
    peerDependenciesMeta:
      '@types/react':
        optional: true

  use-latest@1.2.1:
    resolution: {integrity: sha512-xA+AVm/Wlg3e2P/JiItTziwS7FK92LWrDB0p+hgXloIMuVCeJJ8v6f0eeHyPZaJrM+usM1FkFfbNCrJGs8A/zw==}
    peerDependencies:
      '@types/react': '*'
      react: ^16.8.0 || ^17.0.0 || ^18.0.0
    peerDependenciesMeta:
      '@types/react':
        optional: true

  use-sidecar@1.1.2:
    resolution: {integrity: sha512-epTbsLuzZ7lPClpz2TyryBfztm7m+28DlEv2ZCQ3MDr5ssiwyOwGH/e5F9CkfWjJ1t4clvI58yF822/GUkjjhw==}
    engines: {node: '>=10'}
    peerDependencies:
      '@types/react': ^16.9.0 || ^17.0.0 || ^18.0.0
      react: ^16.8.0 || ^17.0.0 || ^18.0.0
    peerDependenciesMeta:
      '@types/react':
        optional: true

  use-sync-external-store@1.2.2:
    resolution: {integrity: sha512-PElTlVMwpblvbNqQ82d2n6RjStvdSoNe9FG28kNfz3WiXilJm4DdNkEzRhCZuIDwY8U08WVihhGR5iRqAwfDiw==}
    peerDependencies:
      react: ^16.8.0 || ^17.0.0 || ^18.0.0

  util-deprecate@1.0.2:
    resolution: {integrity: sha512-EPD5q1uXyFxJpCrLnCc1nHnq3gOa6DZBocAIiI2TaSCA7VCJ1UJDMagCzIkXNsUYfD1daK//LTEQ8xiIbrHtcw==}

  uuid-random@1.3.2:
    resolution: {integrity: sha512-UOzej0Le/UgkbWEO8flm+0y+G+ljUon1QWTEZOq1rnMAsxo2+SckbiZdKzAHHlVh6gJqI1TjC/xwgR50MuCrBQ==}

  uuid@8.3.2:
    resolution: {integrity: sha512-+NYs2QeMWy+GWFOEm9xnn6HCDp0l7QBD7ml8zLUmJ+93Q5NF0NocErnwkTkXVFNiX3/fpC6afS8Dhb/gz7R7eg==}
    hasBin: true

  uuid@9.0.1:
    resolution: {integrity: sha512-b+1eJOlsR9K8HJpow9Ok3fiWOWSIcIzXodvv0rQjVoOVNpWMpxf1wZNpt4y9h10odCNrqnYp1OBzRktckBe3sA==}
    hasBin: true

  validate-npm-package-license@3.0.4:
    resolution: {integrity: sha512-DpKm2Ui/xN7/HQKCtpZxoRWBhZ9Z0kqtygG8XCgNQ8ZlDnxuQmWhj566j8fN4Cu3/JmbhsDo7fcAJq4s9h27Ew==}

  vary@1.1.2:
    resolution: {integrity: sha512-BNGbWLfd0eUPabhkXUVm0j8uuvREyTh5ovRa/dyow/BqAbZJyC+5fU+IzQOzmAKzYqYRAISoRhdQr3eIZ/PXqg==}
    engines: {node: '>= 0.8'}

  vfile-location@5.0.3:
    resolution: {integrity: sha512-5yXvWDEgqeiYiBe1lbxYF7UMAIm/IcopxMHrMQDq3nvKcjPKIhZklUKL+AE7J7uApI4kwe2snsK+eI6UTj9EHg==}

  vfile-message@4.0.2:
    resolution: {integrity: sha512-jRDZ1IMLttGj41KcZvlrYAaI3CfqpLpfpf+Mfig13viT6NKvRzWZ+lXz0Y5D60w6uJIBAOGq9mSHf0gktF0duw==}

  vfile@6.0.3:
    resolution: {integrity: sha512-KzIbH/9tXat2u30jf+smMwFCsno4wHVdNmzFyL+T/L3UGqqk6JKfVqOFOZEpZSHADH1k40ab6NUIXZq422ov3Q==}

  vite-node@1.6.0:
    resolution: {integrity: sha512-de6HJgzC+TFzOu0NTC4RAIsyf/DY/ibWDYQUcuEA84EMHhcefTUGkjFHKKEJhQN4A+6I0u++kr3l36ZF2d7XRw==}
    engines: {node: ^18.0.0 || >=20.0.0}
    hasBin: true

  vite-tsconfig-paths@4.3.2:
    resolution: {integrity: sha512-0Vd/a6po6Q+86rPlntHye7F31zA2URZMbH8M3saAZ/xR9QoGN/L21bxEGfXdWmFdNkqPpRdxFT7nmNe12e9/uA==}
    peerDependencies:
      vite: '*'
    peerDependenciesMeta:
      vite:
        optional: true

  vite@5.4.8:
    resolution: {integrity: sha512-FqrItQ4DT1NC4zCUqMB4c4AZORMKIa0m8/URVCZ77OZ/QSNeJ54bU1vrFADbDsuwfIPcgknRkmqakQcgnL4GiQ==}
    engines: {node: ^18.0.0 || >=20.0.0}
    hasBin: true
    peerDependencies:
      '@types/node': ^18.0.0 || >=20.0.0
      less: '*'
      lightningcss: ^1.21.0
      sass: '*'
      sass-embedded: '*'
      stylus: '*'
      sugarss: '*'
      terser: ^5.4.0
    peerDependenciesMeta:
      '@types/node':
        optional: true
      less:
        optional: true
      lightningcss:
        optional: true
      sass:
        optional: true
      sass-embedded:
        optional: true
      stylus:
        optional: true
      sugarss:
        optional: true
      terser:
        optional: true

  vitest-mock-extended@1.3.2:
    resolution: {integrity: sha512-wnpym69MFYBUbUT6vrM/E4sF0bylow+N/RBBTZWn4rO/UFLusvuCrb3CMe3K4663+iBzplrhk0hQ2O246rFrqQ==}
    peerDependencies:
      typescript: 3.x || 4.x || 5.x
      vitest: '>=2.0.0'

  vitest@1.6.0:
    resolution: {integrity: sha512-H5r/dN06swuFnzNFhq/dnz37bPXnq8xB2xB5JOVk8K09rUtoeNN+LHWkoQ0A/i3hvbUKKcCei9KpbxqHMLhLLA==}
    engines: {node: ^18.0.0 || >=20.0.0}
    hasBin: true
    peerDependencies:
      '@edge-runtime/vm': '*'
      '@types/node': ^18.0.0 || >=20.0.0
      '@vitest/browser': 1.6.0
      '@vitest/ui': 1.6.0
      happy-dom: '*'
      jsdom: '*'
    peerDependenciesMeta:
      '@edge-runtime/vm':
        optional: true
      '@types/node':
        optional: true
      '@vitest/browser':
        optional: true
      '@vitest/ui':
        optional: true
      happy-dom:
        optional: true
      jsdom:
        optional: true

  w3c-xmlserializer@4.0.0:
    resolution: {integrity: sha512-d+BFHzbiCx6zGfz0HyQ6Rg69w9k19nviJspaj4yNscGjrHu94sVP+aRm75yEbCh+r2/yR+7q6hux9LVtbuTGBw==}
    engines: {node: '>=14'}

  wcwidth@1.0.1:
    resolution: {integrity: sha512-XHPEwS0q6TaxcvG85+8EYkbiCux2XtWG2mkc47Ng2A77BQu9+DqIOJldST4HgPkuea7dvKSj5VgX3P1d4rW8Tg==}

  web-namespaces@2.0.1:
    resolution: {integrity: sha512-bKr1DkiNa2krS7qxNtdrtHAmzuYGFQLiQ13TsorsdT6ULTkPLKuu5+GsFpDlg6JFjUTwX2DyhMPG2be8uPrqsQ==}

  webidl-conversions@3.0.1:
    resolution: {integrity: sha512-2JAn3z8AR6rjK8Sm8orRC0h/bcl/DqL7tRPdGZ4I1CjdF+EaMLmYxBHyXuKL849eucPFhvBoxMsflfOb8kxaeQ==}

  webidl-conversions@4.0.2:
    resolution: {integrity: sha512-YQ+BmxuTgd6UXZW3+ICGfyqRyHXVlD5GtQr5+qjiNW7bF0cqrzX500HVXPBOvgXb5YnzDd+h0zqyv61KUD7+Sg==}

  webidl-conversions@7.0.0:
    resolution: {integrity: sha512-VwddBukDzu71offAQR975unBIGqfKZpM+8ZX6ySk8nYhVoo5CYaZyzt3YBvYtRtO+aoGlqxPg/B87NGVZ/fu6g==}
    engines: {node: '>=12'}

  whatwg-encoding@2.0.0:
    resolution: {integrity: sha512-p41ogyeMUrw3jWclHWTQg1k05DSVXPLcVxRTYsXUk+ZooOCZLcoYgPZ/HL/D/N+uQPOtcp1me1WhBEaX02mhWg==}
    engines: {node: '>=12'}

  whatwg-mimetype@3.0.0:
    resolution: {integrity: sha512-nt+N2dzIutVRxARx1nghPKGv1xHikU7HKdfafKkLNLindmPU/ch3U31NOCGGA/dmPcmb1VlofO0vnKAcsm0o/Q==}
    engines: {node: '>=12'}

  whatwg-url@12.0.1:
    resolution: {integrity: sha512-Ed/LrqB8EPlGxjS+TrsXcpUond1mhccS3pchLhzSgPCnTimUCKj3IZE75pAs5m6heB2U2TMerKFUXheyHY+VDQ==}
    engines: {node: '>=14'}

  whatwg-url@5.0.0:
    resolution: {integrity: sha512-saE57nupxk6v3HY35+jzBwYa0rKSy0XR8JSxZPwgLr7ys0IBzhGviA1/TUGJLmSVqs8pb9AnvICXEuOHLprYTw==}

  whatwg-url@7.1.0:
    resolution: {integrity: sha512-WUu7Rg1DroM7oQvGWfOiAK21n74Gg+T4elXEQYkOhtyLeWiJFoOGLXPKI/9gzIie9CtwVLm8wtw6YJdKyxSjeg==}

  which@2.0.2:
    resolution: {integrity: sha512-BLI3Tl1TW3Pvl70l3yq3Y64i+awpwXqsGBYWkkqMtnbXgrMD+yj7rhW0kuEDxzJaYXGjEW5ogapKNMEKNMjibA==}
    engines: {node: '>= 8'}
    hasBin: true

  why-is-node-running@2.3.0:
    resolution: {integrity: sha512-hUrmaWBdVDcxvYqnyh09zunKzROWjbZTiNy8dBEjkS7ehEDQibXJ7XvlmtbwuTclUiIyN+CyXQD4Vmko8fNm8w==}
    engines: {node: '>=8'}
    hasBin: true

  widest-line@4.0.1:
    resolution: {integrity: sha512-o0cyEG0e8GPzT4iGHphIOh0cJOV8fivsXxddQasHPHfoZf1ZexrfeA21w2NaEN1RHE+fXlfISmOE8R9N3u3Qig==}
    engines: {node: '>=12'}

  winston-transport@4.7.1:
    resolution: {integrity: sha512-wQCXXVgfv/wUPOfb2x0ruxzwkcZfxcktz6JIMUaPLmcNhO4bZTwA/WtDWK74xV3F2dKu8YadrFv0qhwYjVEwhA==}
    engines: {node: '>= 12.0.0'}

  winston@3.14.2:
    resolution: {integrity: sha512-CO8cdpBB2yqzEf8v895L+GNKYJiEq8eKlHU38af3snQBQ+sdAIUepjMSguOIJC7ICbzm0ZI+Af2If4vIJrtmOg==}
    engines: {node: '>= 12.0.0'}

  wrap-ansi@6.2.0:
    resolution: {integrity: sha512-r6lPcBGxZXlIcymEu7InxDMhdW0KDxpLgoFLcguasxCaJ/SOIZwINatK9KY/tf+ZrlywOKU0UDj3ATXUBfxJXA==}
    engines: {node: '>=8'}

  wrap-ansi@7.0.0:
    resolution: {integrity: sha512-YVGIj2kamLSTxw6NsZjoBxfSwsn0ycdesmc4p+Q21c5zPuZ1pl+NfxVdxPtdHvmNVOQ6XSYG4AUtyt/Fi7D16Q==}
    engines: {node: '>=10'}

  wrap-ansi@8.1.0:
    resolution: {integrity: sha512-si7QWI6zUMq56bESFvagtmzMdGOtoxfR+Sez11Mobfc7tm+VkUckk9bW2UeffTGVUbOksxmSw0AA2gs8g71NCQ==}
    engines: {node: '>=12'}

  wrappy@1.0.2:
    resolution: {integrity: sha512-l4Sp/DRseor9wL6EvV2+TuQn63dMkPjZ/sp9XkghTEbV9KlPS1xUsZ3u7/IQO4wxtcFB4bgpQPRcR3QCvezPcQ==}

  ws@8.18.0:
    resolution: {integrity: sha512-8VbfWfHLbbwu3+N6OKsOMpBdT4kXPDDB9cJk2bJ6mh9ucxdlnNvH1e+roYkKmN9Nxw2yjz7VzeO9oOz2zJ04Pw==}
    engines: {node: '>=10.0.0'}
    peerDependencies:
      bufferutil: ^4.0.1
      utf-8-validate: '>=5.0.2'
    peerDependenciesMeta:
      bufferutil:
        optional: true
      utf-8-validate:
        optional: true

  xml-name-validator@4.0.0:
    resolution: {integrity: sha512-ICP2e+jsHvAj2E2lIHxa5tjXRlKDJo4IdvPvCXbXQGdzSfmSpNVyIKMvoZHjDY9DP0zV17iI85o90vRFXNccRw==}
    engines: {node: '>=12'}

  xmlchars@2.2.0:
    resolution: {integrity: sha512-JZnDKK8B0RCDw84FNdDAIpZK+JuJw+s7Lz8nksI7SIuU3UXJJslUthsi+uWBUYOwPFwW7W7PRLRfUKpxjtjFCw==}

  xtend@4.0.2:
    resolution: {integrity: sha512-LKYU1iAXJXUgAXn9URjiu+MWhyUXHsvfp7mcuYm9dSUKK0/CjtrUwFAxD82/mCWbtLsGjFIad0wIsod4zrTAEQ==}
    engines: {node: '>=0.4'}

  y18n@5.0.8:
    resolution: {integrity: sha512-0pfFzegeDWJHJIAmTLRP2DwHjdF5s7jo9tuztdQxAhINCdvS+3nGINqPd00AphqJR/0LhANUS6/+7SCb98YOfA==}
    engines: {node: '>=10'}

  yallist@3.1.1:
    resolution: {integrity: sha512-a4UGQaWPH59mOXUYnAG2ewncQS4i4F43Tv3JoAM+s2VDAmS9NsK8GpDMLrCHPksFT7h3K6TOoUNn2pb7RoXx4g==}

  yallist@4.0.0:
    resolution: {integrity: sha512-3wdGidZyq5PB084XLES5TpOSRA3wjXAlIWMhum2kRcv/41Sn2emQ0dycQW4uZXLejwKvg6EsvbdlVL+FYEct7A==}

  yaml@2.5.1:
    resolution: {integrity: sha512-bLQOjaX/ADgQ20isPJRvF0iRUHIxVhYvr53Of7wGcWlO2jvtUlH5m87DsmulFVxRpNLOnI4tB6p/oh8D7kpn9Q==}
    engines: {node: '>= 14'}
    hasBin: true

  yargs-parser@18.1.3:
    resolution: {integrity: sha512-o50j0JeToy/4K6OZcaQmW6lyXXKhq7csREXcDwk2omFPJEwUNOVtJKvmDr9EI1fAJZUyZcRF7kxGBWmRXudrCQ==}
    engines: {node: '>=6'}

  yargs-parser@21.1.1:
    resolution: {integrity: sha512-tVpsJW7DdjecAiFpbIB1e3qxIQsE6NoPc5/eTdrbbIC4h0LVsWhnoa3g+m2HclBIujHzsxZ4VJVA+GUuc2/LBw==}
    engines: {node: '>=12'}

  yargs@17.7.2:
    resolution: {integrity: sha512-7dSzzRQ++CKnNI/krKnYRV7JKKPUXMEh61soaHKg9mrWEhzFWhFnxPxGl+69cD1Ou63C13NUPCnmIcrvqCuM6w==}
    engines: {node: '>=12'}

  ylru@1.4.0:
    resolution: {integrity: sha512-2OQsPNEmBCvXuFlIni/a+Rn+R2pHW9INm0BxXJ4hVDA8TirqMj+J/Rp9ItLatT/5pZqWwefVrTQcHpixsxnVlA==}
    engines: {node: '>= 4.0.0'}

  yocto-queue@1.1.1:
    resolution: {integrity: sha512-b4JR1PFR10y1mKjhHY9LaGo6tmrgjit7hxVIeAmyMw3jegXR4dhYqLaQF5zMXZxY7tLpMyJeLjr1C4rLmkVe8g==}
    engines: {node: '>=12.20'}

  yoctocolors-cjs@2.1.2:
    resolution: {integrity: sha512-cYVsTjKl8b+FrnidjibDWskAv7UKOfcwaVZdp/it9n1s9fU3IkgDbhdIRKCW4JDsAlECJY0ytoVPT3sK6kideA==}
    engines: {node: '>=18'}

  zip-stream@6.0.1:
    resolution: {integrity: sha512-zK7YHHz4ZXpW89AHXUPbQVGKI7uvkd3hzusTdotCg1UxyaVtg0zFJSTfW/Dq5f7OBBVnq6cZIaC8Ti4hb6dtCA==}
    engines: {node: '>= 14'}

  zod@3.23.8:
    resolution: {integrity: sha512-XBx9AXhXktjUqnepgTiE5flcKIYWi/rme0Eaj+5Y0lftuGBq+jyRu/md4WnuxqgP1ubdpNCsYEYPxrzVHD8d6g==}

  zwitch@2.0.4:
    resolution: {integrity: sha512-bXE4cR/kVZhKZX/RjPEflHaKVhUVl85noU3v6b8apfQEc1x4A+zBxjZ4lN8LqGd6WZ3dl98pY4o717VFmoPp+A==}

snapshots:

  '@alloc/quick-lru@5.2.0': {}

  '@ampproject/remapping@2.3.0':
    dependencies:
      '@jridgewell/gen-mapping': 0.3.5
      '@jridgewell/trace-mapping': 0.3.25

  '@aws-crypto/crc32@5.2.0':
    dependencies:
      '@aws-crypto/util': 5.2.0
      '@aws-sdk/types': 3.664.0
      tslib: 2.7.0

  '@aws-crypto/crc32c@5.2.0':
    dependencies:
      '@aws-crypto/util': 5.2.0
      '@aws-sdk/types': 3.664.0
      tslib: 2.7.0

  '@aws-crypto/sha1-browser@5.2.0':
    dependencies:
      '@aws-crypto/supports-web-crypto': 5.2.0
      '@aws-crypto/util': 5.2.0
      '@aws-sdk/types': 3.664.0
      '@aws-sdk/util-locate-window': 3.568.0
      '@smithy/util-utf8': 2.3.0
      tslib: 2.7.0

  '@aws-crypto/sha256-browser@5.2.0':
    dependencies:
      '@aws-crypto/sha256-js': 5.2.0
      '@aws-crypto/supports-web-crypto': 5.2.0
      '@aws-crypto/util': 5.2.0
      '@aws-sdk/types': 3.664.0
      '@aws-sdk/util-locate-window': 3.568.0
      '@smithy/util-utf8': 2.3.0
      tslib: 2.7.0

  '@aws-crypto/sha256-js@5.2.0':
    dependencies:
      '@aws-crypto/util': 5.2.0
      '@aws-sdk/types': 3.664.0
      tslib: 2.7.0

  '@aws-crypto/supports-web-crypto@5.2.0':
    dependencies:
      tslib: 2.7.0

  '@aws-crypto/util@5.2.0':
    dependencies:
      '@aws-sdk/types': 3.664.0
      '@smithy/util-utf8': 2.3.0
      tslib: 2.7.0

  '@aws-sdk/client-s3@3.665.0':
    dependencies:
      '@aws-crypto/sha1-browser': 5.2.0
      '@aws-crypto/sha256-browser': 5.2.0
      '@aws-crypto/sha256-js': 5.2.0
      '@aws-sdk/client-sso-oidc': 3.665.0(@aws-sdk/client-sts@3.665.0)
      '@aws-sdk/client-sts': 3.665.0
      '@aws-sdk/core': 3.665.0
      '@aws-sdk/credential-provider-node': 3.665.0(@aws-sdk/client-sso-oidc@3.665.0(@aws-sdk/client-sts@3.665.0))(@aws-sdk/client-sts@3.665.0)
      '@aws-sdk/middleware-bucket-endpoint': 3.664.0
      '@aws-sdk/middleware-expect-continue': 3.664.0
      '@aws-sdk/middleware-flexible-checksums': 3.664.0
      '@aws-sdk/middleware-host-header': 3.664.0
      '@aws-sdk/middleware-location-constraint': 3.664.0
      '@aws-sdk/middleware-logger': 3.664.0
      '@aws-sdk/middleware-recursion-detection': 3.664.0
      '@aws-sdk/middleware-sdk-s3': 3.665.0
      '@aws-sdk/middleware-ssec': 3.664.0
      '@aws-sdk/middleware-user-agent': 3.664.0
      '@aws-sdk/region-config-resolver': 3.664.0
      '@aws-sdk/signature-v4-multi-region': 3.665.0
      '@aws-sdk/types': 3.664.0
      '@aws-sdk/util-endpoints': 3.664.0
      '@aws-sdk/util-user-agent-browser': 3.664.0
      '@aws-sdk/util-user-agent-node': 3.664.0
      '@aws-sdk/xml-builder': 3.662.0
      '@smithy/config-resolver': 3.0.9
      '@smithy/core': 2.4.8
      '@smithy/eventstream-serde-browser': 3.0.10
      '@smithy/eventstream-serde-config-resolver': 3.0.7
      '@smithy/eventstream-serde-node': 3.0.9
      '@smithy/fetch-http-handler': 3.2.9
      '@smithy/hash-blob-browser': 3.1.6
      '@smithy/hash-node': 3.0.7
      '@smithy/hash-stream-node': 3.1.6
      '@smithy/invalid-dependency': 3.0.7
      '@smithy/md5-js': 3.0.7
      '@smithy/middleware-content-length': 3.0.9
      '@smithy/middleware-endpoint': 3.1.4
      '@smithy/middleware-retry': 3.0.23
      '@smithy/middleware-serde': 3.0.7
      '@smithy/middleware-stack': 3.0.7
      '@smithy/node-config-provider': 3.1.8
      '@smithy/node-http-handler': 3.2.4
      '@smithy/protocol-http': 4.1.4
      '@smithy/smithy-client': 3.4.0
      '@smithy/types': 3.5.0
      '@smithy/url-parser': 3.0.7
      '@smithy/util-base64': 3.0.0
      '@smithy/util-body-length-browser': 3.0.0
      '@smithy/util-body-length-node': 3.0.0
      '@smithy/util-defaults-mode-browser': 3.0.23
      '@smithy/util-defaults-mode-node': 3.0.23
      '@smithy/util-endpoints': 2.1.3
      '@smithy/util-middleware': 3.0.7
      '@smithy/util-retry': 3.0.7
      '@smithy/util-stream': 3.1.9
      '@smithy/util-utf8': 3.0.0
      '@smithy/util-waiter': 3.1.6
      tslib: 2.7.0
    transitivePeerDependencies:
      - aws-crt

  '@aws-sdk/client-ses@3.665.0':
    dependencies:
      '@aws-crypto/sha256-browser': 5.2.0
      '@aws-crypto/sha256-js': 5.2.0
      '@aws-sdk/client-sso-oidc': 3.665.0(@aws-sdk/client-sts@3.665.0)
      '@aws-sdk/client-sts': 3.665.0
      '@aws-sdk/core': 3.665.0
      '@aws-sdk/credential-provider-node': 3.665.0(@aws-sdk/client-sso-oidc@3.665.0(@aws-sdk/client-sts@3.665.0))(@aws-sdk/client-sts@3.665.0)
      '@aws-sdk/middleware-host-header': 3.664.0
      '@aws-sdk/middleware-logger': 3.664.0
      '@aws-sdk/middleware-recursion-detection': 3.664.0
      '@aws-sdk/middleware-user-agent': 3.664.0
      '@aws-sdk/region-config-resolver': 3.664.0
      '@aws-sdk/types': 3.664.0
      '@aws-sdk/util-endpoints': 3.664.0
      '@aws-sdk/util-user-agent-browser': 3.664.0
      '@aws-sdk/util-user-agent-node': 3.664.0
      '@smithy/config-resolver': 3.0.9
      '@smithy/core': 2.4.8
      '@smithy/fetch-http-handler': 3.2.9
      '@smithy/hash-node': 3.0.7
      '@smithy/invalid-dependency': 3.0.7
      '@smithy/middleware-content-length': 3.0.9
      '@smithy/middleware-endpoint': 3.1.4
      '@smithy/middleware-retry': 3.0.23
      '@smithy/middleware-serde': 3.0.7
      '@smithy/middleware-stack': 3.0.7
      '@smithy/node-config-provider': 3.1.8
      '@smithy/node-http-handler': 3.2.4
      '@smithy/protocol-http': 4.1.4
      '@smithy/smithy-client': 3.4.0
      '@smithy/types': 3.5.0
      '@smithy/url-parser': 3.0.7
      '@smithy/util-base64': 3.0.0
      '@smithy/util-body-length-browser': 3.0.0
      '@smithy/util-body-length-node': 3.0.0
      '@smithy/util-defaults-mode-browser': 3.0.23
      '@smithy/util-defaults-mode-node': 3.0.23
      '@smithy/util-endpoints': 2.1.3
      '@smithy/util-middleware': 3.0.7
      '@smithy/util-retry': 3.0.7
      '@smithy/util-utf8': 3.0.0
      '@smithy/util-waiter': 3.1.6
      tslib: 2.7.0
    transitivePeerDependencies:
      - aws-crt

  '@aws-sdk/client-sso-oidc@3.665.0(@aws-sdk/client-sts@3.665.0)':
    dependencies:
      '@aws-crypto/sha256-browser': 5.2.0
      '@aws-crypto/sha256-js': 5.2.0
      '@aws-sdk/client-sts': 3.665.0
      '@aws-sdk/core': 3.665.0
      '@aws-sdk/credential-provider-node': 3.665.0(@aws-sdk/client-sso-oidc@3.665.0(@aws-sdk/client-sts@3.665.0))(@aws-sdk/client-sts@3.665.0)
      '@aws-sdk/middleware-host-header': 3.664.0
      '@aws-sdk/middleware-logger': 3.664.0
      '@aws-sdk/middleware-recursion-detection': 3.664.0
      '@aws-sdk/middleware-user-agent': 3.664.0
      '@aws-sdk/region-config-resolver': 3.664.0
      '@aws-sdk/types': 3.664.0
      '@aws-sdk/util-endpoints': 3.664.0
      '@aws-sdk/util-user-agent-browser': 3.664.0
      '@aws-sdk/util-user-agent-node': 3.664.0
      '@smithy/config-resolver': 3.0.9
      '@smithy/core': 2.4.8
      '@smithy/fetch-http-handler': 3.2.9
      '@smithy/hash-node': 3.0.7
      '@smithy/invalid-dependency': 3.0.7
      '@smithy/middleware-content-length': 3.0.9
      '@smithy/middleware-endpoint': 3.1.4
      '@smithy/middleware-retry': 3.0.23
      '@smithy/middleware-serde': 3.0.7
      '@smithy/middleware-stack': 3.0.7
      '@smithy/node-config-provider': 3.1.8
      '@smithy/node-http-handler': 3.2.4
      '@smithy/protocol-http': 4.1.4
      '@smithy/smithy-client': 3.4.0
      '@smithy/types': 3.5.0
      '@smithy/url-parser': 3.0.7
      '@smithy/util-base64': 3.0.0
      '@smithy/util-body-length-browser': 3.0.0
      '@smithy/util-body-length-node': 3.0.0
      '@smithy/util-defaults-mode-browser': 3.0.23
      '@smithy/util-defaults-mode-node': 3.0.23
      '@smithy/util-endpoints': 2.1.3
      '@smithy/util-middleware': 3.0.7
      '@smithy/util-retry': 3.0.7
      '@smithy/util-utf8': 3.0.0
      tslib: 2.7.0
    transitivePeerDependencies:
      - aws-crt

  '@aws-sdk/client-sso@3.665.0':
    dependencies:
      '@aws-crypto/sha256-browser': 5.2.0
      '@aws-crypto/sha256-js': 5.2.0
      '@aws-sdk/core': 3.665.0
      '@aws-sdk/middleware-host-header': 3.664.0
      '@aws-sdk/middleware-logger': 3.664.0
      '@aws-sdk/middleware-recursion-detection': 3.664.0
      '@aws-sdk/middleware-user-agent': 3.664.0
      '@aws-sdk/region-config-resolver': 3.664.0
      '@aws-sdk/types': 3.664.0
      '@aws-sdk/util-endpoints': 3.664.0
      '@aws-sdk/util-user-agent-browser': 3.664.0
      '@aws-sdk/util-user-agent-node': 3.664.0
      '@smithy/config-resolver': 3.0.9
      '@smithy/core': 2.4.8
      '@smithy/fetch-http-handler': 3.2.9
      '@smithy/hash-node': 3.0.7
      '@smithy/invalid-dependency': 3.0.7
      '@smithy/middleware-content-length': 3.0.9
      '@smithy/middleware-endpoint': 3.1.4
      '@smithy/middleware-retry': 3.0.23
      '@smithy/middleware-serde': 3.0.7
      '@smithy/middleware-stack': 3.0.7
      '@smithy/node-config-provider': 3.1.8
      '@smithy/node-http-handler': 3.2.4
      '@smithy/protocol-http': 4.1.4
      '@smithy/smithy-client': 3.4.0
      '@smithy/types': 3.5.0
      '@smithy/url-parser': 3.0.7
      '@smithy/util-base64': 3.0.0
      '@smithy/util-body-length-browser': 3.0.0
      '@smithy/util-body-length-node': 3.0.0
      '@smithy/util-defaults-mode-browser': 3.0.23
      '@smithy/util-defaults-mode-node': 3.0.23
      '@smithy/util-endpoints': 2.1.3
      '@smithy/util-middleware': 3.0.7
      '@smithy/util-retry': 3.0.7
      '@smithy/util-utf8': 3.0.0
      tslib: 2.7.0
    transitivePeerDependencies:
      - aws-crt

  '@aws-sdk/client-sts@3.665.0':
    dependencies:
      '@aws-crypto/sha256-browser': 5.2.0
      '@aws-crypto/sha256-js': 5.2.0
      '@aws-sdk/client-sso-oidc': 3.665.0(@aws-sdk/client-sts@3.665.0)
      '@aws-sdk/core': 3.665.0
      '@aws-sdk/credential-provider-node': 3.665.0(@aws-sdk/client-sso-oidc@3.665.0(@aws-sdk/client-sts@3.665.0))(@aws-sdk/client-sts@3.665.0)
      '@aws-sdk/middleware-host-header': 3.664.0
      '@aws-sdk/middleware-logger': 3.664.0
      '@aws-sdk/middleware-recursion-detection': 3.664.0
      '@aws-sdk/middleware-user-agent': 3.664.0
      '@aws-sdk/region-config-resolver': 3.664.0
      '@aws-sdk/types': 3.664.0
      '@aws-sdk/util-endpoints': 3.664.0
      '@aws-sdk/util-user-agent-browser': 3.664.0
      '@aws-sdk/util-user-agent-node': 3.664.0
      '@smithy/config-resolver': 3.0.9
      '@smithy/core': 2.4.8
      '@smithy/fetch-http-handler': 3.2.9
      '@smithy/hash-node': 3.0.7
      '@smithy/invalid-dependency': 3.0.7
      '@smithy/middleware-content-length': 3.0.9
      '@smithy/middleware-endpoint': 3.1.4
      '@smithy/middleware-retry': 3.0.23
      '@smithy/middleware-serde': 3.0.7
      '@smithy/middleware-stack': 3.0.7
      '@smithy/node-config-provider': 3.1.8
      '@smithy/node-http-handler': 3.2.4
      '@smithy/protocol-http': 4.1.4
      '@smithy/smithy-client': 3.4.0
      '@smithy/types': 3.5.0
      '@smithy/url-parser': 3.0.7
      '@smithy/util-base64': 3.0.0
      '@smithy/util-body-length-browser': 3.0.0
      '@smithy/util-body-length-node': 3.0.0
      '@smithy/util-defaults-mode-browser': 3.0.23
      '@smithy/util-defaults-mode-node': 3.0.23
      '@smithy/util-endpoints': 2.1.3
      '@smithy/util-middleware': 3.0.7
      '@smithy/util-retry': 3.0.7
      '@smithy/util-utf8': 3.0.0
      tslib: 2.7.0
    transitivePeerDependencies:
      - aws-crt

  '@aws-sdk/core@3.665.0':
    dependencies:
      '@aws-sdk/types': 3.664.0
      '@smithy/core': 2.4.8
      '@smithy/node-config-provider': 3.1.8
      '@smithy/property-provider': 3.1.7
      '@smithy/protocol-http': 4.1.4
      '@smithy/signature-v4': 4.2.0
      '@smithy/smithy-client': 3.4.0
      '@smithy/types': 3.5.0
      '@smithy/util-middleware': 3.0.7
      fast-xml-parser: 4.4.1
      tslib: 2.7.0

  '@aws-sdk/credential-provider-env@3.664.0':
    dependencies:
      '@aws-sdk/types': 3.664.0
      '@smithy/property-provider': 3.1.7
      '@smithy/types': 3.5.0
      tslib: 2.7.0

  '@aws-sdk/credential-provider-http@3.664.0':
    dependencies:
      '@aws-sdk/types': 3.664.0
      '@smithy/fetch-http-handler': 3.2.9
      '@smithy/node-http-handler': 3.2.4
      '@smithy/property-provider': 3.1.7
      '@smithy/protocol-http': 4.1.4
      '@smithy/smithy-client': 3.4.0
      '@smithy/types': 3.5.0
      '@smithy/util-stream': 3.1.9
      tslib: 2.7.0

  '@aws-sdk/credential-provider-ini@3.665.0(@aws-sdk/client-sso-oidc@3.665.0(@aws-sdk/client-sts@3.665.0))(@aws-sdk/client-sts@3.665.0)':
    dependencies:
      '@aws-sdk/client-sts': 3.665.0
      '@aws-sdk/credential-provider-env': 3.664.0
      '@aws-sdk/credential-provider-http': 3.664.0
      '@aws-sdk/credential-provider-process': 3.664.0
      '@aws-sdk/credential-provider-sso': 3.665.0(@aws-sdk/client-sso-oidc@3.665.0(@aws-sdk/client-sts@3.665.0))
      '@aws-sdk/credential-provider-web-identity': 3.664.0(@aws-sdk/client-sts@3.665.0)
      '@aws-sdk/types': 3.664.0
      '@smithy/credential-provider-imds': 3.2.4
      '@smithy/property-provider': 3.1.7
      '@smithy/shared-ini-file-loader': 3.1.8
      '@smithy/types': 3.5.0
      tslib: 2.7.0
    transitivePeerDependencies:
      - '@aws-sdk/client-sso-oidc'
      - aws-crt

  '@aws-sdk/credential-provider-node@3.665.0(@aws-sdk/client-sso-oidc@3.665.0(@aws-sdk/client-sts@3.665.0))(@aws-sdk/client-sts@3.665.0)':
    dependencies:
      '@aws-sdk/credential-provider-env': 3.664.0
      '@aws-sdk/credential-provider-http': 3.664.0
      '@aws-sdk/credential-provider-ini': 3.665.0(@aws-sdk/client-sso-oidc@3.665.0(@aws-sdk/client-sts@3.665.0))(@aws-sdk/client-sts@3.665.0)
      '@aws-sdk/credential-provider-process': 3.664.0
      '@aws-sdk/credential-provider-sso': 3.665.0(@aws-sdk/client-sso-oidc@3.665.0(@aws-sdk/client-sts@3.665.0))
      '@aws-sdk/credential-provider-web-identity': 3.664.0(@aws-sdk/client-sts@3.665.0)
      '@aws-sdk/types': 3.664.0
      '@smithy/credential-provider-imds': 3.2.4
      '@smithy/property-provider': 3.1.7
      '@smithy/shared-ini-file-loader': 3.1.8
      '@smithy/types': 3.5.0
      tslib: 2.7.0
    transitivePeerDependencies:
      - '@aws-sdk/client-sso-oidc'
      - '@aws-sdk/client-sts'
      - aws-crt

  '@aws-sdk/credential-provider-process@3.664.0':
    dependencies:
      '@aws-sdk/types': 3.664.0
      '@smithy/property-provider': 3.1.7
      '@smithy/shared-ini-file-loader': 3.1.8
      '@smithy/types': 3.5.0
      tslib: 2.7.0

  '@aws-sdk/credential-provider-sso@3.665.0(@aws-sdk/client-sso-oidc@3.665.0(@aws-sdk/client-sts@3.665.0))':
    dependencies:
      '@aws-sdk/client-sso': 3.665.0
      '@aws-sdk/token-providers': 3.664.0(@aws-sdk/client-sso-oidc@3.665.0(@aws-sdk/client-sts@3.665.0))
      '@aws-sdk/types': 3.664.0
      '@smithy/property-provider': 3.1.7
      '@smithy/shared-ini-file-loader': 3.1.8
      '@smithy/types': 3.5.0
      tslib: 2.7.0
    transitivePeerDependencies:
      - '@aws-sdk/client-sso-oidc'
      - aws-crt

  '@aws-sdk/credential-provider-web-identity@3.664.0(@aws-sdk/client-sts@3.665.0)':
    dependencies:
      '@aws-sdk/client-sts': 3.665.0
      '@aws-sdk/types': 3.664.0
      '@smithy/property-provider': 3.1.7
      '@smithy/types': 3.5.0
      tslib: 2.7.0

  '@aws-sdk/middleware-bucket-endpoint@3.664.0':
    dependencies:
      '@aws-sdk/types': 3.664.0
      '@aws-sdk/util-arn-parser': 3.568.0
      '@smithy/node-config-provider': 3.1.8
      '@smithy/protocol-http': 4.1.4
      '@smithy/types': 3.5.0
      '@smithy/util-config-provider': 3.0.0
      tslib: 2.7.0

  '@aws-sdk/middleware-expect-continue@3.664.0':
    dependencies:
      '@aws-sdk/types': 3.664.0
      '@smithy/protocol-http': 4.1.4
      '@smithy/types': 3.5.0
      tslib: 2.7.0

  '@aws-sdk/middleware-flexible-checksums@3.664.0':
    dependencies:
      '@aws-crypto/crc32': 5.2.0
      '@aws-crypto/crc32c': 5.2.0
      '@aws-sdk/types': 3.664.0
      '@smithy/is-array-buffer': 3.0.0
      '@smithy/node-config-provider': 3.1.8
      '@smithy/protocol-http': 4.1.4
      '@smithy/types': 3.5.0
      '@smithy/util-middleware': 3.0.7
      '@smithy/util-utf8': 3.0.0
      tslib: 2.7.0

  '@aws-sdk/middleware-host-header@3.664.0':
    dependencies:
      '@aws-sdk/types': 3.664.0
      '@smithy/protocol-http': 4.1.4
      '@smithy/types': 3.5.0
      tslib: 2.7.0

  '@aws-sdk/middleware-location-constraint@3.664.0':
    dependencies:
      '@aws-sdk/types': 3.664.0
      '@smithy/types': 3.5.0
      tslib: 2.7.0

  '@aws-sdk/middleware-logger@3.664.0':
    dependencies:
      '@aws-sdk/types': 3.664.0
      '@smithy/types': 3.5.0
      tslib: 2.7.0

  '@aws-sdk/middleware-recursion-detection@3.664.0':
    dependencies:
      '@aws-sdk/types': 3.664.0
      '@smithy/protocol-http': 4.1.4
      '@smithy/types': 3.5.0
      tslib: 2.7.0

  '@aws-sdk/middleware-sdk-s3@3.665.0':
    dependencies:
      '@aws-sdk/core': 3.665.0
      '@aws-sdk/types': 3.664.0
      '@aws-sdk/util-arn-parser': 3.568.0
      '@smithy/core': 2.4.8
      '@smithy/node-config-provider': 3.1.8
      '@smithy/protocol-http': 4.1.4
      '@smithy/signature-v4': 4.2.0
      '@smithy/smithy-client': 3.4.0
      '@smithy/types': 3.5.0
      '@smithy/util-config-provider': 3.0.0
      '@smithy/util-middleware': 3.0.7
      '@smithy/util-stream': 3.1.9
      '@smithy/util-utf8': 3.0.0
      tslib: 2.7.0

  '@aws-sdk/middleware-ssec@3.664.0':
    dependencies:
      '@aws-sdk/types': 3.664.0
      '@smithy/types': 3.5.0
      tslib: 2.7.0

  '@aws-sdk/middleware-user-agent@3.664.0':
    dependencies:
      '@aws-sdk/types': 3.664.0
      '@aws-sdk/util-endpoints': 3.664.0
      '@smithy/core': 2.4.8
      '@smithy/protocol-http': 4.1.4
      '@smithy/types': 3.5.0
      tslib: 2.7.0

  '@aws-sdk/region-config-resolver@3.664.0':
    dependencies:
      '@aws-sdk/types': 3.664.0
      '@smithy/node-config-provider': 3.1.8
      '@smithy/types': 3.5.0
      '@smithy/util-config-provider': 3.0.0
      '@smithy/util-middleware': 3.0.7
      tslib: 2.7.0

  '@aws-sdk/s3-presigned-post@3.665.0':
    dependencies:
      '@aws-sdk/client-s3': 3.665.0
      '@aws-sdk/types': 3.664.0
      '@aws-sdk/util-format-url': 3.664.0
      '@smithy/middleware-endpoint': 3.1.4
      '@smithy/signature-v4': 4.2.0
      '@smithy/types': 3.5.0
      '@smithy/util-hex-encoding': 3.0.0
      '@smithy/util-utf8': 3.0.0
      tslib: 2.7.0
    transitivePeerDependencies:
      - aws-crt

  '@aws-sdk/signature-v4-multi-region@3.665.0':
    dependencies:
      '@aws-sdk/middleware-sdk-s3': 3.665.0
      '@aws-sdk/types': 3.664.0
      '@smithy/protocol-http': 4.1.4
      '@smithy/signature-v4': 4.2.0
      '@smithy/types': 3.5.0
      tslib: 2.7.0

  '@aws-sdk/token-providers@3.664.0(@aws-sdk/client-sso-oidc@3.665.0(@aws-sdk/client-sts@3.665.0))':
    dependencies:
      '@aws-sdk/client-sso-oidc': 3.665.0(@aws-sdk/client-sts@3.665.0)
      '@aws-sdk/types': 3.664.0
      '@smithy/property-provider': 3.1.7
      '@smithy/shared-ini-file-loader': 3.1.8
      '@smithy/types': 3.5.0
      tslib: 2.7.0

  '@aws-sdk/types@3.664.0':
    dependencies:
      '@smithy/types': 3.5.0
      tslib: 2.7.0

  '@aws-sdk/util-arn-parser@3.568.0':
    dependencies:
      tslib: 2.7.0

  '@aws-sdk/util-endpoints@3.664.0':
    dependencies:
      '@aws-sdk/types': 3.664.0
      '@smithy/types': 3.5.0
      '@smithy/util-endpoints': 2.1.3
      tslib: 2.7.0

  '@aws-sdk/util-format-url@3.664.0':
    dependencies:
      '@aws-sdk/types': 3.664.0
      '@smithy/querystring-builder': 3.0.7
      '@smithy/types': 3.5.0
      tslib: 2.7.0

  '@aws-sdk/util-locate-window@3.568.0':
    dependencies:
      tslib: 2.7.0

  '@aws-sdk/util-user-agent-browser@3.664.0':
    dependencies:
      '@aws-sdk/types': 3.664.0
      '@smithy/types': 3.5.0
      bowser: 2.11.0
      tslib: 2.7.0

  '@aws-sdk/util-user-agent-node@3.664.0':
    dependencies:
      '@aws-sdk/middleware-user-agent': 3.664.0
      '@aws-sdk/types': 3.664.0
      '@smithy/node-config-provider': 3.1.8
      '@smithy/types': 3.5.0
      tslib: 2.7.0

  '@aws-sdk/xml-builder@3.662.0':
    dependencies:
      '@smithy/types': 3.5.0
      tslib: 2.7.0

  '@babel/code-frame@7.24.7':
    dependencies:
      '@babel/highlight': 7.24.7
      picocolors: 1.1.0

  '@babel/compat-data@7.25.4': {}

  '@babel/core@7.25.2':
    dependencies:
      '@ampproject/remapping': 2.3.0
      '@babel/code-frame': 7.24.7
      '@babel/generator': 7.25.6
      '@babel/helper-compilation-targets': 7.25.2
      '@babel/helper-module-transforms': 7.25.2(@babel/core@7.25.2)
      '@babel/helpers': 7.25.6
      '@babel/parser': 7.25.6
      '@babel/template': 7.25.0
      '@babel/traverse': 7.25.6
      '@babel/types': 7.25.6
      convert-source-map: 2.0.0
      debug: 4.3.7
      gensync: 1.0.0-beta.2
      json5: 2.2.3
      semver: 6.3.1
    transitivePeerDependencies:
      - supports-color

  '@babel/generator@7.25.6':
    dependencies:
      '@babel/types': 7.25.6
      '@jridgewell/gen-mapping': 0.3.5
      '@jridgewell/trace-mapping': 0.3.25
      jsesc: 2.5.2

  '@babel/helper-compilation-targets@7.25.2':
    dependencies:
      '@babel/compat-data': 7.25.4
      '@babel/helper-validator-option': 7.24.8
      browserslist: 4.24.0
      lru-cache: 5.1.1
      semver: 6.3.1

  '@babel/helper-module-imports@7.24.7':
    dependencies:
      '@babel/traverse': 7.25.6
      '@babel/types': 7.25.6
    transitivePeerDependencies:
      - supports-color

  '@babel/helper-module-transforms@7.25.2(@babel/core@7.25.2)':
    dependencies:
      '@babel/core': 7.25.2
      '@babel/helper-module-imports': 7.24.7
      '@babel/helper-simple-access': 7.24.7
      '@babel/helper-validator-identifier': 7.24.7
      '@babel/traverse': 7.25.6
    transitivePeerDependencies:
      - supports-color

  '@babel/helper-plugin-utils@7.24.8': {}

  '@babel/helper-simple-access@7.24.7':
    dependencies:
      '@babel/traverse': 7.25.6
      '@babel/types': 7.25.6
    transitivePeerDependencies:
      - supports-color

  '@babel/helper-string-parser@7.24.8': {}

  '@babel/helper-validator-identifier@7.24.7': {}

  '@babel/helper-validator-option@7.24.8': {}

  '@babel/helpers@7.25.6':
    dependencies:
      '@babel/template': 7.25.0
      '@babel/types': 7.25.6

  '@babel/highlight@7.24.7':
    dependencies:
      '@babel/helper-validator-identifier': 7.24.7
      chalk: 2.4.2
      js-tokens: 4.0.0
      picocolors: 1.1.0

  '@babel/parser@7.25.6':
    dependencies:
      '@babel/types': 7.25.6

  '@babel/plugin-transform-react-jsx-self@7.24.7(@babel/core@7.25.2)':
    dependencies:
      '@babel/core': 7.25.2
      '@babel/helper-plugin-utils': 7.24.8

  '@babel/plugin-transform-react-jsx-source@7.24.7(@babel/core@7.25.2)':
    dependencies:
      '@babel/core': 7.25.2
      '@babel/helper-plugin-utils': 7.24.8

  '@babel/runtime@7.25.6':
    dependencies:
      regenerator-runtime: 0.14.1

  '@babel/template@7.25.0':
    dependencies:
      '@babel/code-frame': 7.24.7
      '@babel/parser': 7.25.6
      '@babel/types': 7.25.6

  '@babel/traverse@7.25.6':
    dependencies:
      '@babel/code-frame': 7.24.7
      '@babel/generator': 7.25.6
      '@babel/parser': 7.25.6
      '@babel/template': 7.25.0
      '@babel/types': 7.25.6
      debug: 4.3.7
      globals: 11.12.0
    transitivePeerDependencies:
      - supports-color

  '@babel/types@7.25.6':
    dependencies:
      '@babel/helper-string-parser': 7.24.8
      '@babel/helper-validator-identifier': 7.24.7
      to-fast-properties: 2.0.0

  '@balena/dockerignore@1.0.2': {}

  '@biomejs/biome@1.6.4':
    optionalDependencies:
      '@biomejs/cli-darwin-arm64': 1.6.4
      '@biomejs/cli-darwin-x64': 1.6.4
      '@biomejs/cli-linux-arm64': 1.6.4
      '@biomejs/cli-linux-arm64-musl': 1.6.4
      '@biomejs/cli-linux-x64': 1.6.4
      '@biomejs/cli-linux-x64-musl': 1.6.4
      '@biomejs/cli-win32-arm64': 1.6.4
      '@biomejs/cli-win32-x64': 1.6.4

  '@biomejs/biome@1.9.2':
    optionalDependencies:
      '@biomejs/cli-darwin-arm64': 1.9.2
      '@biomejs/cli-darwin-x64': 1.9.2
      '@biomejs/cli-linux-arm64': 1.9.2
      '@biomejs/cli-linux-arm64-musl': 1.9.2
      '@biomejs/cli-linux-x64': 1.9.2
      '@biomejs/cli-linux-x64-musl': 1.9.2
      '@biomejs/cli-win32-arm64': 1.9.2
      '@biomejs/cli-win32-x64': 1.9.2

<<<<<<< HEAD
  '@biomejs/cli-darwin-arm64@1.6.4':
    optional: true
=======
  '@biomejs/biome@1.9.3':
    optionalDependencies:
      '@biomejs/cli-darwin-arm64': 1.9.3
      '@biomejs/cli-darwin-x64': 1.9.3
      '@biomejs/cli-linux-arm64': 1.9.3
      '@biomejs/cli-linux-arm64-musl': 1.9.3
      '@biomejs/cli-linux-x64': 1.9.3
      '@biomejs/cli-linux-x64-musl': 1.9.3
      '@biomejs/cli-win32-arm64': 1.9.3
      '@biomejs/cli-win32-x64': 1.9.3
>>>>>>> 72b7f6a6

  '@biomejs/cli-darwin-arm64@1.9.2':
    optional: true

<<<<<<< HEAD
  '@biomejs/cli-darwin-x64@1.6.4':
=======
  '@biomejs/cli-darwin-arm64@1.9.3':
>>>>>>> 72b7f6a6
    optional: true

  '@biomejs/cli-darwin-x64@1.9.2':
    optional: true

<<<<<<< HEAD
  '@biomejs/cli-linux-arm64-musl@1.6.4':
=======
  '@biomejs/cli-darwin-x64@1.9.3':
>>>>>>> 72b7f6a6
    optional: true

  '@biomejs/cli-linux-arm64-musl@1.9.2':
    optional: true

<<<<<<< HEAD
  '@biomejs/cli-linux-arm64@1.6.4':
=======
  '@biomejs/cli-linux-arm64-musl@1.9.3':
>>>>>>> 72b7f6a6
    optional: true

  '@biomejs/cli-linux-arm64@1.9.2':
    optional: true

<<<<<<< HEAD
  '@biomejs/cli-linux-x64-musl@1.6.4':
=======
  '@biomejs/cli-linux-arm64@1.9.3':
>>>>>>> 72b7f6a6
    optional: true

  '@biomejs/cli-linux-x64-musl@1.9.2':
    optional: true

<<<<<<< HEAD
  '@biomejs/cli-linux-x64@1.6.4':
=======
  '@biomejs/cli-linux-x64-musl@1.9.3':
>>>>>>> 72b7f6a6
    optional: true

  '@biomejs/cli-linux-x64@1.9.2':
    optional: true

<<<<<<< HEAD
  '@biomejs/cli-win32-arm64@1.6.4':
=======
  '@biomejs/cli-linux-x64@1.9.3':
>>>>>>> 72b7f6a6
    optional: true

  '@biomejs/cli-win32-arm64@1.9.2':
    optional: true

<<<<<<< HEAD
  '@biomejs/cli-win32-x64@1.6.4':
=======
  '@biomejs/cli-win32-arm64@1.9.3':
>>>>>>> 72b7f6a6
    optional: true

  '@biomejs/cli-win32-x64@1.9.2':
    optional: true

  '@biomejs/cli-win32-x64@1.9.3':
    optional: true

  '@bundled-es-modules/cookie@2.0.0':
    dependencies:
      cookie: 0.5.0

  '@bundled-es-modules/statuses@1.0.1':
    dependencies:
      statuses: 2.0.1

  '@bundled-es-modules/tough-cookie@0.1.6':
    dependencies:
      '@types/tough-cookie': 4.0.5
      tough-cookie: 4.1.4

  '@colors/colors@1.6.0': {}

  '@commander-js/extra-typings@9.4.1(commander@9.4.1)':
    dependencies:
      commander: 9.4.1

  '@dabh/diagnostics@2.0.3':
    dependencies:
      colorspace: 1.1.4
      enabled: 2.0.0
      kuler: 2.0.0

  '@esbuild/aix-ppc64@0.19.12':
    optional: true

  '@esbuild/aix-ppc64@0.21.5':
    optional: true

  '@esbuild/aix-ppc64@0.23.1':
    optional: true

  '@esbuild/android-arm64@0.16.4':
    optional: true

  '@esbuild/android-arm64@0.18.20':
    optional: true

  '@esbuild/android-arm64@0.19.12':
    optional: true

  '@esbuild/android-arm64@0.21.5':
    optional: true

  '@esbuild/android-arm64@0.23.1':
    optional: true

  '@esbuild/android-arm@0.16.4':
    optional: true

  '@esbuild/android-arm@0.18.20':
    optional: true

  '@esbuild/android-arm@0.19.12':
    optional: true

  '@esbuild/android-arm@0.21.5':
    optional: true

  '@esbuild/android-arm@0.23.1':
    optional: true

  '@esbuild/android-x64@0.16.4':
    optional: true

  '@esbuild/android-x64@0.18.20':
    optional: true

  '@esbuild/android-x64@0.19.12':
    optional: true

  '@esbuild/android-x64@0.21.5':
    optional: true

  '@esbuild/android-x64@0.23.1':
    optional: true

  '@esbuild/darwin-arm64@0.16.4':
    optional: true

  '@esbuild/darwin-arm64@0.18.20':
    optional: true

  '@esbuild/darwin-arm64@0.19.12':
    optional: true

  '@esbuild/darwin-arm64@0.21.5':
    optional: true

  '@esbuild/darwin-arm64@0.23.1':
    optional: true

  '@esbuild/darwin-x64@0.16.4':
    optional: true

  '@esbuild/darwin-x64@0.18.20':
    optional: true

  '@esbuild/darwin-x64@0.19.12':
    optional: true

  '@esbuild/darwin-x64@0.21.5':
    optional: true

  '@esbuild/darwin-x64@0.23.1':
    optional: true

  '@esbuild/freebsd-arm64@0.16.4':
    optional: true

  '@esbuild/freebsd-arm64@0.18.20':
    optional: true

  '@esbuild/freebsd-arm64@0.19.12':
    optional: true

  '@esbuild/freebsd-arm64@0.21.5':
    optional: true

  '@esbuild/freebsd-arm64@0.23.1':
    optional: true

  '@esbuild/freebsd-x64@0.16.4':
    optional: true

  '@esbuild/freebsd-x64@0.18.20':
    optional: true

  '@esbuild/freebsd-x64@0.19.12':
    optional: true

  '@esbuild/freebsd-x64@0.21.5':
    optional: true

  '@esbuild/freebsd-x64@0.23.1':
    optional: true

  '@esbuild/linux-arm64@0.16.4':
    optional: true

  '@esbuild/linux-arm64@0.18.20':
    optional: true

  '@esbuild/linux-arm64@0.19.12':
    optional: true

  '@esbuild/linux-arm64@0.21.5':
    optional: true

  '@esbuild/linux-arm64@0.23.1':
    optional: true

  '@esbuild/linux-arm@0.16.4':
    optional: true

  '@esbuild/linux-arm@0.18.20':
    optional: true

  '@esbuild/linux-arm@0.19.12':
    optional: true

  '@esbuild/linux-arm@0.21.5':
    optional: true

  '@esbuild/linux-arm@0.23.1':
    optional: true

  '@esbuild/linux-ia32@0.16.4':
    optional: true

  '@esbuild/linux-ia32@0.18.20':
    optional: true

  '@esbuild/linux-ia32@0.19.12':
    optional: true

  '@esbuild/linux-ia32@0.21.5':
    optional: true

  '@esbuild/linux-ia32@0.23.1':
    optional: true

  '@esbuild/linux-loong64@0.16.4':
    optional: true

  '@esbuild/linux-loong64@0.18.20':
    optional: true

  '@esbuild/linux-loong64@0.19.12':
    optional: true

  '@esbuild/linux-loong64@0.21.5':
    optional: true

  '@esbuild/linux-loong64@0.23.1':
    optional: true

  '@esbuild/linux-mips64el@0.16.4':
    optional: true

  '@esbuild/linux-mips64el@0.18.20':
    optional: true

  '@esbuild/linux-mips64el@0.19.12':
    optional: true

  '@esbuild/linux-mips64el@0.21.5':
    optional: true

  '@esbuild/linux-mips64el@0.23.1':
    optional: true

  '@esbuild/linux-ppc64@0.16.4':
    optional: true

  '@esbuild/linux-ppc64@0.18.20':
    optional: true

  '@esbuild/linux-ppc64@0.19.12':
    optional: true

  '@esbuild/linux-ppc64@0.21.5':
    optional: true

  '@esbuild/linux-ppc64@0.23.1':
    optional: true

  '@esbuild/linux-riscv64@0.16.4':
    optional: true

  '@esbuild/linux-riscv64@0.18.20':
    optional: true

  '@esbuild/linux-riscv64@0.19.12':
    optional: true

  '@esbuild/linux-riscv64@0.21.5':
    optional: true

  '@esbuild/linux-riscv64@0.23.1':
    optional: true

  '@esbuild/linux-s390x@0.16.4':
    optional: true

  '@esbuild/linux-s390x@0.18.20':
    optional: true

  '@esbuild/linux-s390x@0.19.12':
    optional: true

  '@esbuild/linux-s390x@0.21.5':
    optional: true

  '@esbuild/linux-s390x@0.23.1':
    optional: true

  '@esbuild/linux-x64@0.16.4':
    optional: true

  '@esbuild/linux-x64@0.18.20':
    optional: true

  '@esbuild/linux-x64@0.19.12':
    optional: true

  '@esbuild/linux-x64@0.21.5':
    optional: true

  '@esbuild/linux-x64@0.23.1':
    optional: true

  '@esbuild/netbsd-x64@0.16.4':
    optional: true

  '@esbuild/netbsd-x64@0.18.20':
    optional: true

  '@esbuild/netbsd-x64@0.19.12':
    optional: true

  '@esbuild/netbsd-x64@0.21.5':
    optional: true

  '@esbuild/netbsd-x64@0.23.1':
    optional: true

  '@esbuild/openbsd-arm64@0.23.1':
    optional: true

  '@esbuild/openbsd-x64@0.16.4':
    optional: true

  '@esbuild/openbsd-x64@0.18.20':
    optional: true

  '@esbuild/openbsd-x64@0.19.12':
    optional: true

  '@esbuild/openbsd-x64@0.21.5':
    optional: true

  '@esbuild/openbsd-x64@0.23.1':
    optional: true

  '@esbuild/sunos-x64@0.16.4':
    optional: true

  '@esbuild/sunos-x64@0.18.20':
    optional: true

  '@esbuild/sunos-x64@0.19.12':
    optional: true

  '@esbuild/sunos-x64@0.21.5':
    optional: true

  '@esbuild/sunos-x64@0.23.1':
    optional: true

  '@esbuild/win32-arm64@0.16.4':
    optional: true

  '@esbuild/win32-arm64@0.18.20':
    optional: true

  '@esbuild/win32-arm64@0.19.12':
    optional: true

  '@esbuild/win32-arm64@0.21.5':
    optional: true

  '@esbuild/win32-arm64@0.23.1':
    optional: true

  '@esbuild/win32-ia32@0.16.4':
    optional: true

  '@esbuild/win32-ia32@0.18.20':
    optional: true

  '@esbuild/win32-ia32@0.19.12':
    optional: true

  '@esbuild/win32-ia32@0.21.5':
    optional: true

  '@esbuild/win32-ia32@0.23.1':
    optional: true

  '@esbuild/win32-x64@0.16.4':
    optional: true

  '@esbuild/win32-x64@0.18.20':
    optional: true

  '@esbuild/win32-x64@0.19.12':
    optional: true

  '@esbuild/win32-x64@0.21.5':
    optional: true

  '@esbuild/win32-x64@0.23.1':
    optional: true

  '@fadi-ui/react-country-flag@1.0.7':
    dependencies:
      react: 18.3.1
      react-dom: 18.3.1(react@18.3.1)

  '@fastify/ajv-compiler@3.6.0':
    dependencies:
      ajv: 8.17.1
      ajv-formats: 2.1.1(ajv@8.17.1)
      fast-uri: 2.4.0

  '@fastify/busboy@2.1.1': {}

  '@fastify/cors@9.0.1':
    dependencies:
      fastify-plugin: 4.5.1
      mnemonist: 0.39.6

  '@fastify/error@3.4.1': {}

  '@fastify/fast-json-stringify-compiler@4.3.0':
    dependencies:
      fast-json-stringify: 5.16.1

  '@fastify/merge-json-schemas@0.1.1':
    dependencies:
      fast-deep-equal: 3.1.3

  '@floating-ui/core@1.6.8':
    dependencies:
      '@floating-ui/utils': 0.2.8

  '@floating-ui/dom@1.6.11':
    dependencies:
      '@floating-ui/core': 1.6.8
      '@floating-ui/utils': 0.2.8

  '@floating-ui/react-dom@2.1.2(react-dom@18.3.1(react@18.3.1))(react@18.3.1)':
    dependencies:
      '@floating-ui/dom': 1.6.11
      react: 18.3.1
      react-dom: 18.3.1(react@18.3.1)

  '@floating-ui/react@0.26.24(react-dom@18.3.1(react@18.3.1))(react@18.3.1)':
    dependencies:
      '@floating-ui/react-dom': 2.1.2(react-dom@18.3.1(react@18.3.1))(react@18.3.1)
      '@floating-ui/utils': 0.2.8
      react: 18.3.1
      react-dom: 18.3.1(react@18.3.1)
      tabbable: 6.2.0

  '@floating-ui/utils@0.2.8': {}

  '@hookform/error-message@2.0.1(react-dom@18.3.1(react@18.3.1))(react-hook-form@7.53.0(react@18.3.1))(react@18.3.1)':
    dependencies:
      react: 18.3.1
      react-dom: 18.3.1(react@18.3.1)
      react-hook-form: 7.53.0(react@18.3.1)

  '@hookform/resolvers@3.9.0(react-hook-form@7.53.0(react@18.3.1))':
    dependencies:
      react-hook-form: 7.53.0(react@18.3.1)

  '@iconify-icon/react@1.0.8(react@18.3.1)':
    dependencies:
      iconify-icon: 1.0.8
      react: 18.3.1

  '@iconify/react@4.1.1(react@18.3.1)':
    dependencies:
      '@iconify/types': 2.0.0
      react: 18.3.1

  '@iconify/types@2.0.0': {}

  '@inquirer/confirm@3.2.0':
    dependencies:
      '@inquirer/core': 9.2.1
      '@inquirer/type': 1.5.5

  '@inquirer/core@9.2.1':
    dependencies:
      '@inquirer/figures': 1.0.6
      '@inquirer/type': 2.0.0
      '@types/mute-stream': 0.0.4
      '@types/node': 22.7.4
      '@types/wrap-ansi': 3.0.0
      ansi-escapes: 4.3.2
      cli-width: 4.1.0
      mute-stream: 1.0.0
      signal-exit: 4.1.0
      strip-ansi: 6.0.1
      wrap-ansi: 6.2.0
      yoctocolors-cjs: 2.1.2

  '@inquirer/figures@1.0.6': {}

  '@inquirer/type@1.5.5':
    dependencies:
      mute-stream: 1.0.0

  '@inquirer/type@2.0.0':
    dependencies:
      mute-stream: 1.0.0

  '@isaacs/cliui@8.0.2':
    dependencies:
      string-width: 5.1.2
      string-width-cjs: string-width@4.2.3
      strip-ansi: 7.1.0
      strip-ansi-cjs: strip-ansi@6.0.1
      wrap-ansi: 8.1.0
      wrap-ansi-cjs: wrap-ansi@7.0.0

  '@jest/schemas@29.6.3':
    dependencies:
      '@sinclair/typebox': 0.27.8

  '@jridgewell/gen-mapping@0.3.5':
    dependencies:
      '@jridgewell/set-array': 1.2.1
      '@jridgewell/sourcemap-codec': 1.5.0
      '@jridgewell/trace-mapping': 0.3.25

  '@jridgewell/resolve-uri@3.1.2': {}

  '@jridgewell/set-array@1.2.1': {}

  '@jridgewell/sourcemap-codec@1.5.0': {}

  '@jridgewell/trace-mapping@0.3.25':
    dependencies:
      '@jridgewell/resolve-uri': 3.1.2
      '@jridgewell/sourcemap-codec': 1.5.0

  '@ladle/react-context@1.0.1(react-dom@18.3.1(react@18.3.1))(react@18.3.1)':
    dependencies:
      react: 18.3.1
      react-dom: 18.3.1(react@18.3.1)

  '@ladle/react@4.1.1(@swc/helpers@0.5.5)(@types/node@22.7.4)(@types/react@18.3.11)(react-dom@18.3.1(react@18.3.1))(react@18.3.1)(sugarss@4.0.1(postcss@8.4.47))(typescript@5.6.2)':
    dependencies:
      '@babel/code-frame': 7.24.7
      '@babel/core': 7.25.2
      '@babel/generator': 7.25.6
      '@babel/parser': 7.25.6
      '@babel/template': 7.25.0
      '@babel/traverse': 7.25.6
      '@babel/types': 7.25.6
      '@ladle/react-context': 1.0.1(react-dom@18.3.1(react@18.3.1))(react@18.3.1)
      '@mdx-js/mdx': 3.0.1
      '@mdx-js/react': 3.0.1(@types/react@18.3.11)(react@18.3.1)
      '@vitejs/plugin-react': 4.3.1(vite@5.4.8(@types/node@22.7.4)(sugarss@4.0.1(postcss@8.4.47)))
      '@vitejs/plugin-react-swc': 3.7.0(@swc/helpers@0.5.5)(vite@5.4.8(@types/node@22.7.4)(sugarss@4.0.1(postcss@8.4.47)))
      axe-core: 4.10.0
      boxen: 7.1.1
      chokidar: 3.6.0
      classnames: 2.5.1
      commander: 12.1.0
      cross-spawn: 7.0.3
      debug: 4.3.7
      get-port: 7.1.0
      globby: 14.0.2
      history: 5.3.0
      koa: 2.15.3
      koa-connect: 2.1.0
      lodash.merge: 4.6.2
      msw: 2.4.9(typescript@5.6.2)
      open: 10.1.0
      prism-react-renderer: 2.4.0(react@18.3.1)
      prop-types: 15.8.1
      query-string: 9.1.0
      react: 18.3.1
      react-dom: 18.3.1(react@18.3.1)
      react-hotkeys-hook: 4.5.1(react-dom@18.3.1(react@18.3.1))(react@18.3.1)
      react-inspector: 6.0.2(react@18.3.1)
      rehype-class-names: 2.0.0
      rehype-raw: 7.0.0
      remark-gfm: 4.0.0
      source-map: 0.7.4
      vfile: 6.0.3
      vite: 5.4.8(@types/node@22.7.4)(sugarss@4.0.1(postcss@8.4.47))
      vite-tsconfig-paths: 4.3.2(typescript@5.6.2)(vite@5.4.8(@types/node@22.7.4)(sugarss@4.0.1(postcss@8.4.47)))
    transitivePeerDependencies:
      - '@swc/helpers'
      - '@types/node'
      - '@types/react'
      - less
      - lightningcss
      - sass
      - sass-embedded
      - stylus
      - sugarss
      - supports-color
      - terser
      - typescript

  '@mantine/core@7.13.2(@mantine/hooks@7.13.2(react@18.3.1))(@types/react@18.3.11)(react-dom@18.3.1(react@18.3.1))(react@18.3.1)':
    dependencies:
      '@floating-ui/react': 0.26.24(react-dom@18.3.1(react@18.3.1))(react@18.3.1)
      '@mantine/hooks': 7.13.2(react@18.3.1)
      clsx: 2.1.1
      react: 18.3.1
      react-dom: 18.3.1(react@18.3.1)
      react-number-format: 5.4.2(react-dom@18.3.1(react@18.3.1))(react@18.3.1)
      react-remove-scroll: 2.6.0(@types/react@18.3.11)(react@18.3.1)
      react-textarea-autosize: 8.5.3(@types/react@18.3.11)(react@18.3.1)
      type-fest: 4.26.1
    transitivePeerDependencies:
      - '@types/react'

  '@mantine/dates@7.13.2(@mantine/core@7.13.2(@mantine/hooks@7.13.2(react@18.3.1))(@types/react@18.3.11)(react-dom@18.3.1(react@18.3.1))(react@18.3.1))(@mantine/hooks@7.13.2(react@18.3.1))(dayjs@1.11.13)(react-dom@18.3.1(react@18.3.1))(react@18.3.1)':
    dependencies:
      '@mantine/core': 7.13.2(@mantine/hooks@7.13.2(react@18.3.1))(@types/react@18.3.11)(react-dom@18.3.1(react@18.3.1))(react@18.3.1)
      '@mantine/hooks': 7.13.2(react@18.3.1)
      clsx: 2.1.1
      dayjs: 1.11.13
      react: 18.3.1
      react-dom: 18.3.1(react@18.3.1)

  '@mantine/hooks@7.13.2(react@18.3.1)':
    dependencies:
      react: 18.3.1

  '@mantine/modals@7.13.2(@mantine/core@7.13.2(@mantine/hooks@7.13.2(react@18.3.1))(@types/react@18.3.11)(react-dom@18.3.1(react@18.3.1))(react@18.3.1))(@mantine/hooks@7.13.2(react@18.3.1))(react-dom@18.3.1(react@18.3.1))(react@18.3.1)':
    dependencies:
      '@mantine/core': 7.13.2(@mantine/hooks@7.13.2(react@18.3.1))(@types/react@18.3.11)(react-dom@18.3.1(react@18.3.1))(react@18.3.1)
      '@mantine/hooks': 7.13.2(react@18.3.1)
      react: 18.3.1
      react-dom: 18.3.1(react@18.3.1)

  '@mantine/notifications@7.13.2(@mantine/core@7.13.2(@mantine/hooks@7.13.2(react@18.3.1))(@types/react@18.3.11)(react-dom@18.3.1(react@18.3.1))(react@18.3.1))(@mantine/hooks@7.13.2(react@18.3.1))(react-dom@18.3.1(react@18.3.1))(react@18.3.1)':
    dependencies:
      '@mantine/core': 7.13.2(@mantine/hooks@7.13.2(react@18.3.1))(@types/react@18.3.11)(react-dom@18.3.1(react@18.3.1))(react@18.3.1)
      '@mantine/hooks': 7.13.2(react@18.3.1)
      '@mantine/store': 7.13.2(react@18.3.1)
      react: 18.3.1
      react-dom: 18.3.1(react@18.3.1)
      react-transition-group: 4.4.5(react-dom@18.3.1(react@18.3.1))(react@18.3.1)

  '@mantine/store@7.13.2(react@18.3.1)':
    dependencies:
      react: 18.3.1

  '@manypkg/find-root@2.2.1':
    dependencies:
      '@manypkg/tools': 1.1.2
      find-up: 4.1.0
      fs-extra: 8.1.0

  '@manypkg/tools@1.1.2':
    dependencies:
      fast-glob: 3.3.2
      jju: 1.4.0
      js-yaml: 4.1.0

  '@mdx-js/mdx@3.0.1':
    dependencies:
      '@types/estree': 1.0.6
      '@types/estree-jsx': 1.0.5
      '@types/hast': 3.0.4
      '@types/mdx': 2.0.13
      collapse-white-space: 2.1.0
      devlop: 1.1.0
      estree-util-build-jsx: 3.0.1
      estree-util-is-identifier-name: 3.0.0
      estree-util-to-js: 2.0.0
      estree-walker: 3.0.3
      hast-util-to-estree: 3.1.0
      hast-util-to-jsx-runtime: 2.3.0
      markdown-extensions: 2.0.0
      periscopic: 3.1.0
      remark-mdx: 3.0.1
      remark-parse: 11.0.0
      remark-rehype: 11.1.1
      source-map: 0.7.4
      unified: 11.0.5
      unist-util-position-from-estree: 2.0.0
      unist-util-stringify-position: 4.0.0
      unist-util-visit: 5.0.0
      vfile: 6.0.3
    transitivePeerDependencies:
      - supports-color

  '@mdx-js/react@3.0.1(@types/react@18.3.11)(react@18.3.1)':
    dependencies:
      '@types/mdx': 2.0.13
      '@types/react': 18.3.11
      react: 18.3.1

  '@mswjs/interceptors@0.35.8':
    dependencies:
      '@open-draft/deferred-promise': 2.2.0
      '@open-draft/logger': 0.3.0
      '@open-draft/until': 2.1.0
      is-node-process: 1.2.0
      outvariant: 1.4.3
      strict-event-emitter: 0.5.1

  '@next/env@14.2.14': {}

  '@next/swc-darwin-arm64@14.2.14':
    optional: true

  '@next/swc-darwin-x64@14.2.14':
    optional: true

  '@next/swc-linux-arm64-gnu@14.2.14':
    optional: true

  '@next/swc-linux-arm64-musl@14.2.14':
    optional: true

  '@next/swc-linux-x64-gnu@14.2.14':
    optional: true

  '@next/swc-linux-x64-musl@14.2.14':
    optional: true

  '@next/swc-win32-arm64-msvc@14.2.14':
    optional: true

  '@next/swc-win32-ia32-msvc@14.2.14':
    optional: true

  '@next/swc-win32-x64-msvc@14.2.14':
    optional: true

  '@nodelib/fs.scandir@2.1.5':
    dependencies:
      '@nodelib/fs.stat': 2.0.5
      run-parallel: 1.2.0

  '@nodelib/fs.stat@2.0.5': {}

  '@nodelib/fs.walk@1.2.8':
    dependencies:
      '@nodelib/fs.scandir': 2.1.5
      fastq: 1.17.1

  '@octokit/auth-token@3.0.4': {}

  '@octokit/core@4.2.4':
    dependencies:
      '@octokit/auth-token': 3.0.4
      '@octokit/graphql': 5.0.6
      '@octokit/request': 6.2.8
      '@octokit/request-error': 3.0.3
      '@octokit/types': 9.3.2
      before-after-hook: 2.2.3
      universal-user-agent: 6.0.1
    transitivePeerDependencies:
      - encoding

  '@octokit/endpoint@7.0.6':
    dependencies:
      '@octokit/types': 9.3.2
      is-plain-object: 5.0.0
      universal-user-agent: 6.0.1

  '@octokit/graphql@5.0.6':
    dependencies:
      '@octokit/request': 6.2.8
      '@octokit/types': 9.3.2
      universal-user-agent: 6.0.1
    transitivePeerDependencies:
      - encoding

  '@octokit/openapi-types@18.1.1': {}

  '@octokit/plugin-paginate-rest@6.1.2(@octokit/core@4.2.4)':
    dependencies:
      '@octokit/core': 4.2.4
      '@octokit/tsconfig': 1.0.2
      '@octokit/types': 9.3.2

  '@octokit/plugin-request-log@1.0.4(@octokit/core@4.2.4)':
    dependencies:
      '@octokit/core': 4.2.4

  '@octokit/plugin-rest-endpoint-methods@7.2.3(@octokit/core@4.2.4)':
    dependencies:
      '@octokit/core': 4.2.4
      '@octokit/types': 10.0.0

  '@octokit/request-error@3.0.3':
    dependencies:
      '@octokit/types': 9.3.2
      deprecation: 2.3.1
      once: 1.4.0

  '@octokit/request@6.2.8':
    dependencies:
      '@octokit/endpoint': 7.0.6
      '@octokit/request-error': 3.0.3
      '@octokit/types': 9.3.2
      is-plain-object: 5.0.0
      node-fetch: 2.7.0
      universal-user-agent: 6.0.1
    transitivePeerDependencies:
      - encoding

  '@octokit/rest@19.0.7':
    dependencies:
      '@octokit/core': 4.2.4
      '@octokit/plugin-paginate-rest': 6.1.2(@octokit/core@4.2.4)
      '@octokit/plugin-request-log': 1.0.4(@octokit/core@4.2.4)
      '@octokit/plugin-rest-endpoint-methods': 7.2.3(@octokit/core@4.2.4)
    transitivePeerDependencies:
      - encoding

  '@octokit/tsconfig@1.0.2': {}

  '@octokit/types@10.0.0':
    dependencies:
      '@octokit/openapi-types': 18.1.1

  '@octokit/types@9.3.2':
    dependencies:
      '@octokit/openapi-types': 18.1.1

  '@one-ini/wasm@0.1.1': {}

  '@open-draft/deferred-promise@2.2.0': {}

  '@open-draft/logger@0.3.0':
    dependencies:
      is-node-process: 1.2.0
      outvariant: 1.4.3

  '@open-draft/until@2.1.0': {}

  '@panva/hkdf@1.2.1': {}

  '@pkgjs/parseargs@0.11.0':
    optional: true

  '@polka/url@1.0.0-next.28': {}

  '@portabletext/react@3.1.0(react@18.3.1)':
    dependencies:
      '@portabletext/toolkit': 2.0.15
      '@portabletext/types': 2.0.13
      react: 18.3.1

  '@portabletext/toolkit@2.0.15':
    dependencies:
      '@portabletext/types': 2.0.13

  '@portabletext/types@2.0.13': {}

  '@radix-ui/colors@3.0.0': {}

  '@radix-ui/number@1.1.0': {}

  '@radix-ui/primitive@1.1.0': {}

  '@radix-ui/react-accordion@1.2.1(@types/react-dom@18.3.0)(@types/react@18.3.11)(react-dom@18.3.1(react@18.3.1))(react@18.3.1)':
    dependencies:
      '@radix-ui/primitive': 1.1.0
      '@radix-ui/react-collapsible': 1.1.1(@types/react-dom@18.3.0)(@types/react@18.3.11)(react-dom@18.3.1(react@18.3.1))(react@18.3.1)
      '@radix-ui/react-collection': 1.1.0(@types/react-dom@18.3.0)(@types/react@18.3.11)(react-dom@18.3.1(react@18.3.1))(react@18.3.1)
      '@radix-ui/react-compose-refs': 1.1.0(@types/react@18.3.11)(react@18.3.1)
      '@radix-ui/react-context': 1.1.1(@types/react@18.3.11)(react@18.3.1)
      '@radix-ui/react-direction': 1.1.0(@types/react@18.3.11)(react@18.3.1)
      '@radix-ui/react-id': 1.1.0(@types/react@18.3.11)(react@18.3.1)
      '@radix-ui/react-primitive': 2.0.0(@types/react-dom@18.3.0)(@types/react@18.3.11)(react-dom@18.3.1(react@18.3.1))(react@18.3.1)
      '@radix-ui/react-use-controllable-state': 1.1.0(@types/react@18.3.11)(react@18.3.1)
      react: 18.3.1
      react-dom: 18.3.1(react@18.3.1)
    optionalDependencies:
      '@types/react': 18.3.11
      '@types/react-dom': 18.3.0

  '@radix-ui/react-alert-dialog@1.1.2(@types/react-dom@18.3.0)(@types/react@18.3.11)(react-dom@18.3.1(react@18.3.1))(react@18.3.1)':
    dependencies:
      '@radix-ui/primitive': 1.1.0
      '@radix-ui/react-compose-refs': 1.1.0(@types/react@18.3.11)(react@18.3.1)
      '@radix-ui/react-context': 1.1.1(@types/react@18.3.11)(react@18.3.1)
      '@radix-ui/react-dialog': 1.1.2(@types/react-dom@18.3.0)(@types/react@18.3.11)(react-dom@18.3.1(react@18.3.1))(react@18.3.1)
      '@radix-ui/react-primitive': 2.0.0(@types/react-dom@18.3.0)(@types/react@18.3.11)(react-dom@18.3.1(react@18.3.1))(react@18.3.1)
      '@radix-ui/react-slot': 1.1.0(@types/react@18.3.11)(react@18.3.1)
      react: 18.3.1
      react-dom: 18.3.1(react@18.3.1)
    optionalDependencies:
      '@types/react': 18.3.11
      '@types/react-dom': 18.3.0

  '@radix-ui/react-arrow@1.1.0(@types/react-dom@18.3.0)(@types/react@18.3.11)(react-dom@18.3.1(react@18.3.1))(react@18.3.1)':
    dependencies:
      '@radix-ui/react-primitive': 2.0.0(@types/react-dom@18.3.0)(@types/react@18.3.11)(react-dom@18.3.1(react@18.3.1))(react@18.3.1)
      react: 18.3.1
      react-dom: 18.3.1(react@18.3.1)
    optionalDependencies:
      '@types/react': 18.3.11
      '@types/react-dom': 18.3.0

  '@radix-ui/react-avatar@1.1.1(@types/react-dom@18.3.0)(@types/react@18.3.11)(react-dom@18.3.1(react@18.3.1))(react@18.3.1)':
    dependencies:
      '@radix-ui/react-context': 1.1.1(@types/react@18.3.11)(react@18.3.1)
      '@radix-ui/react-primitive': 2.0.0(@types/react-dom@18.3.0)(@types/react@18.3.11)(react-dom@18.3.1(react@18.3.1))(react@18.3.1)
      '@radix-ui/react-use-callback-ref': 1.1.0(@types/react@18.3.11)(react@18.3.1)
      '@radix-ui/react-use-layout-effect': 1.1.0(@types/react@18.3.11)(react@18.3.1)
      react: 18.3.1
      react-dom: 18.3.1(react@18.3.1)
    optionalDependencies:
      '@types/react': 18.3.11
      '@types/react-dom': 18.3.0

  '@radix-ui/react-checkbox@1.1.2(@types/react-dom@18.3.0)(@types/react@18.3.11)(react-dom@18.3.1(react@18.3.1))(react@18.3.1)':
    dependencies:
      '@radix-ui/primitive': 1.1.0
      '@radix-ui/react-compose-refs': 1.1.0(@types/react@18.3.11)(react@18.3.1)
      '@radix-ui/react-context': 1.1.1(@types/react@18.3.11)(react@18.3.1)
      '@radix-ui/react-presence': 1.1.1(@types/react-dom@18.3.0)(@types/react@18.3.11)(react-dom@18.3.1(react@18.3.1))(react@18.3.1)
      '@radix-ui/react-primitive': 2.0.0(@types/react-dom@18.3.0)(@types/react@18.3.11)(react-dom@18.3.1(react@18.3.1))(react@18.3.1)
      '@radix-ui/react-use-controllable-state': 1.1.0(@types/react@18.3.11)(react@18.3.1)
      '@radix-ui/react-use-previous': 1.1.0(@types/react@18.3.11)(react@18.3.1)
      '@radix-ui/react-use-size': 1.1.0(@types/react@18.3.11)(react@18.3.1)
      react: 18.3.1
      react-dom: 18.3.1(react@18.3.1)
    optionalDependencies:
      '@types/react': 18.3.11
      '@types/react-dom': 18.3.0

  '@radix-ui/react-collapsible@1.1.1(@types/react-dom@18.3.0)(@types/react@18.3.11)(react-dom@18.3.1(react@18.3.1))(react@18.3.1)':
    dependencies:
      '@radix-ui/primitive': 1.1.0
      '@radix-ui/react-compose-refs': 1.1.0(@types/react@18.3.11)(react@18.3.1)
      '@radix-ui/react-context': 1.1.1(@types/react@18.3.11)(react@18.3.1)
      '@radix-ui/react-id': 1.1.0(@types/react@18.3.11)(react@18.3.1)
      '@radix-ui/react-presence': 1.1.1(@types/react-dom@18.3.0)(@types/react@18.3.11)(react-dom@18.3.1(react@18.3.1))(react@18.3.1)
      '@radix-ui/react-primitive': 2.0.0(@types/react-dom@18.3.0)(@types/react@18.3.11)(react-dom@18.3.1(react@18.3.1))(react@18.3.1)
      '@radix-ui/react-use-controllable-state': 1.1.0(@types/react@18.3.11)(react@18.3.1)
      '@radix-ui/react-use-layout-effect': 1.1.0(@types/react@18.3.11)(react@18.3.1)
      react: 18.3.1
      react-dom: 18.3.1(react@18.3.1)
    optionalDependencies:
      '@types/react': 18.3.11
      '@types/react-dom': 18.3.0

  '@radix-ui/react-collection@1.1.0(@types/react-dom@18.3.0)(@types/react@18.3.11)(react-dom@18.3.1(react@18.3.1))(react@18.3.1)':
    dependencies:
      '@radix-ui/react-compose-refs': 1.1.0(@types/react@18.3.11)(react@18.3.1)
      '@radix-ui/react-context': 1.1.0(@types/react@18.3.11)(react@18.3.1)
      '@radix-ui/react-primitive': 2.0.0(@types/react-dom@18.3.0)(@types/react@18.3.11)(react-dom@18.3.1(react@18.3.1))(react@18.3.1)
      '@radix-ui/react-slot': 1.1.0(@types/react@18.3.11)(react@18.3.1)
      react: 18.3.1
      react-dom: 18.3.1(react@18.3.1)
    optionalDependencies:
      '@types/react': 18.3.11
      '@types/react-dom': 18.3.0

  '@radix-ui/react-compose-refs@1.1.0(@types/react@18.3.11)(react@18.3.1)':
    dependencies:
      react: 18.3.1
    optionalDependencies:
      '@types/react': 18.3.11

  '@radix-ui/react-context@1.1.0(@types/react@18.3.11)(react@18.3.1)':
    dependencies:
      react: 18.3.1
    optionalDependencies:
      '@types/react': 18.3.11

  '@radix-ui/react-context@1.1.1(@types/react@18.3.11)(react@18.3.1)':
    dependencies:
      react: 18.3.1
    optionalDependencies:
      '@types/react': 18.3.11

  '@radix-ui/react-dialog@1.1.2(@types/react-dom@18.3.0)(@types/react@18.3.11)(react-dom@18.3.1(react@18.3.1))(react@18.3.1)':
    dependencies:
      '@radix-ui/primitive': 1.1.0
      '@radix-ui/react-compose-refs': 1.1.0(@types/react@18.3.11)(react@18.3.1)
      '@radix-ui/react-context': 1.1.1(@types/react@18.3.11)(react@18.3.1)
      '@radix-ui/react-dismissable-layer': 1.1.1(@types/react-dom@18.3.0)(@types/react@18.3.11)(react-dom@18.3.1(react@18.3.1))(react@18.3.1)
      '@radix-ui/react-focus-guards': 1.1.1(@types/react@18.3.11)(react@18.3.1)
      '@radix-ui/react-focus-scope': 1.1.0(@types/react-dom@18.3.0)(@types/react@18.3.11)(react-dom@18.3.1(react@18.3.1))(react@18.3.1)
      '@radix-ui/react-id': 1.1.0(@types/react@18.3.11)(react@18.3.1)
      '@radix-ui/react-portal': 1.1.2(@types/react-dom@18.3.0)(@types/react@18.3.11)(react-dom@18.3.1(react@18.3.1))(react@18.3.1)
      '@radix-ui/react-presence': 1.1.1(@types/react-dom@18.3.0)(@types/react@18.3.11)(react-dom@18.3.1(react@18.3.1))(react@18.3.1)
      '@radix-ui/react-primitive': 2.0.0(@types/react-dom@18.3.0)(@types/react@18.3.11)(react-dom@18.3.1(react@18.3.1))(react@18.3.1)
      '@radix-ui/react-slot': 1.1.0(@types/react@18.3.11)(react@18.3.1)
      '@radix-ui/react-use-controllable-state': 1.1.0(@types/react@18.3.11)(react@18.3.1)
      aria-hidden: 1.2.4
      react: 18.3.1
      react-dom: 18.3.1(react@18.3.1)
      react-remove-scroll: 2.6.0(@types/react@18.3.11)(react@18.3.1)
    optionalDependencies:
      '@types/react': 18.3.11
      '@types/react-dom': 18.3.0

  '@radix-ui/react-direction@1.1.0(@types/react@18.3.11)(react@18.3.1)':
    dependencies:
      react: 18.3.1
    optionalDependencies:
      '@types/react': 18.3.11

  '@radix-ui/react-dismissable-layer@1.1.1(@types/react-dom@18.3.0)(@types/react@18.3.11)(react-dom@18.3.1(react@18.3.1))(react@18.3.1)':
    dependencies:
      '@radix-ui/primitive': 1.1.0
      '@radix-ui/react-compose-refs': 1.1.0(@types/react@18.3.11)(react@18.3.1)
      '@radix-ui/react-primitive': 2.0.0(@types/react-dom@18.3.0)(@types/react@18.3.11)(react-dom@18.3.1(react@18.3.1))(react@18.3.1)
      '@radix-ui/react-use-callback-ref': 1.1.0(@types/react@18.3.11)(react@18.3.1)
      '@radix-ui/react-use-escape-keydown': 1.1.0(@types/react@18.3.11)(react@18.3.1)
      react: 18.3.1
      react-dom: 18.3.1(react@18.3.1)
    optionalDependencies:
      '@types/react': 18.3.11
      '@types/react-dom': 18.3.0

  '@radix-ui/react-dropdown-menu@2.1.2(@types/react-dom@18.3.0)(@types/react@18.3.11)(react-dom@18.3.1(react@18.3.1))(react@18.3.1)':
    dependencies:
      '@radix-ui/primitive': 1.1.0
      '@radix-ui/react-compose-refs': 1.1.0(@types/react@18.3.11)(react@18.3.1)
      '@radix-ui/react-context': 1.1.1(@types/react@18.3.11)(react@18.3.1)
      '@radix-ui/react-id': 1.1.0(@types/react@18.3.11)(react@18.3.1)
      '@radix-ui/react-menu': 2.1.2(@types/react-dom@18.3.0)(@types/react@18.3.11)(react-dom@18.3.1(react@18.3.1))(react@18.3.1)
      '@radix-ui/react-primitive': 2.0.0(@types/react-dom@18.3.0)(@types/react@18.3.11)(react-dom@18.3.1(react@18.3.1))(react@18.3.1)
      '@radix-ui/react-use-controllable-state': 1.1.0(@types/react@18.3.11)(react@18.3.1)
      react: 18.3.1
      react-dom: 18.3.1(react@18.3.1)
    optionalDependencies:
      '@types/react': 18.3.11
      '@types/react-dom': 18.3.0

  '@radix-ui/react-focus-guards@1.1.1(@types/react@18.3.11)(react@18.3.1)':
    dependencies:
      react: 18.3.1
    optionalDependencies:
      '@types/react': 18.3.11

  '@radix-ui/react-focus-scope@1.1.0(@types/react-dom@18.3.0)(@types/react@18.3.11)(react-dom@18.3.1(react@18.3.1))(react@18.3.1)':
    dependencies:
      '@radix-ui/react-compose-refs': 1.1.0(@types/react@18.3.11)(react@18.3.1)
      '@radix-ui/react-primitive': 2.0.0(@types/react-dom@18.3.0)(@types/react@18.3.11)(react-dom@18.3.1(react@18.3.1))(react@18.3.1)
      '@radix-ui/react-use-callback-ref': 1.1.0(@types/react@18.3.11)(react@18.3.1)
      react: 18.3.1
      react-dom: 18.3.1(react@18.3.1)
    optionalDependencies:
      '@types/react': 18.3.11
      '@types/react-dom': 18.3.0

  '@radix-ui/react-icons@1.3.0(react@18.3.1)':
    dependencies:
      react: 18.3.1

  '@radix-ui/react-id@1.1.0(@types/react@18.3.11)(react@18.3.1)':
    dependencies:
      '@radix-ui/react-use-layout-effect': 1.1.0(@types/react@18.3.11)(react@18.3.1)
      react: 18.3.1
    optionalDependencies:
      '@types/react': 18.3.11

  '@radix-ui/react-label@2.1.0(@types/react-dom@18.3.0)(@types/react@18.3.11)(react-dom@18.3.1(react@18.3.1))(react@18.3.1)':
    dependencies:
      '@radix-ui/react-primitive': 2.0.0(@types/react-dom@18.3.0)(@types/react@18.3.11)(react-dom@18.3.1(react@18.3.1))(react@18.3.1)
      react: 18.3.1
      react-dom: 18.3.1(react@18.3.1)
    optionalDependencies:
      '@types/react': 18.3.11
      '@types/react-dom': 18.3.0

  '@radix-ui/react-menu@2.1.2(@types/react-dom@18.3.0)(@types/react@18.3.11)(react-dom@18.3.1(react@18.3.1))(react@18.3.1)':
    dependencies:
      '@radix-ui/primitive': 1.1.0
      '@radix-ui/react-collection': 1.1.0(@types/react-dom@18.3.0)(@types/react@18.3.11)(react-dom@18.3.1(react@18.3.1))(react@18.3.1)
      '@radix-ui/react-compose-refs': 1.1.0(@types/react@18.3.11)(react@18.3.1)
      '@radix-ui/react-context': 1.1.1(@types/react@18.3.11)(react@18.3.1)
      '@radix-ui/react-direction': 1.1.0(@types/react@18.3.11)(react@18.3.1)
      '@radix-ui/react-dismissable-layer': 1.1.1(@types/react-dom@18.3.0)(@types/react@18.3.11)(react-dom@18.3.1(react@18.3.1))(react@18.3.1)
      '@radix-ui/react-focus-guards': 1.1.1(@types/react@18.3.11)(react@18.3.1)
      '@radix-ui/react-focus-scope': 1.1.0(@types/react-dom@18.3.0)(@types/react@18.3.11)(react-dom@18.3.1(react@18.3.1))(react@18.3.1)
      '@radix-ui/react-id': 1.1.0(@types/react@18.3.11)(react@18.3.1)
      '@radix-ui/react-popper': 1.2.0(@types/react-dom@18.3.0)(@types/react@18.3.11)(react-dom@18.3.1(react@18.3.1))(react@18.3.1)
      '@radix-ui/react-portal': 1.1.2(@types/react-dom@18.3.0)(@types/react@18.3.11)(react-dom@18.3.1(react@18.3.1))(react@18.3.1)
      '@radix-ui/react-presence': 1.1.1(@types/react-dom@18.3.0)(@types/react@18.3.11)(react-dom@18.3.1(react@18.3.1))(react@18.3.1)
      '@radix-ui/react-primitive': 2.0.0(@types/react-dom@18.3.0)(@types/react@18.3.11)(react-dom@18.3.1(react@18.3.1))(react@18.3.1)
      '@radix-ui/react-roving-focus': 1.1.0(@types/react-dom@18.3.0)(@types/react@18.3.11)(react-dom@18.3.1(react@18.3.1))(react@18.3.1)
      '@radix-ui/react-slot': 1.1.0(@types/react@18.3.11)(react@18.3.1)
      '@radix-ui/react-use-callback-ref': 1.1.0(@types/react@18.3.11)(react@18.3.1)
      aria-hidden: 1.2.4
      react: 18.3.1
      react-dom: 18.3.1(react@18.3.1)
      react-remove-scroll: 2.6.0(@types/react@18.3.11)(react@18.3.1)
    optionalDependencies:
      '@types/react': 18.3.11
      '@types/react-dom': 18.3.0

  '@radix-ui/react-navigation-menu@1.2.1(@types/react-dom@18.3.0)(@types/react@18.3.11)(react-dom@18.3.1(react@18.3.1))(react@18.3.1)':
    dependencies:
      '@radix-ui/primitive': 1.1.0
      '@radix-ui/react-collection': 1.1.0(@types/react-dom@18.3.0)(@types/react@18.3.11)(react-dom@18.3.1(react@18.3.1))(react@18.3.1)
      '@radix-ui/react-compose-refs': 1.1.0(@types/react@18.3.11)(react@18.3.1)
      '@radix-ui/react-context': 1.1.1(@types/react@18.3.11)(react@18.3.1)
      '@radix-ui/react-direction': 1.1.0(@types/react@18.3.11)(react@18.3.1)
      '@radix-ui/react-dismissable-layer': 1.1.1(@types/react-dom@18.3.0)(@types/react@18.3.11)(react-dom@18.3.1(react@18.3.1))(react@18.3.1)
      '@radix-ui/react-id': 1.1.0(@types/react@18.3.11)(react@18.3.1)
      '@radix-ui/react-presence': 1.1.1(@types/react-dom@18.3.0)(@types/react@18.3.11)(react-dom@18.3.1(react@18.3.1))(react@18.3.1)
      '@radix-ui/react-primitive': 2.0.0(@types/react-dom@18.3.0)(@types/react@18.3.11)(react-dom@18.3.1(react@18.3.1))(react@18.3.1)
      '@radix-ui/react-use-callback-ref': 1.1.0(@types/react@18.3.11)(react@18.3.1)
      '@radix-ui/react-use-controllable-state': 1.1.0(@types/react@18.3.11)(react@18.3.1)
      '@radix-ui/react-use-layout-effect': 1.1.0(@types/react@18.3.11)(react@18.3.1)
      '@radix-ui/react-use-previous': 1.1.0(@types/react@18.3.11)(react@18.3.1)
      '@radix-ui/react-visually-hidden': 1.1.0(@types/react-dom@18.3.0)(@types/react@18.3.11)(react-dom@18.3.1(react@18.3.1))(react@18.3.1)
      react: 18.3.1
      react-dom: 18.3.1(react@18.3.1)
    optionalDependencies:
      '@types/react': 18.3.11
      '@types/react-dom': 18.3.0

  '@radix-ui/react-popover@1.1.2(@types/react-dom@18.3.0)(@types/react@18.3.11)(react-dom@18.3.1(react@18.3.1))(react@18.3.1)':
    dependencies:
      '@radix-ui/primitive': 1.1.0
      '@radix-ui/react-compose-refs': 1.1.0(@types/react@18.3.11)(react@18.3.1)
      '@radix-ui/react-context': 1.1.1(@types/react@18.3.11)(react@18.3.1)
      '@radix-ui/react-dismissable-layer': 1.1.1(@types/react-dom@18.3.0)(@types/react@18.3.11)(react-dom@18.3.1(react@18.3.1))(react@18.3.1)
      '@radix-ui/react-focus-guards': 1.1.1(@types/react@18.3.11)(react@18.3.1)
      '@radix-ui/react-focus-scope': 1.1.0(@types/react-dom@18.3.0)(@types/react@18.3.11)(react-dom@18.3.1(react@18.3.1))(react@18.3.1)
      '@radix-ui/react-id': 1.1.0(@types/react@18.3.11)(react@18.3.1)
      '@radix-ui/react-popper': 1.2.0(@types/react-dom@18.3.0)(@types/react@18.3.11)(react-dom@18.3.1(react@18.3.1))(react@18.3.1)
      '@radix-ui/react-portal': 1.1.2(@types/react-dom@18.3.0)(@types/react@18.3.11)(react-dom@18.3.1(react@18.3.1))(react@18.3.1)
      '@radix-ui/react-presence': 1.1.1(@types/react-dom@18.3.0)(@types/react@18.3.11)(react-dom@18.3.1(react@18.3.1))(react@18.3.1)
      '@radix-ui/react-primitive': 2.0.0(@types/react-dom@18.3.0)(@types/react@18.3.11)(react-dom@18.3.1(react@18.3.1))(react@18.3.1)
      '@radix-ui/react-slot': 1.1.0(@types/react@18.3.11)(react@18.3.1)
      '@radix-ui/react-use-controllable-state': 1.1.0(@types/react@18.3.11)(react@18.3.1)
      aria-hidden: 1.2.4
      react: 18.3.1
      react-dom: 18.3.1(react@18.3.1)
      react-remove-scroll: 2.6.0(@types/react@18.3.11)(react@18.3.1)
    optionalDependencies:
      '@types/react': 18.3.11
      '@types/react-dom': 18.3.0

  '@radix-ui/react-popper@1.2.0(@types/react-dom@18.3.0)(@types/react@18.3.11)(react-dom@18.3.1(react@18.3.1))(react@18.3.1)':
    dependencies:
      '@floating-ui/react-dom': 2.1.2(react-dom@18.3.1(react@18.3.1))(react@18.3.1)
      '@radix-ui/react-arrow': 1.1.0(@types/react-dom@18.3.0)(@types/react@18.3.11)(react-dom@18.3.1(react@18.3.1))(react@18.3.1)
      '@radix-ui/react-compose-refs': 1.1.0(@types/react@18.3.11)(react@18.3.1)
      '@radix-ui/react-context': 1.1.0(@types/react@18.3.11)(react@18.3.1)
      '@radix-ui/react-primitive': 2.0.0(@types/react-dom@18.3.0)(@types/react@18.3.11)(react-dom@18.3.1(react@18.3.1))(react@18.3.1)
      '@radix-ui/react-use-callback-ref': 1.1.0(@types/react@18.3.11)(react@18.3.1)
      '@radix-ui/react-use-layout-effect': 1.1.0(@types/react@18.3.11)(react@18.3.1)
      '@radix-ui/react-use-rect': 1.1.0(@types/react@18.3.11)(react@18.3.1)
      '@radix-ui/react-use-size': 1.1.0(@types/react@18.3.11)(react@18.3.1)
      '@radix-ui/rect': 1.1.0
      react: 18.3.1
      react-dom: 18.3.1(react@18.3.1)
    optionalDependencies:
      '@types/react': 18.3.11
      '@types/react-dom': 18.3.0

  '@radix-ui/react-portal@1.1.2(@types/react-dom@18.3.0)(@types/react@18.3.11)(react-dom@18.3.1(react@18.3.1))(react@18.3.1)':
    dependencies:
      '@radix-ui/react-primitive': 2.0.0(@types/react-dom@18.3.0)(@types/react@18.3.11)(react-dom@18.3.1(react@18.3.1))(react@18.3.1)
      '@radix-ui/react-use-layout-effect': 1.1.0(@types/react@18.3.11)(react@18.3.1)
      react: 18.3.1
      react-dom: 18.3.1(react@18.3.1)
    optionalDependencies:
      '@types/react': 18.3.11
      '@types/react-dom': 18.3.0

  '@radix-ui/react-presence@1.1.1(@types/react-dom@18.3.0)(@types/react@18.3.11)(react-dom@18.3.1(react@18.3.1))(react@18.3.1)':
    dependencies:
      '@radix-ui/react-compose-refs': 1.1.0(@types/react@18.3.11)(react@18.3.1)
      '@radix-ui/react-use-layout-effect': 1.1.0(@types/react@18.3.11)(react@18.3.1)
      react: 18.3.1
      react-dom: 18.3.1(react@18.3.1)
    optionalDependencies:
      '@types/react': 18.3.11
      '@types/react-dom': 18.3.0

  '@radix-ui/react-primitive@2.0.0(@types/react-dom@18.3.0)(@types/react@18.3.11)(react-dom@18.3.1(react@18.3.1))(react@18.3.1)':
    dependencies:
      '@radix-ui/react-slot': 1.1.0(@types/react@18.3.11)(react@18.3.1)
      react: 18.3.1
      react-dom: 18.3.1(react@18.3.1)
    optionalDependencies:
      '@types/react': 18.3.11
      '@types/react-dom': 18.3.0

  '@radix-ui/react-radio-group@1.2.1(@types/react-dom@18.3.0)(@types/react@18.3.11)(react-dom@18.3.1(react@18.3.1))(react@18.3.1)':
    dependencies:
      '@radix-ui/primitive': 1.1.0
      '@radix-ui/react-compose-refs': 1.1.0(@types/react@18.3.11)(react@18.3.1)
      '@radix-ui/react-context': 1.1.1(@types/react@18.3.11)(react@18.3.1)
      '@radix-ui/react-direction': 1.1.0(@types/react@18.3.11)(react@18.3.1)
      '@radix-ui/react-presence': 1.1.1(@types/react-dom@18.3.0)(@types/react@18.3.11)(react-dom@18.3.1(react@18.3.1))(react@18.3.1)
      '@radix-ui/react-primitive': 2.0.0(@types/react-dom@18.3.0)(@types/react@18.3.11)(react-dom@18.3.1(react@18.3.1))(react@18.3.1)
      '@radix-ui/react-roving-focus': 1.1.0(@types/react-dom@18.3.0)(@types/react@18.3.11)(react-dom@18.3.1(react@18.3.1))(react@18.3.1)
      '@radix-ui/react-use-controllable-state': 1.1.0(@types/react@18.3.11)(react@18.3.1)
      '@radix-ui/react-use-previous': 1.1.0(@types/react@18.3.11)(react@18.3.1)
      '@radix-ui/react-use-size': 1.1.0(@types/react@18.3.11)(react@18.3.1)
      react: 18.3.1
      react-dom: 18.3.1(react@18.3.1)
    optionalDependencies:
      '@types/react': 18.3.11
      '@types/react-dom': 18.3.0

  '@radix-ui/react-roving-focus@1.1.0(@types/react-dom@18.3.0)(@types/react@18.3.11)(react-dom@18.3.1(react@18.3.1))(react@18.3.1)':
    dependencies:
      '@radix-ui/primitive': 1.1.0
      '@radix-ui/react-collection': 1.1.0(@types/react-dom@18.3.0)(@types/react@18.3.11)(react-dom@18.3.1(react@18.3.1))(react@18.3.1)
      '@radix-ui/react-compose-refs': 1.1.0(@types/react@18.3.11)(react@18.3.1)
      '@radix-ui/react-context': 1.1.0(@types/react@18.3.11)(react@18.3.1)
      '@radix-ui/react-direction': 1.1.0(@types/react@18.3.11)(react@18.3.1)
      '@radix-ui/react-id': 1.1.0(@types/react@18.3.11)(react@18.3.1)
      '@radix-ui/react-primitive': 2.0.0(@types/react-dom@18.3.0)(@types/react@18.3.11)(react-dom@18.3.1(react@18.3.1))(react@18.3.1)
      '@radix-ui/react-use-callback-ref': 1.1.0(@types/react@18.3.11)(react@18.3.1)
      '@radix-ui/react-use-controllable-state': 1.1.0(@types/react@18.3.11)(react@18.3.1)
      react: 18.3.1
      react-dom: 18.3.1(react@18.3.1)
    optionalDependencies:
      '@types/react': 18.3.11
      '@types/react-dom': 18.3.0

  '@radix-ui/react-select@2.1.2(@types/react-dom@18.3.0)(@types/react@18.3.11)(react-dom@18.3.1(react@18.3.1))(react@18.3.1)':
    dependencies:
      '@radix-ui/number': 1.1.0
      '@radix-ui/primitive': 1.1.0
      '@radix-ui/react-collection': 1.1.0(@types/react-dom@18.3.0)(@types/react@18.3.11)(react-dom@18.3.1(react@18.3.1))(react@18.3.1)
      '@radix-ui/react-compose-refs': 1.1.0(@types/react@18.3.11)(react@18.3.1)
      '@radix-ui/react-context': 1.1.1(@types/react@18.3.11)(react@18.3.1)
      '@radix-ui/react-direction': 1.1.0(@types/react@18.3.11)(react@18.3.1)
      '@radix-ui/react-dismissable-layer': 1.1.1(@types/react-dom@18.3.0)(@types/react@18.3.11)(react-dom@18.3.1(react@18.3.1))(react@18.3.1)
      '@radix-ui/react-focus-guards': 1.1.1(@types/react@18.3.11)(react@18.3.1)
      '@radix-ui/react-focus-scope': 1.1.0(@types/react-dom@18.3.0)(@types/react@18.3.11)(react-dom@18.3.1(react@18.3.1))(react@18.3.1)
      '@radix-ui/react-id': 1.1.0(@types/react@18.3.11)(react@18.3.1)
      '@radix-ui/react-popper': 1.2.0(@types/react-dom@18.3.0)(@types/react@18.3.11)(react-dom@18.3.1(react@18.3.1))(react@18.3.1)
      '@radix-ui/react-portal': 1.1.2(@types/react-dom@18.3.0)(@types/react@18.3.11)(react-dom@18.3.1(react@18.3.1))(react@18.3.1)
      '@radix-ui/react-primitive': 2.0.0(@types/react-dom@18.3.0)(@types/react@18.3.11)(react-dom@18.3.1(react@18.3.1))(react@18.3.1)
      '@radix-ui/react-slot': 1.1.0(@types/react@18.3.11)(react@18.3.1)
      '@radix-ui/react-use-callback-ref': 1.1.0(@types/react@18.3.11)(react@18.3.1)
      '@radix-ui/react-use-controllable-state': 1.1.0(@types/react@18.3.11)(react@18.3.1)
      '@radix-ui/react-use-layout-effect': 1.1.0(@types/react@18.3.11)(react@18.3.1)
      '@radix-ui/react-use-previous': 1.1.0(@types/react@18.3.11)(react@18.3.1)
      '@radix-ui/react-visually-hidden': 1.1.0(@types/react-dom@18.3.0)(@types/react@18.3.11)(react-dom@18.3.1(react@18.3.1))(react@18.3.1)
      aria-hidden: 1.2.4
      react: 18.3.1
      react-dom: 18.3.1(react@18.3.1)
      react-remove-scroll: 2.6.0(@types/react@18.3.11)(react@18.3.1)
    optionalDependencies:
      '@types/react': 18.3.11
      '@types/react-dom': 18.3.0

  '@radix-ui/react-slot@1.1.0(@types/react@18.3.11)(react@18.3.1)':
    dependencies:
      '@radix-ui/react-compose-refs': 1.1.0(@types/react@18.3.11)(react@18.3.1)
      react: 18.3.1
    optionalDependencies:
      '@types/react': 18.3.11

  '@radix-ui/react-switch@1.1.1(@types/react-dom@18.3.0)(@types/react@18.3.11)(react-dom@18.3.1(react@18.3.1))(react@18.3.1)':
    dependencies:
      '@radix-ui/primitive': 1.1.0
      '@radix-ui/react-compose-refs': 1.1.0(@types/react@18.3.11)(react@18.3.1)
      '@radix-ui/react-context': 1.1.1(@types/react@18.3.11)(react@18.3.1)
      '@radix-ui/react-primitive': 2.0.0(@types/react-dom@18.3.0)(@types/react@18.3.11)(react-dom@18.3.1(react@18.3.1))(react@18.3.1)
      '@radix-ui/react-use-controllable-state': 1.1.0(@types/react@18.3.11)(react@18.3.1)
      '@radix-ui/react-use-previous': 1.1.0(@types/react@18.3.11)(react@18.3.1)
      '@radix-ui/react-use-size': 1.1.0(@types/react@18.3.11)(react@18.3.1)
      react: 18.3.1
      react-dom: 18.3.1(react@18.3.1)
    optionalDependencies:
      '@types/react': 18.3.11
      '@types/react-dom': 18.3.0

  '@radix-ui/react-tabs@1.1.1(@types/react-dom@18.3.0)(@types/react@18.3.11)(react-dom@18.3.1(react@18.3.1))(react@18.3.1)':
    dependencies:
      '@radix-ui/primitive': 1.1.0
      '@radix-ui/react-context': 1.1.1(@types/react@18.3.11)(react@18.3.1)
      '@radix-ui/react-direction': 1.1.0(@types/react@18.3.11)(react@18.3.1)
      '@radix-ui/react-id': 1.1.0(@types/react@18.3.11)(react@18.3.1)
      '@radix-ui/react-presence': 1.1.1(@types/react-dom@18.3.0)(@types/react@18.3.11)(react-dom@18.3.1(react@18.3.1))(react@18.3.1)
      '@radix-ui/react-primitive': 2.0.0(@types/react-dom@18.3.0)(@types/react@18.3.11)(react-dom@18.3.1(react@18.3.1))(react@18.3.1)
      '@radix-ui/react-roving-focus': 1.1.0(@types/react-dom@18.3.0)(@types/react@18.3.11)(react-dom@18.3.1(react@18.3.1))(react@18.3.1)
      '@radix-ui/react-use-controllable-state': 1.1.0(@types/react@18.3.11)(react@18.3.1)
      react: 18.3.1
      react-dom: 18.3.1(react@18.3.1)
    optionalDependencies:
      '@types/react': 18.3.11
      '@types/react-dom': 18.3.0

  '@radix-ui/react-toast@1.2.2(@types/react-dom@18.3.0)(@types/react@18.3.11)(react-dom@18.3.1(react@18.3.1))(react@18.3.1)':
    dependencies:
      '@radix-ui/primitive': 1.1.0
      '@radix-ui/react-collection': 1.1.0(@types/react-dom@18.3.0)(@types/react@18.3.11)(react-dom@18.3.1(react@18.3.1))(react@18.3.1)
      '@radix-ui/react-compose-refs': 1.1.0(@types/react@18.3.11)(react@18.3.1)
      '@radix-ui/react-context': 1.1.1(@types/react@18.3.11)(react@18.3.1)
      '@radix-ui/react-dismissable-layer': 1.1.1(@types/react-dom@18.3.0)(@types/react@18.3.11)(react-dom@18.3.1(react@18.3.1))(react@18.3.1)
      '@radix-ui/react-portal': 1.1.2(@types/react-dom@18.3.0)(@types/react@18.3.11)(react-dom@18.3.1(react@18.3.1))(react@18.3.1)
      '@radix-ui/react-presence': 1.1.1(@types/react-dom@18.3.0)(@types/react@18.3.11)(react-dom@18.3.1(react@18.3.1))(react@18.3.1)
      '@radix-ui/react-primitive': 2.0.0(@types/react-dom@18.3.0)(@types/react@18.3.11)(react-dom@18.3.1(react@18.3.1))(react@18.3.1)
      '@radix-ui/react-use-callback-ref': 1.1.0(@types/react@18.3.11)(react@18.3.1)
      '@radix-ui/react-use-controllable-state': 1.1.0(@types/react@18.3.11)(react@18.3.1)
      '@radix-ui/react-use-layout-effect': 1.1.0(@types/react@18.3.11)(react@18.3.1)
      '@radix-ui/react-visually-hidden': 1.1.0(@types/react-dom@18.3.0)(@types/react@18.3.11)(react-dom@18.3.1(react@18.3.1))(react@18.3.1)
      react: 18.3.1
      react-dom: 18.3.1(react@18.3.1)
    optionalDependencies:
      '@types/react': 18.3.11
      '@types/react-dom': 18.3.0

  '@radix-ui/react-tooltip@1.1.3(@types/react-dom@18.3.0)(@types/react@18.3.11)(react-dom@18.3.1(react@18.3.1))(react@18.3.1)':
    dependencies:
      '@radix-ui/primitive': 1.1.0
      '@radix-ui/react-compose-refs': 1.1.0(@types/react@18.3.11)(react@18.3.1)
      '@radix-ui/react-context': 1.1.1(@types/react@18.3.11)(react@18.3.1)
      '@radix-ui/react-dismissable-layer': 1.1.1(@types/react-dom@18.3.0)(@types/react@18.3.11)(react-dom@18.3.1(react@18.3.1))(react@18.3.1)
      '@radix-ui/react-id': 1.1.0(@types/react@18.3.11)(react@18.3.1)
      '@radix-ui/react-popper': 1.2.0(@types/react-dom@18.3.0)(@types/react@18.3.11)(react-dom@18.3.1(react@18.3.1))(react@18.3.1)
      '@radix-ui/react-portal': 1.1.2(@types/react-dom@18.3.0)(@types/react@18.3.11)(react-dom@18.3.1(react@18.3.1))(react@18.3.1)
      '@radix-ui/react-presence': 1.1.1(@types/react-dom@18.3.0)(@types/react@18.3.11)(react-dom@18.3.1(react@18.3.1))(react@18.3.1)
      '@radix-ui/react-primitive': 2.0.0(@types/react-dom@18.3.0)(@types/react@18.3.11)(react-dom@18.3.1(react@18.3.1))(react@18.3.1)
      '@radix-ui/react-slot': 1.1.0(@types/react@18.3.11)(react@18.3.1)
      '@radix-ui/react-use-controllable-state': 1.1.0(@types/react@18.3.11)(react@18.3.1)
      '@radix-ui/react-visually-hidden': 1.1.0(@types/react-dom@18.3.0)(@types/react@18.3.11)(react-dom@18.3.1(react@18.3.1))(react@18.3.1)
      react: 18.3.1
      react-dom: 18.3.1(react@18.3.1)
    optionalDependencies:
      '@types/react': 18.3.11
      '@types/react-dom': 18.3.0

  '@radix-ui/react-use-callback-ref@1.1.0(@types/react@18.3.11)(react@18.3.1)':
    dependencies:
      react: 18.3.1
    optionalDependencies:
      '@types/react': 18.3.11

  '@radix-ui/react-use-controllable-state@1.1.0(@types/react@18.3.11)(react@18.3.1)':
    dependencies:
      '@radix-ui/react-use-callback-ref': 1.1.0(@types/react@18.3.11)(react@18.3.1)
      react: 18.3.1
    optionalDependencies:
      '@types/react': 18.3.11

  '@radix-ui/react-use-escape-keydown@1.1.0(@types/react@18.3.11)(react@18.3.1)':
    dependencies:
      '@radix-ui/react-use-callback-ref': 1.1.0(@types/react@18.3.11)(react@18.3.1)
      react: 18.3.1
    optionalDependencies:
      '@types/react': 18.3.11

  '@radix-ui/react-use-layout-effect@1.1.0(@types/react@18.3.11)(react@18.3.1)':
    dependencies:
      react: 18.3.1
    optionalDependencies:
      '@types/react': 18.3.11

  '@radix-ui/react-use-previous@1.1.0(@types/react@18.3.11)(react@18.3.1)':
    dependencies:
      react: 18.3.1
    optionalDependencies:
      '@types/react': 18.3.11

  '@radix-ui/react-use-rect@1.1.0(@types/react@18.3.11)(react@18.3.1)':
    dependencies:
      '@radix-ui/rect': 1.1.0
      react: 18.3.1
    optionalDependencies:
      '@types/react': 18.3.11

  '@radix-ui/react-use-size@1.1.0(@types/react@18.3.11)(react@18.3.1)':
    dependencies:
      '@radix-ui/react-use-layout-effect': 1.1.0(@types/react@18.3.11)(react@18.3.1)
      react: 18.3.1
    optionalDependencies:
      '@types/react': 18.3.11

  '@radix-ui/react-visually-hidden@1.1.0(@types/react-dom@18.3.0)(@types/react@18.3.11)(react-dom@18.3.1(react@18.3.1))(react@18.3.1)':
    dependencies:
      '@radix-ui/react-primitive': 2.0.0(@types/react-dom@18.3.0)(@types/react@18.3.11)(react-dom@18.3.1(react@18.3.1))(react@18.3.1)
      react: 18.3.1
      react-dom: 18.3.1(react@18.3.1)
    optionalDependencies:
      '@types/react': 18.3.11
      '@types/react-dom': 18.3.0

  '@radix-ui/rect@1.1.0': {}

  '@react-email/body@0.0.10(react@18.3.1)':
    dependencies:
      react: 18.3.1

  '@react-email/button@0.0.17(react@18.3.1)':
    dependencies:
      react: 18.3.1

  '@react-email/code-block@0.0.9(react@18.3.1)':
    dependencies:
      prismjs: 1.29.0
      react: 18.3.1

  '@react-email/code-inline@0.0.4(react@18.3.1)':
    dependencies:
      react: 18.3.1

  '@react-email/column@0.0.12(react@18.3.1)':
    dependencies:
      react: 18.3.1

  '@react-email/components@0.0.25(react-dom@18.3.1(react@18.3.1))(react@18.3.1)':
    dependencies:
      '@react-email/body': 0.0.10(react@18.3.1)
      '@react-email/button': 0.0.17(react@18.3.1)
      '@react-email/code-block': 0.0.9(react@18.3.1)
      '@react-email/code-inline': 0.0.4(react@18.3.1)
      '@react-email/column': 0.0.12(react@18.3.1)
      '@react-email/container': 0.0.14(react@18.3.1)
      '@react-email/font': 0.0.8(react@18.3.1)
      '@react-email/head': 0.0.11(react@18.3.1)
      '@react-email/heading': 0.0.14(react@18.3.1)
      '@react-email/hr': 0.0.10(react@18.3.1)
      '@react-email/html': 0.0.10(react@18.3.1)
      '@react-email/img': 0.0.10(react@18.3.1)
      '@react-email/link': 0.0.10(react@18.3.1)
      '@react-email/markdown': 0.0.12(react@18.3.1)
      '@react-email/preview': 0.0.11(react@18.3.1)
      '@react-email/render': 1.0.1(react-dom@18.3.1(react@18.3.1))(react@18.3.1)
      '@react-email/row': 0.0.10(react@18.3.1)
      '@react-email/section': 0.0.14(react@18.3.1)
      '@react-email/tailwind': 0.1.0(react@18.3.1)
      '@react-email/text': 0.0.10(react@18.3.1)
      react: 18.3.1
    transitivePeerDependencies:
      - react-dom

  '@react-email/container@0.0.14(react@18.3.1)':
    dependencies:
      react: 18.3.1

  '@react-email/font@0.0.8(react@18.3.1)':
    dependencies:
      react: 18.3.1

  '@react-email/head@0.0.11(react@18.3.1)':
    dependencies:
      react: 18.3.1

  '@react-email/heading@0.0.14(react@18.3.1)':
    dependencies:
      react: 18.3.1

  '@react-email/hr@0.0.10(react@18.3.1)':
    dependencies:
      react: 18.3.1

  '@react-email/html@0.0.10(react@18.3.1)':
    dependencies:
      react: 18.3.1

  '@react-email/img@0.0.10(react@18.3.1)':
    dependencies:
      react: 18.3.1

  '@react-email/link@0.0.10(react@18.3.1)':
    dependencies:
      react: 18.3.1

  '@react-email/markdown@0.0.12(react@18.3.1)':
    dependencies:
      md-to-react-email: 5.0.2(react@18.3.1)
      react: 18.3.1

  '@react-email/preview@0.0.11(react@18.3.1)':
    dependencies:
      react: 18.3.1

  '@react-email/render@0.0.11':
    dependencies:
      html-to-text: 9.0.5
      js-beautify: 1.15.1
      react: 18.2.0
      react-dom: 18.2.0(react@18.2.0)

  '@react-email/render@0.0.17(react-dom@18.3.1(react@18.3.1))(react@18.3.1)':
    dependencies:
      html-to-text: 9.0.5
      js-beautify: 1.15.1
      react: 18.3.1
      react-dom: 18.3.1(react@18.3.1)
      react-promise-suspense: 0.3.4

  '@react-email/render@1.0.1(react-dom@18.3.1(react@18.3.1))(react@18.3.1)':
    dependencies:
      html-to-text: 9.0.5
      js-beautify: 1.15.1
      react: 18.3.1
      react-dom: 18.3.1(react@18.3.1)
      react-promise-suspense: 0.3.4

  '@react-email/row@0.0.10(react@18.3.1)':
    dependencies:
      react: 18.3.1

  '@react-email/section@0.0.14(react@18.3.1)':
    dependencies:
      react: 18.3.1

  '@react-email/tailwind@0.0.19(react@18.3.1)':
    dependencies:
      react: 18.3.1

  '@react-email/tailwind@0.1.0(react@18.3.1)':
    dependencies:
      react: 18.3.1

  '@react-email/text@0.0.10(react@18.3.1)':
    dependencies:
      react: 18.3.1

  '@rollup/rollup-android-arm-eabi@4.22.4':
    optional: true

  '@rollup/rollup-android-arm64@4.22.4':
    optional: true

  '@rollup/rollup-darwin-arm64@4.22.4':
    optional: true

  '@rollup/rollup-darwin-x64@4.22.4':
    optional: true

  '@rollup/rollup-linux-arm-gnueabihf@4.22.4':
    optional: true

  '@rollup/rollup-linux-arm-musleabihf@4.22.4':
    optional: true

  '@rollup/rollup-linux-arm64-gnu@4.22.4':
    optional: true

  '@rollup/rollup-linux-arm64-musl@4.22.4':
    optional: true

  '@rollup/rollup-linux-powerpc64le-gnu@4.22.4':
    optional: true

  '@rollup/rollup-linux-riscv64-gnu@4.22.4':
    optional: true

  '@rollup/rollup-linux-s390x-gnu@4.22.4':
    optional: true

  '@rollup/rollup-linux-x64-gnu@4.22.4':
    optional: true

  '@rollup/rollup-linux-x64-musl@4.22.4':
    optional: true

  '@rollup/rollup-win32-arm64-msvc@4.22.4':
    optional: true

  '@rollup/rollup-win32-ia32-msvc@4.22.4':
    optional: true

  '@rollup/rollup-win32-x64-msvc@4.22.4':
    optional: true

  '@sanity/client@6.22.1':
    dependencies:
      '@sanity/eventsource': 5.0.2
      get-it: 8.6.5
      rxjs: 7.8.1
    transitivePeerDependencies:
      - debug

  '@sanity/eventsource@5.0.2':
    dependencies:
      '@types/event-source-polyfill': 1.0.5
      '@types/eventsource': 1.1.15
      event-source-polyfill: 1.0.31
      eventsource: 2.0.2

  '@selderee/plugin-htmlparser2@0.11.0':
    dependencies:
      domhandler: 5.0.3
      selderee: 0.11.0

  '@sinclair/typebox@0.27.8': {}

  '@sindresorhus/merge-streams@2.3.0': {}

  '@smithy/abort-controller@3.1.5':
    dependencies:
      '@smithy/types': 3.5.0
      tslib: 2.7.0

  '@smithy/chunked-blob-reader-native@3.0.0':
    dependencies:
      '@smithy/util-base64': 3.0.0
      tslib: 2.7.0

  '@smithy/chunked-blob-reader@3.0.0':
    dependencies:
      tslib: 2.7.0

  '@smithy/config-resolver@3.0.9':
    dependencies:
      '@smithy/node-config-provider': 3.1.8
      '@smithy/types': 3.5.0
      '@smithy/util-config-provider': 3.0.0
      '@smithy/util-middleware': 3.0.7
      tslib: 2.7.0

  '@smithy/core@2.4.8':
    dependencies:
      '@smithy/middleware-endpoint': 3.1.4
      '@smithy/middleware-retry': 3.0.23
      '@smithy/middleware-serde': 3.0.7
      '@smithy/protocol-http': 4.1.4
      '@smithy/smithy-client': 3.4.0
      '@smithy/types': 3.5.0
      '@smithy/util-body-length-browser': 3.0.0
      '@smithy/util-middleware': 3.0.7
      '@smithy/util-utf8': 3.0.0
      tslib: 2.7.0

  '@smithy/credential-provider-imds@3.2.4':
    dependencies:
      '@smithy/node-config-provider': 3.1.8
      '@smithy/property-provider': 3.1.7
      '@smithy/types': 3.5.0
      '@smithy/url-parser': 3.0.7
      tslib: 2.7.0

  '@smithy/eventstream-codec@3.1.6':
    dependencies:
      '@aws-crypto/crc32': 5.2.0
      '@smithy/types': 3.5.0
      '@smithy/util-hex-encoding': 3.0.0
      tslib: 2.7.0

  '@smithy/eventstream-serde-browser@3.0.10':
    dependencies:
      '@smithy/eventstream-serde-universal': 3.0.9
      '@smithy/types': 3.5.0
      tslib: 2.7.0

  '@smithy/eventstream-serde-config-resolver@3.0.7':
    dependencies:
      '@smithy/types': 3.5.0
      tslib: 2.7.0

  '@smithy/eventstream-serde-node@3.0.9':
    dependencies:
      '@smithy/eventstream-serde-universal': 3.0.9
      '@smithy/types': 3.5.0
      tslib: 2.7.0

  '@smithy/eventstream-serde-universal@3.0.9':
    dependencies:
      '@smithy/eventstream-codec': 3.1.6
      '@smithy/types': 3.5.0
      tslib: 2.7.0

  '@smithy/fetch-http-handler@3.2.9':
    dependencies:
      '@smithy/protocol-http': 4.1.4
      '@smithy/querystring-builder': 3.0.7
      '@smithy/types': 3.5.0
      '@smithy/util-base64': 3.0.0
      tslib: 2.7.0

  '@smithy/hash-blob-browser@3.1.6':
    dependencies:
      '@smithy/chunked-blob-reader': 3.0.0
      '@smithy/chunked-blob-reader-native': 3.0.0
      '@smithy/types': 3.5.0
      tslib: 2.7.0

  '@smithy/hash-node@3.0.7':
    dependencies:
      '@smithy/types': 3.5.0
      '@smithy/util-buffer-from': 3.0.0
      '@smithy/util-utf8': 3.0.0
      tslib: 2.7.0

  '@smithy/hash-stream-node@3.1.6':
    dependencies:
      '@smithy/types': 3.5.0
      '@smithy/util-utf8': 3.0.0
      tslib: 2.7.0

  '@smithy/invalid-dependency@3.0.7':
    dependencies:
      '@smithy/types': 3.5.0
      tslib: 2.7.0

  '@smithy/is-array-buffer@2.2.0':
    dependencies:
      tslib: 2.7.0

  '@smithy/is-array-buffer@3.0.0':
    dependencies:
      tslib: 2.7.0

  '@smithy/md5-js@3.0.7':
    dependencies:
      '@smithy/types': 3.5.0
      '@smithy/util-utf8': 3.0.0
      tslib: 2.7.0

  '@smithy/middleware-content-length@3.0.9':
    dependencies:
      '@smithy/protocol-http': 4.1.4
      '@smithy/types': 3.5.0
      tslib: 2.7.0

  '@smithy/middleware-endpoint@3.1.4':
    dependencies:
      '@smithy/middleware-serde': 3.0.7
      '@smithy/node-config-provider': 3.1.8
      '@smithy/shared-ini-file-loader': 3.1.8
      '@smithy/types': 3.5.0
      '@smithy/url-parser': 3.0.7
      '@smithy/util-middleware': 3.0.7
      tslib: 2.7.0

  '@smithy/middleware-retry@3.0.23':
    dependencies:
      '@smithy/node-config-provider': 3.1.8
      '@smithy/protocol-http': 4.1.4
      '@smithy/service-error-classification': 3.0.7
      '@smithy/smithy-client': 3.4.0
      '@smithy/types': 3.5.0
      '@smithy/util-middleware': 3.0.7
      '@smithy/util-retry': 3.0.7
      tslib: 2.7.0
      uuid: 9.0.1

  '@smithy/middleware-serde@3.0.7':
    dependencies:
      '@smithy/types': 3.5.0
      tslib: 2.7.0

  '@smithy/middleware-stack@3.0.7':
    dependencies:
      '@smithy/types': 3.5.0
      tslib: 2.7.0

  '@smithy/node-config-provider@3.1.8':
    dependencies:
      '@smithy/property-provider': 3.1.7
      '@smithy/shared-ini-file-loader': 3.1.8
      '@smithy/types': 3.5.0
      tslib: 2.7.0

  '@smithy/node-http-handler@3.2.4':
    dependencies:
      '@smithy/abort-controller': 3.1.5
      '@smithy/protocol-http': 4.1.4
      '@smithy/querystring-builder': 3.0.7
      '@smithy/types': 3.5.0
      tslib: 2.7.0

  '@smithy/property-provider@3.1.7':
    dependencies:
      '@smithy/types': 3.5.0
      tslib: 2.7.0

  '@smithy/protocol-http@4.1.4':
    dependencies:
      '@smithy/types': 3.5.0
      tslib: 2.7.0

  '@smithy/querystring-builder@3.0.7':
    dependencies:
      '@smithy/types': 3.5.0
      '@smithy/util-uri-escape': 3.0.0
      tslib: 2.7.0

  '@smithy/querystring-parser@3.0.7':
    dependencies:
      '@smithy/types': 3.5.0
      tslib: 2.7.0

  '@smithy/service-error-classification@3.0.7':
    dependencies:
      '@smithy/types': 3.5.0

  '@smithy/shared-ini-file-loader@3.1.8':
    dependencies:
      '@smithy/types': 3.5.0
      tslib: 2.7.0

  '@smithy/signature-v4@4.2.0':
    dependencies:
      '@smithy/is-array-buffer': 3.0.0
      '@smithy/protocol-http': 4.1.4
      '@smithy/types': 3.5.0
      '@smithy/util-hex-encoding': 3.0.0
      '@smithy/util-middleware': 3.0.7
      '@smithy/util-uri-escape': 3.0.0
      '@smithy/util-utf8': 3.0.0
      tslib: 2.7.0

  '@smithy/smithy-client@3.4.0':
    dependencies:
      '@smithy/middleware-endpoint': 3.1.4
      '@smithy/middleware-stack': 3.0.7
      '@smithy/protocol-http': 4.1.4
      '@smithy/types': 3.5.0
      '@smithy/util-stream': 3.1.9
      tslib: 2.7.0

  '@smithy/types@3.5.0':
    dependencies:
      tslib: 2.7.0

  '@smithy/url-parser@3.0.7':
    dependencies:
      '@smithy/querystring-parser': 3.0.7
      '@smithy/types': 3.5.0
      tslib: 2.7.0

  '@smithy/util-base64@3.0.0':
    dependencies:
      '@smithy/util-buffer-from': 3.0.0
      '@smithy/util-utf8': 3.0.0
      tslib: 2.7.0

  '@smithy/util-body-length-browser@3.0.0':
    dependencies:
      tslib: 2.7.0

  '@smithy/util-body-length-node@3.0.0':
    dependencies:
      tslib: 2.7.0

  '@smithy/util-buffer-from@2.2.0':
    dependencies:
      '@smithy/is-array-buffer': 2.2.0
      tslib: 2.7.0

  '@smithy/util-buffer-from@3.0.0':
    dependencies:
      '@smithy/is-array-buffer': 3.0.0
      tslib: 2.7.0

  '@smithy/util-config-provider@3.0.0':
    dependencies:
      tslib: 2.7.0

  '@smithy/util-defaults-mode-browser@3.0.23':
    dependencies:
      '@smithy/property-provider': 3.1.7
      '@smithy/smithy-client': 3.4.0
      '@smithy/types': 3.5.0
      bowser: 2.11.0
      tslib: 2.7.0

  '@smithy/util-defaults-mode-node@3.0.23':
    dependencies:
      '@smithy/config-resolver': 3.0.9
      '@smithy/credential-provider-imds': 3.2.4
      '@smithy/node-config-provider': 3.1.8
      '@smithy/property-provider': 3.1.7
      '@smithy/smithy-client': 3.4.0
      '@smithy/types': 3.5.0
      tslib: 2.7.0

  '@smithy/util-endpoints@2.1.3':
    dependencies:
      '@smithy/node-config-provider': 3.1.8
      '@smithy/types': 3.5.0
      tslib: 2.7.0

  '@smithy/util-hex-encoding@3.0.0':
    dependencies:
      tslib: 2.7.0

  '@smithy/util-middleware@3.0.7':
    dependencies:
      '@smithy/types': 3.5.0
      tslib: 2.7.0

  '@smithy/util-retry@3.0.7':
    dependencies:
      '@smithy/service-error-classification': 3.0.7
      '@smithy/types': 3.5.0
      tslib: 2.7.0

  '@smithy/util-stream@3.1.9':
    dependencies:
      '@smithy/fetch-http-handler': 3.2.9
      '@smithy/node-http-handler': 3.2.4
      '@smithy/types': 3.5.0
      '@smithy/util-base64': 3.0.0
      '@smithy/util-buffer-from': 3.0.0
      '@smithy/util-hex-encoding': 3.0.0
      '@smithy/util-utf8': 3.0.0
      tslib: 2.7.0

  '@smithy/util-uri-escape@3.0.0':
    dependencies:
      tslib: 2.7.0

  '@smithy/util-utf8@2.3.0':
    dependencies:
      '@smithy/util-buffer-from': 2.2.0
      tslib: 2.7.0

  '@smithy/util-utf8@3.0.0':
    dependencies:
      '@smithy/util-buffer-from': 3.0.0
      tslib: 2.7.0

  '@smithy/util-waiter@3.1.6':
    dependencies:
      '@smithy/abort-controller': 3.1.5
      '@smithy/types': 3.5.0
      tslib: 2.7.0

  '@swc/core-darwin-arm64@1.7.28':
    optional: true

  '@swc/core-darwin-x64@1.7.28':
    optional: true

  '@swc/core-linux-arm-gnueabihf@1.7.28':
    optional: true

  '@swc/core-linux-arm64-gnu@1.7.28':
    optional: true

  '@swc/core-linux-arm64-musl@1.7.28':
    optional: true

  '@swc/core-linux-x64-gnu@1.7.28':
    optional: true

  '@swc/core-linux-x64-musl@1.7.28':
    optional: true

  '@swc/core-win32-arm64-msvc@1.7.28':
    optional: true

  '@swc/core-win32-ia32-msvc@1.7.28':
    optional: true

  '@swc/core-win32-x64-msvc@1.7.28':
    optional: true

  '@swc/core@1.7.28(@swc/helpers@0.5.5)':
    dependencies:
      '@swc/counter': 0.1.3
      '@swc/types': 0.1.12
    optionalDependencies:
      '@swc/core-darwin-arm64': 1.7.28
      '@swc/core-darwin-x64': 1.7.28
      '@swc/core-linux-arm-gnueabihf': 1.7.28
      '@swc/core-linux-arm64-gnu': 1.7.28
      '@swc/core-linux-arm64-musl': 1.7.28
      '@swc/core-linux-x64-gnu': 1.7.28
      '@swc/core-linux-x64-musl': 1.7.28
      '@swc/core-win32-arm64-msvc': 1.7.28
      '@swc/core-win32-ia32-msvc': 1.7.28
      '@swc/core-win32-x64-msvc': 1.7.28
      '@swc/helpers': 0.5.5

  '@swc/counter@0.1.3': {}

  '@swc/helpers@0.5.5':
    dependencies:
      '@swc/counter': 0.1.3
      tslib: 2.7.0

  '@swc/types@0.1.12':
    dependencies:
      '@swc/counter': 0.1.3

  '@t3-oss/env-core@0.11.1(typescript@5.6.2)(zod@3.23.8)':
    dependencies:
      zod: 3.23.8
    optionalDependencies:
      typescript: 5.6.2

  '@tailwindcss/typography@0.5.15(tailwindcss@3.4.13)':
    dependencies:
      lodash.castarray: 4.4.0
      lodash.isplainobject: 4.0.6
      lodash.merge: 4.6.2
      postcss-selector-parser: 6.0.10
      tailwindcss: 3.4.13

  '@tanstack/query-core@4.36.1': {}

  '@tanstack/react-query@4.36.1(react-dom@18.3.1(react@18.3.1))(react@18.3.1)':
    dependencies:
      '@tanstack/query-core': 4.36.1
      react: 18.3.1
      use-sync-external-store: 1.2.2(react@18.3.1)
    optionalDependencies:
      react-dom: 18.3.1(react@18.3.1)

  '@tanstack/react-table@8.20.5(react-dom@18.3.1(react@18.3.1))(react@18.3.1)':
    dependencies:
      '@tanstack/table-core': 8.20.5
      react: 18.3.1
      react-dom: 18.3.1(react@18.3.1)

  '@tanstack/table-core@8.20.5': {}

  '@testcontainers/postgresql@10.13.2':
    dependencies:
      testcontainers: 10.13.2
    transitivePeerDependencies:
      - supports-color

  '@tootallnate/once@2.0.0': {}

<<<<<<< HEAD
=======
  '@trpc-playground/html@1.0.4(@types/node@20.16.10)(sugarss@4.0.1(postcss@8.4.47))':
    dependencies:
      vite: 4.5.5(@types/node@20.16.10)(sugarss@4.0.1(postcss@8.4.47))
      xss: 1.0.15
    transitivePeerDependencies:
      - '@types/node'
      - less
      - lightningcss
      - sass
      - stylus
      - sugarss
      - terser

  '@trpc-playground/types@1.0.0(@trpc/server@10.45.2)(typescript@5.6.2)':
    dependencies:
      '@trpc/server': 10.45.2
      ts-essentials: 9.4.2(typescript@5.6.2)
    transitivePeerDependencies:
      - typescript

>>>>>>> 72b7f6a6
  '@trpc/client@10.45.2(@trpc/server@10.45.2)':
    dependencies:
      '@trpc/server': 10.45.2

  '@trpc/next@10.45.2(@tanstack/react-query@4.36.1(react-dom@18.3.1(react@18.3.1))(react@18.3.1))(@trpc/client@10.45.2(@trpc/server@10.45.2))(@trpc/react-query@10.45.2(@tanstack/react-query@4.36.1(react-dom@18.3.1(react@18.3.1))(react@18.3.1))(@trpc/client@10.45.2(@trpc/server@10.45.2))(@trpc/server@10.45.2)(react-dom@18.3.1(react@18.3.1))(react@18.3.1))(@trpc/server@10.45.2)(next@14.2.14(react-dom@18.3.1(react@18.3.1))(react@18.3.1))(react-dom@18.3.1(react@18.3.1))(react@18.3.1)':
    dependencies:
      '@tanstack/react-query': 4.36.1(react-dom@18.3.1(react@18.3.1))(react@18.3.1)
      '@trpc/client': 10.45.2(@trpc/server@10.45.2)
      '@trpc/react-query': 10.45.2(@tanstack/react-query@4.36.1(react-dom@18.3.1(react@18.3.1))(react@18.3.1))(@trpc/client@10.45.2(@trpc/server@10.45.2))(@trpc/server@10.45.2)(react-dom@18.3.1(react@18.3.1))(react@18.3.1)
      '@trpc/server': 10.45.2
      next: 14.2.14(react-dom@18.3.1(react@18.3.1))(react@18.3.1)
      react: 18.3.1
      react-dom: 18.3.1(react@18.3.1)

  '@trpc/react-query@10.45.2(@tanstack/react-query@4.36.1(react-dom@18.3.1(react@18.3.1))(react@18.3.1))(@trpc/client@10.45.2(@trpc/server@10.45.2))(@trpc/server@10.45.2)(react-dom@18.3.1(react@18.3.1))(react@18.3.1)':
    dependencies:
      '@tanstack/react-query': 4.36.1(react-dom@18.3.1(react@18.3.1))(react@18.3.1)
      '@trpc/client': 10.45.2(@trpc/server@10.45.2)
      '@trpc/server': 10.45.2
      react: 18.3.1
      react-dom: 18.3.1(react@18.3.1)

  '@trpc/server@10.45.2': {}

  '@types/acorn@4.0.6':
    dependencies:
      '@types/estree': 1.0.6

  '@types/aws-lambda@8.10.145': {}

  '@types/babel__core@7.20.5':
    dependencies:
      '@babel/parser': 7.25.6
      '@babel/types': 7.25.6
      '@types/babel__generator': 7.6.8
      '@types/babel__template': 7.4.4
      '@types/babel__traverse': 7.20.6

  '@types/babel__generator@7.6.8':
    dependencies:
      '@babel/types': 7.25.6

  '@types/babel__template@7.4.4':
    dependencies:
      '@babel/parser': 7.25.6
      '@babel/types': 7.25.6

  '@types/babel__traverse@7.20.6':
    dependencies:
      '@babel/types': 7.25.6

  '@types/cookie@0.6.0': {}

  '@types/cors@2.8.17':
    dependencies:
      '@types/node': 20.16.10

  '@types/debug@4.1.12':
    dependencies:
      '@types/ms': 0.7.34

  '@types/docker-modem@3.0.6':
    dependencies:
      '@types/node': 20.16.10
      '@types/ssh2': 1.15.1

  '@types/dockerode@3.3.31':
    dependencies:
      '@types/docker-modem': 3.0.6
      '@types/node': 20.16.10
      '@types/ssh2': 1.15.1

  '@types/estree-jsx@1.0.5':
    dependencies:
      '@types/estree': 1.0.6

  '@types/estree@1.0.5': {}

  '@types/estree@1.0.6': {}

  '@types/event-source-polyfill@1.0.5': {}

  '@types/eventsource@1.1.15': {}

  '@types/follow-redirects@1.14.4':
    dependencies:
      '@types/node': 20.16.10

  '@types/hast@3.0.4':
    dependencies:
      '@types/unist': 3.0.3

  '@types/jsdom@21.1.7':
    dependencies:
      '@types/node': 20.16.10
      '@types/tough-cookie': 4.0.5
      parse5: 7.1.2

  '@types/jsonwebtoken@9.0.7':
    dependencies:
      '@types/node': 22.7.4

  '@types/mdast@4.0.4':
    dependencies:
      '@types/unist': 3.0.3

  '@types/mdx@2.0.13': {}

  '@types/minimist@1.2.5': {}

  '@types/ms@0.7.34': {}

  '@types/mute-stream@0.0.4':
    dependencies:
      '@types/node': 22.7.4

  '@types/node@18.19.54':
    dependencies:
      undici-types: 5.26.5

  '@types/node@20.16.10':
    dependencies:
      undici-types: 6.19.8

  '@types/node@22.7.4':
    dependencies:
      undici-types: 6.19.8

  '@types/normalize-package-data@2.4.4': {}

  '@types/pg@8.11.10':
    dependencies:
      '@types/node': 22.7.4
      pg-protocol: 1.7.0
      pg-types: 4.0.2

  '@types/prismjs@1.26.4': {}

  '@types/progress-stream@2.0.5':
    dependencies:
      '@types/node': 20.16.10

  '@types/prop-types@15.7.13': {}

  '@types/react-dom@18.3.0':
    dependencies:
      '@types/react': 18.3.11

  '@types/react@18.3.11':
    dependencies:
      '@types/prop-types': 15.7.13
      csstype: 3.1.3

  '@types/ssh2-streams@0.1.12':
    dependencies:
      '@types/node': 20.16.10

  '@types/ssh2@0.5.52':
    dependencies:
      '@types/node': 20.16.10
      '@types/ssh2-streams': 0.1.12

  '@types/ssh2@1.15.1':
    dependencies:
      '@types/node': 18.19.54

  '@types/statuses@2.0.5': {}

  '@types/tough-cookie@4.0.5': {}

  '@types/triple-beam@1.3.5': {}

  '@types/unist@2.0.11': {}

  '@types/unist@3.0.3': {}

  '@types/wrap-ansi@3.0.0': {}

  '@ungap/structured-clone@1.2.0': {}

  '@vitejs/plugin-react-swc@3.7.0(@swc/helpers@0.5.5)(vite@5.4.8(@types/node@22.7.4)(sugarss@4.0.1(postcss@8.4.47)))':
    dependencies:
      '@swc/core': 1.7.28(@swc/helpers@0.5.5)
      vite: 5.4.8(@types/node@22.7.4)(sugarss@4.0.1(postcss@8.4.47))
    transitivePeerDependencies:
      - '@swc/helpers'

  '@vitejs/plugin-react@4.3.1(vite@5.4.8(@types/node@22.7.4)(sugarss@4.0.1(postcss@8.4.47)))':
    dependencies:
      '@babel/core': 7.25.2
      '@babel/plugin-transform-react-jsx-self': 7.24.7(@babel/core@7.25.2)
      '@babel/plugin-transform-react-jsx-source': 7.24.7(@babel/core@7.25.2)
      '@types/babel__core': 7.20.5
      react-refresh: 0.14.2
      vite: 5.4.8(@types/node@22.7.4)(sugarss@4.0.1(postcss@8.4.47))
    transitivePeerDependencies:
      - supports-color

  '@vitest/expect@1.6.0':
    dependencies:
      '@vitest/spy': 1.6.0
      '@vitest/utils': 1.6.0
      chai: 4.5.0

  '@vitest/runner@1.6.0':
    dependencies:
      '@vitest/utils': 1.6.0
      p-limit: 5.0.0
      pathe: 1.1.2

  '@vitest/snapshot@1.6.0':
    dependencies:
      magic-string: 0.30.11
      pathe: 1.1.2
      pretty-format: 29.7.0

  '@vitest/spy@1.6.0':
    dependencies:
      tinyspy: 2.2.1

  '@vitest/ui@1.6.0(vitest@1.6.0)':
    dependencies:
      '@vitest/utils': 1.6.0
      fast-glob: 3.3.2
      fflate: 0.8.2
      flatted: 3.3.1
      pathe: 1.1.2
      picocolors: 1.1.0
      sirv: 2.0.4
      vitest: 1.6.0(@types/node@20.16.10)(@vitest/ui@1.6.0)(jsdom@22.1.0)(sugarss@4.0.1)

  '@vitest/utils@1.6.0':
    dependencies:
      diff-sequences: 29.6.3
      estree-walker: 3.0.3
      loupe: 2.3.7
      pretty-format: 29.7.0

  '@zxing/library@0.20.0':
    dependencies:
      ts-custom-error: 3.3.1
    optionalDependencies:
      '@zxing/text-encoding': 0.9.0

  '@zxing/text-encoding@0.9.0':
    optional: true

  abab@2.0.6: {}

  abbrev@2.0.0: {}

  abort-controller@3.0.0:
    dependencies:
      event-target-shim: 5.0.1

  abstract-logging@2.0.1: {}

  accepts@1.3.8:
    dependencies:
      mime-types: 2.1.35
      negotiator: 0.6.3

  acorn-jsx@5.3.2(acorn@8.12.1):
    dependencies:
      acorn: 8.12.1

  acorn-walk@8.3.4:
    dependencies:
      acorn: 8.12.1

  acorn@8.12.1: {}

  agent-base@6.0.2:
    dependencies:
      debug: 4.3.7
    transitivePeerDependencies:
      - supports-color

  agent-base@7.1.1:
    dependencies:
      debug: 4.3.7
    transitivePeerDependencies:
      - supports-color

  ajv-formats@2.1.1(ajv@8.17.1):
    optionalDependencies:
      ajv: 8.17.1

  ajv-formats@3.0.1(ajv@8.17.1):
    optionalDependencies:
      ajv: 8.17.1

  ajv@8.17.1:
    dependencies:
      fast-deep-equal: 3.1.3
      fast-uri: 3.0.1
      json-schema-traverse: 1.0.0
      require-from-string: 2.0.2

  ansi-align@3.0.1:
    dependencies:
      string-width: 4.2.3

  ansi-escapes@4.3.2:
    dependencies:
      type-fest: 0.21.3

  ansi-regex@2.1.1: {}

  ansi-regex@5.0.1: {}

  ansi-regex@6.1.0: {}

  ansi-styles@2.2.1: {}

  ansi-styles@3.2.1:
    dependencies:
      color-convert: 1.9.3

  ansi-styles@4.3.0:
    dependencies:
      color-convert: 2.0.1

  ansi-styles@5.2.0: {}

  ansi-styles@6.2.1: {}

  any-promise@1.3.0: {}

  anymatch@3.1.3:
    dependencies:
      normalize-path: 3.0.0
      picomatch: 2.3.1

  archiver-utils@5.0.2:
    dependencies:
      glob: 10.4.5
      graceful-fs: 4.2.11
      is-stream: 2.0.1
      lazystream: 1.0.1
      lodash: 4.17.21
      normalize-path: 3.0.0
      readable-stream: 4.5.2

  archiver@7.0.1:
    dependencies:
      archiver-utils: 5.0.2
      async: 3.2.6
      buffer-crc32: 1.0.0
      readable-stream: 4.5.2
      readdir-glob: 1.1.3
      tar-stream: 3.1.7
      zip-stream: 6.0.1

  arg@5.0.2: {}

  argparse@2.0.1: {}

  aria-hidden@1.2.4:
    dependencies:
      tslib: 2.7.0

  array-union@2.1.0: {}

  arrify@1.0.1: {}

  asn1@0.2.6:
    dependencies:
      safer-buffer: 2.1.2

  assertion-error@1.1.0: {}

  astring@1.9.0: {}

  async-lock@1.4.1: {}

  async@3.2.6: {}

  asynckit@0.4.0: {}

  atomic-sleep@1.0.0: {}

  auth0@4.10.0:
    dependencies:
      jose: 4.15.9
      undici-types: 6.19.8
      uuid: 9.0.1

  autoprefixer@10.4.20(postcss@8.4.47):
    dependencies:
      browserslist: 4.24.0
      caniuse-lite: 1.0.30001663
      fraction.js: 4.3.7
      normalize-range: 0.1.2
      picocolors: 1.1.0
      postcss: 8.4.47
      postcss-value-parser: 4.2.0

  avvio@8.4.0:
    dependencies:
      '@fastify/error': 3.4.1
      fastq: 1.17.1

  axe-core@4.10.0: {}

  axios@1.7.7:
    dependencies:
      follow-redirects: 1.15.9
      form-data: 4.0.0
      proxy-from-env: 1.1.0
    transitivePeerDependencies:
      - debug

  b4a@1.6.7: {}

  bail@2.0.2: {}

  balanced-match@1.0.2: {}

  bare-events@2.5.0:
    optional: true

  bare-fs@2.3.5:
    dependencies:
      bare-events: 2.5.0
      bare-path: 2.1.3
      bare-stream: 2.3.0
    optional: true

  bare-os@2.4.4:
    optional: true

  bare-path@2.1.3:
    dependencies:
      bare-os: 2.4.4
    optional: true

  bare-stream@2.3.0:
    dependencies:
      b4a: 1.6.7
      streamx: 2.20.1
    optional: true

  base64-js@1.5.1: {}

  bcp-47-match@2.0.3: {}

  bcrypt-pbkdf@1.0.2:
    dependencies:
      tweetnacl: 0.14.5

  before-after-hook@2.2.3: {}

  bignumber.js@9.1.2: {}

  binary-extensions@2.3.0: {}

  bl@4.1.0:
    dependencies:
      buffer: 5.7.1
      inherits: 2.0.4
      readable-stream: 3.6.2

  bluebird@3.7.2: {}

  boolbase@1.0.0: {}

  bowser@2.11.0: {}

  boxen@7.1.1:
    dependencies:
      ansi-align: 3.0.1
      camelcase: 7.0.1
      chalk: 5.3.0
      cli-boxes: 3.0.0
      string-width: 5.1.2
      type-fest: 2.19.0
      widest-line: 4.0.1
      wrap-ansi: 8.1.0

  brace-expansion@1.1.11:
    dependencies:
      balanced-match: 1.0.2
      concat-map: 0.0.1

  brace-expansion@2.0.1:
    dependencies:
      balanced-match: 1.0.2

  braces@3.0.3:
    dependencies:
      fill-range: 7.1.1

  browserslist@4.24.0:
    dependencies:
      caniuse-lite: 1.0.30001663
      electron-to-chromium: 1.5.28
      node-releases: 2.0.18
      update-browserslist-db: 1.1.0(browserslist@4.24.0)

  buffer-crc32@1.0.0: {}

  buffer-equal-constant-time@1.0.1: {}

  buffer-from@1.1.2: {}

  buffer@5.7.1:
    dependencies:
      base64-js: 1.5.1
      ieee754: 1.2.1

  buffer@6.0.3:
    dependencies:
      base64-js: 1.5.1
      ieee754: 1.2.1

  buildcheck@0.0.6:
    optional: true

  bundle-name@4.1.0:
    dependencies:
      run-applescript: 7.0.0

  bundle-require@4.2.1(esbuild@0.19.12):
    dependencies:
      esbuild: 0.19.12
      load-tsconfig: 0.2.5

  busboy@1.6.0:
    dependencies:
      streamsearch: 1.1.0

  byline@5.0.0: {}

  cac@6.7.14: {}

  cache-content-type@1.0.1:
    dependencies:
      mime-types: 2.1.35
      ylru: 1.4.0

  call-bind@1.0.7:
    dependencies:
      es-define-property: 1.0.0
      es-errors: 1.3.0
      function-bind: 1.1.2
      get-intrinsic: 1.2.4
      set-function-length: 1.2.2

  camelcase-css@2.0.1: {}

  camelcase-keys@6.2.2:
    dependencies:
      camelcase: 5.3.1
      map-obj: 4.3.0
      quick-lru: 4.0.1

  camelcase@5.3.1: {}

  camelcase@7.0.1: {}

  caniuse-lite@1.0.30001663: {}

  ccount@2.0.1: {}

  chai@4.5.0:
    dependencies:
      assertion-error: 1.1.0
      check-error: 1.0.3
      deep-eql: 4.1.4
      get-func-name: 2.0.2
      loupe: 2.3.7
      pathval: 1.1.1
      type-detect: 4.1.0

  chalk@1.1.3:
    dependencies:
      ansi-styles: 2.2.1
      escape-string-regexp: 1.0.5
      has-ansi: 2.0.0
      strip-ansi: 3.0.1
      supports-color: 2.0.0

  chalk@2.4.2:
    dependencies:
      ansi-styles: 3.2.1
      escape-string-regexp: 1.0.5
      supports-color: 5.5.0

  chalk@4.1.2:
    dependencies:
      ansi-styles: 4.3.0
      supports-color: 7.2.0

  chalk@5.3.0: {}

  character-entities-html4@2.1.0: {}

  character-entities-legacy@3.0.0: {}

  character-entities@2.0.2: {}

  character-reference-invalid@2.0.1: {}

  check-error@1.0.3:
    dependencies:
      get-func-name: 2.0.2

  chokidar@3.5.3:
    dependencies:
      anymatch: 3.1.3
      braces: 3.0.3
      glob-parent: 5.1.2
      is-binary-path: 2.1.0
      is-glob: 4.0.3
      normalize-path: 3.0.0
      readdirp: 3.6.0
    optionalDependencies:
      fsevents: 2.3.3

  chokidar@3.6.0:
    dependencies:
      anymatch: 3.1.3
      braces: 3.0.3
      glob-parent: 5.1.2
      is-binary-path: 2.1.0
      is-glob: 4.0.3
      normalize-path: 3.0.0
      readdirp: 3.6.0
    optionalDependencies:
      fsevents: 2.3.3

  chownr@1.1.4: {}

  class-variance-authority@0.7.0:
    dependencies:
      clsx: 2.0.0

  classnames@2.5.1: {}

  cli-boxes@3.0.0: {}

  cli-cursor@3.1.0:
    dependencies:
      restore-cursor: 3.1.0

  cli-spinner@0.2.10: {}

  cli-spinners@2.9.2: {}

  cli-width@4.1.0: {}

  client-only@0.0.1: {}

  cliui@8.0.1:
    dependencies:
      string-width: 4.2.3
      strip-ansi: 6.0.1
      wrap-ansi: 7.0.0

  clone@1.0.4: {}

  clsx@2.0.0: {}

  clsx@2.1.1: {}

  co@4.6.0: {}

  collapse-white-space@2.1.0: {}

  color-convert@1.9.3:
    dependencies:
      color-name: 1.1.3

  color-convert@2.0.1:
    dependencies:
      color-name: 1.1.4

  color-name@1.1.3: {}

  color-name@1.1.4: {}

  color-string@1.9.1:
    dependencies:
      color-name: 1.1.4
      simple-swizzle: 0.2.2

  color@3.2.1:
    dependencies:
      color-convert: 1.9.3
      color-string: 1.9.1

  colorspace@1.1.4:
    dependencies:
      color: 3.2.1
      text-hex: 1.0.0

  combined-stream@1.0.8:
    dependencies:
      delayed-stream: 1.0.0

  comma-separated-tokens@2.0.3: {}

  commander@10.0.1: {}

  commander@12.1.0: {}

  commander@4.1.1: {}

  commander@9.4.1: {}

  compress-commons@6.0.2:
    dependencies:
      crc-32: 1.2.2
      crc32-stream: 6.0.0
      is-stream: 2.0.1
      normalize-path: 3.0.0
      readable-stream: 4.5.2

  concat-map@0.0.1: {}

  confbox@0.1.7: {}

  config-chain@1.1.13:
    dependencies:
      ini: 1.3.8
      proto-list: 1.2.4

  content-disposition@0.5.4:
    dependencies:
      safe-buffer: 5.2.1

  content-type@1.0.5: {}

  convert-source-map@2.0.0: {}

  cookie@0.5.0: {}

  cookie@0.6.0: {}

  cookies@0.9.1:
    dependencies:
      depd: 2.0.0
      keygrip: 1.1.0

  copy-anything@3.0.5:
    dependencies:
      is-what: 4.1.16

  core-util-is@1.0.3: {}

  cors@2.8.5:
    dependencies:
      object-assign: 4.1.1
      vary: 1.1.2

  cpu-features@0.0.10:
    dependencies:
      buildcheck: 0.0.6
      nan: 2.20.0
    optional: true

  crc-32@1.2.2: {}

  crc32-stream@6.0.0:
    dependencies:
      crc-32: 1.2.2
      readable-stream: 4.5.2

  cross-spawn@7.0.3:
    dependencies:
      path-key: 3.1.1
      shebang-command: 2.0.0
      which: 2.0.2

  css-selector-parser@3.0.5: {}

  cssesc@3.0.0: {}

  cssstyle@3.0.0:
    dependencies:
      rrweb-cssom: 0.6.0

  csstype@3.1.3: {}

  data-urls@4.0.0:
    dependencies:
      abab: 2.0.6
      whatwg-mimetype: 3.0.0
      whatwg-url: 12.0.1

  date-fns@3.6.0: {}

  dayjs@1.11.13: {}

  debug@4.3.7:
    dependencies:
      ms: 2.1.3

  decamelize-keys@1.1.1:
    dependencies:
      decamelize: 1.2.0
      map-obj: 1.0.1

  decamelize@1.2.0: {}

  decimal.js@10.4.3: {}

  decode-named-character-reference@1.0.2:
    dependencies:
      character-entities: 2.0.2

  decode-uri-component@0.4.1: {}

  decompress-response@7.0.0:
    dependencies:
      mimic-response: 3.1.0

  deep-eql@4.1.4:
    dependencies:
      type-detect: 4.1.0

  deep-equal@1.0.1: {}

  deepmerge@4.3.1: {}

  default-browser-id@5.0.0: {}

  default-browser@5.2.1:
    dependencies:
      bundle-name: 4.1.0
      default-browser-id: 5.0.0

  defaults@1.0.4:
    dependencies:
      clone: 1.0.4

  define-data-property@1.1.4:
    dependencies:
      es-define-property: 1.0.0
      es-errors: 1.3.0
      gopd: 1.0.1

  define-lazy-prop@3.0.0: {}

  delayed-stream@1.0.0: {}

  delegates@1.0.0: {}

  depd@1.1.2: {}

  depd@2.0.0: {}

  deprecation@2.3.1: {}

  dequal@2.0.3: {}

  destroy@1.2.0: {}

  detect-node-es@1.1.0: {}

  detect-package-manager@2.0.1:
    dependencies:
      execa: 5.1.1

  devlop@1.1.0:
    dependencies:
      dequal: 2.0.3

  didyoumean@1.2.2: {}

  diff-sequences@29.6.3: {}

  diff@3.5.0: {}

  dir-glob@3.0.1:
    dependencies:
      path-type: 4.0.0

  direction@2.0.1: {}

  dlv@1.1.3: {}

  docker-compose@0.24.8:
    dependencies:
      yaml: 2.5.1

  docker-modem@3.0.8:
    dependencies:
      debug: 4.3.7
      readable-stream: 3.6.2
      split-ca: 1.0.1
      ssh2: 1.16.0
    transitivePeerDependencies:
      - supports-color

  dockerode@3.3.5:
    dependencies:
      '@balena/dockerignore': 1.0.2
      docker-modem: 3.0.8
      tar-fs: 2.0.1
    transitivePeerDependencies:
      - supports-color

  dom-helpers@5.2.1:
    dependencies:
      '@babel/runtime': 7.25.6
      csstype: 3.1.3

  dom-serializer@2.0.0:
    dependencies:
      domelementtype: 2.3.0
      domhandler: 5.0.3
      entities: 4.5.0

  domelementtype@2.3.0: {}

  domexception@4.0.0:
    dependencies:
      webidl-conversions: 7.0.0

  domhandler@5.0.3:
    dependencies:
      domelementtype: 2.3.0

  domutils@3.1.0:
    dependencies:
      dom-serializer: 2.0.0
      domelementtype: 2.3.0
      domhandler: 5.0.3

  dotenv-cli@7.4.2:
    dependencies:
      cross-spawn: 7.0.3
      dotenv: 16.4.5
      dotenv-expand: 10.0.0
      minimist: 1.2.8

  dotenv-expand@10.0.0: {}

  dotenv-expand@11.0.6:
    dependencies:
      dotenv: 16.4.5

  dotenv@16.4.5: {}

  eastasianwidth@0.2.0: {}

  ecdsa-sig-formatter@1.0.11:
    dependencies:
      safe-buffer: 5.2.1

  editorconfig@1.0.4:
    dependencies:
      '@one-ini/wasm': 0.1.1
      commander: 10.0.1
      minimatch: 9.0.1
      semver: 7.6.3

  ee-first@1.1.1: {}

  electron-to-chromium@1.5.28: {}

  emoji-regex@8.0.0: {}

  emoji-regex@9.2.2: {}

  enabled@2.0.0: {}

  encodeurl@1.0.2: {}

  end-of-stream@1.4.4:
    dependencies:
      once: 1.4.0

  entities@4.5.0: {}

  error-ex@1.3.2:
    dependencies:
      is-arrayish: 0.2.1

  es-define-property@1.0.0:
    dependencies:
      get-intrinsic: 1.2.4

  es-errors@1.3.0: {}

  esbuild@0.16.4:
    optionalDependencies:
      '@esbuild/android-arm': 0.16.4
      '@esbuild/android-arm64': 0.16.4
      '@esbuild/android-x64': 0.16.4
      '@esbuild/darwin-arm64': 0.16.4
      '@esbuild/darwin-x64': 0.16.4
      '@esbuild/freebsd-arm64': 0.16.4
      '@esbuild/freebsd-x64': 0.16.4
      '@esbuild/linux-arm': 0.16.4
      '@esbuild/linux-arm64': 0.16.4
      '@esbuild/linux-ia32': 0.16.4
      '@esbuild/linux-loong64': 0.16.4
      '@esbuild/linux-mips64el': 0.16.4
      '@esbuild/linux-ppc64': 0.16.4
      '@esbuild/linux-riscv64': 0.16.4
      '@esbuild/linux-s390x': 0.16.4
      '@esbuild/linux-x64': 0.16.4
      '@esbuild/netbsd-x64': 0.16.4
      '@esbuild/openbsd-x64': 0.16.4
      '@esbuild/sunos-x64': 0.16.4
      '@esbuild/win32-arm64': 0.16.4
      '@esbuild/win32-ia32': 0.16.4
      '@esbuild/win32-x64': 0.16.4

  esbuild@0.18.20:
    optionalDependencies:
      '@esbuild/android-arm': 0.18.20
      '@esbuild/android-arm64': 0.18.20
      '@esbuild/android-x64': 0.18.20
      '@esbuild/darwin-arm64': 0.18.20
      '@esbuild/darwin-x64': 0.18.20
      '@esbuild/freebsd-arm64': 0.18.20
      '@esbuild/freebsd-x64': 0.18.20
      '@esbuild/linux-arm': 0.18.20
      '@esbuild/linux-arm64': 0.18.20
      '@esbuild/linux-ia32': 0.18.20
      '@esbuild/linux-loong64': 0.18.20
      '@esbuild/linux-mips64el': 0.18.20
      '@esbuild/linux-ppc64': 0.18.20
      '@esbuild/linux-riscv64': 0.18.20
      '@esbuild/linux-s390x': 0.18.20
      '@esbuild/linux-x64': 0.18.20
      '@esbuild/netbsd-x64': 0.18.20
      '@esbuild/openbsd-x64': 0.18.20
      '@esbuild/sunos-x64': 0.18.20
      '@esbuild/win32-arm64': 0.18.20
      '@esbuild/win32-ia32': 0.18.20
      '@esbuild/win32-x64': 0.18.20

  esbuild@0.19.12:
    optionalDependencies:
      '@esbuild/aix-ppc64': 0.19.12
      '@esbuild/android-arm': 0.19.12
      '@esbuild/android-arm64': 0.19.12
      '@esbuild/android-x64': 0.19.12
      '@esbuild/darwin-arm64': 0.19.12
      '@esbuild/darwin-x64': 0.19.12
      '@esbuild/freebsd-arm64': 0.19.12
      '@esbuild/freebsd-x64': 0.19.12
      '@esbuild/linux-arm': 0.19.12
      '@esbuild/linux-arm64': 0.19.12
      '@esbuild/linux-ia32': 0.19.12
      '@esbuild/linux-loong64': 0.19.12
      '@esbuild/linux-mips64el': 0.19.12
      '@esbuild/linux-ppc64': 0.19.12
      '@esbuild/linux-riscv64': 0.19.12
      '@esbuild/linux-s390x': 0.19.12
      '@esbuild/linux-x64': 0.19.12
      '@esbuild/netbsd-x64': 0.19.12
      '@esbuild/openbsd-x64': 0.19.12
      '@esbuild/sunos-x64': 0.19.12
      '@esbuild/win32-arm64': 0.19.12
      '@esbuild/win32-ia32': 0.19.12
      '@esbuild/win32-x64': 0.19.12

  esbuild@0.21.5:
    optionalDependencies:
      '@esbuild/aix-ppc64': 0.21.5
      '@esbuild/android-arm': 0.21.5
      '@esbuild/android-arm64': 0.21.5
      '@esbuild/android-x64': 0.21.5
      '@esbuild/darwin-arm64': 0.21.5
      '@esbuild/darwin-x64': 0.21.5
      '@esbuild/freebsd-arm64': 0.21.5
      '@esbuild/freebsd-x64': 0.21.5
      '@esbuild/linux-arm': 0.21.5
      '@esbuild/linux-arm64': 0.21.5
      '@esbuild/linux-ia32': 0.21.5
      '@esbuild/linux-loong64': 0.21.5
      '@esbuild/linux-mips64el': 0.21.5
      '@esbuild/linux-ppc64': 0.21.5
      '@esbuild/linux-riscv64': 0.21.5
      '@esbuild/linux-s390x': 0.21.5
      '@esbuild/linux-x64': 0.21.5
      '@esbuild/netbsd-x64': 0.21.5
      '@esbuild/openbsd-x64': 0.21.5
      '@esbuild/sunos-x64': 0.21.5
      '@esbuild/win32-arm64': 0.21.5
      '@esbuild/win32-ia32': 0.21.5
      '@esbuild/win32-x64': 0.21.5

  esbuild@0.23.1:
    optionalDependencies:
      '@esbuild/aix-ppc64': 0.23.1
      '@esbuild/android-arm': 0.23.1
      '@esbuild/android-arm64': 0.23.1
      '@esbuild/android-x64': 0.23.1
      '@esbuild/darwin-arm64': 0.23.1
      '@esbuild/darwin-x64': 0.23.1
      '@esbuild/freebsd-arm64': 0.23.1
      '@esbuild/freebsd-x64': 0.23.1
      '@esbuild/linux-arm': 0.23.1
      '@esbuild/linux-arm64': 0.23.1
      '@esbuild/linux-ia32': 0.23.1
      '@esbuild/linux-loong64': 0.23.1
      '@esbuild/linux-mips64el': 0.23.1
      '@esbuild/linux-ppc64': 0.23.1
      '@esbuild/linux-riscv64': 0.23.1
      '@esbuild/linux-s390x': 0.23.1
      '@esbuild/linux-x64': 0.23.1
      '@esbuild/netbsd-x64': 0.23.1
      '@esbuild/openbsd-arm64': 0.23.1
      '@esbuild/openbsd-x64': 0.23.1
      '@esbuild/sunos-x64': 0.23.1
      '@esbuild/win32-arm64': 0.23.1
      '@esbuild/win32-ia32': 0.23.1
      '@esbuild/win32-x64': 0.23.1

  escalade@3.2.0: {}

  escape-html@1.0.3: {}

  escape-string-regexp@1.0.5: {}

  escape-string-regexp@5.0.0: {}

  estree-util-attach-comments@3.0.0:
    dependencies:
      '@types/estree': 1.0.6

  estree-util-build-jsx@3.0.1:
    dependencies:
      '@types/estree-jsx': 1.0.5
      devlop: 1.1.0
      estree-util-is-identifier-name: 3.0.0
      estree-walker: 3.0.3

  estree-util-is-identifier-name@3.0.0: {}

  estree-util-to-js@2.0.0:
    dependencies:
      '@types/estree-jsx': 1.0.5
      astring: 1.9.0
      source-map: 0.7.4

  estree-util-visit@2.0.0:
    dependencies:
      '@types/estree-jsx': 1.0.5
      '@types/unist': 3.0.3

  estree-walker@3.0.3:
    dependencies:
      '@types/estree': 1.0.6

  event-source-polyfill@1.0.31: {}

  event-target-shim@5.0.1: {}

  events@3.3.0: {}

  eventsource@2.0.2: {}

  execa@5.1.1:
    dependencies:
      cross-spawn: 7.0.3
      get-stream: 6.0.1
      human-signals: 2.1.0
      is-stream: 2.0.1
      merge-stream: 2.0.0
      npm-run-path: 4.0.1
      onetime: 5.1.2
      signal-exit: 3.0.7
      strip-final-newline: 2.0.0

  execa@8.0.1:
    dependencies:
      cross-spawn: 7.0.3
      get-stream: 8.0.1
      human-signals: 5.0.0
      is-stream: 3.0.0
      merge-stream: 2.0.0
      npm-run-path: 5.3.0
      onetime: 6.0.0
      signal-exit: 4.1.0
      strip-final-newline: 3.0.0

  extend@3.0.2: {}

  fast-content-type-parse@1.1.0: {}

  fast-decode-uri-component@1.0.1: {}

  fast-deep-equal@2.0.1: {}

  fast-deep-equal@3.1.3: {}

  fast-fifo@1.3.2: {}

  fast-glob@3.3.2:
    dependencies:
      '@nodelib/fs.stat': 2.0.5
      '@nodelib/fs.walk': 1.2.8
      glob-parent: 5.1.2
      merge2: 1.4.1
      micromatch: 4.0.8

  fast-json-stringify@5.16.1:
    dependencies:
      '@fastify/merge-json-schemas': 0.1.1
      ajv: 8.17.1
      ajv-formats: 3.0.1(ajv@8.17.1)
      fast-deep-equal: 3.1.3
      fast-uri: 2.4.0
      json-schema-ref-resolver: 1.0.1
      rfdc: 1.4.1

  fast-querystring@1.1.2:
    dependencies:
      fast-decode-uri-component: 1.0.1

  fast-redact@3.5.0: {}

  fast-uri@2.4.0: {}

  fast-uri@3.0.1: {}

  fast-xml-parser@4.4.1:
    dependencies:
      strnum: 1.0.5

  fastify-plugin@4.5.1: {}

  fastify@4.28.1:
    dependencies:
      '@fastify/ajv-compiler': 3.6.0
      '@fastify/error': 3.4.1
      '@fastify/fast-json-stringify-compiler': 4.3.0
      abstract-logging: 2.0.1
      avvio: 8.4.0
      fast-content-type-parse: 1.1.0
      fast-json-stringify: 5.16.1
      find-my-way: 8.2.2
      light-my-request: 5.13.0
      pino: 9.4.0
      process-warning: 3.0.0
      proxy-addr: 2.0.7
      rfdc: 1.4.1
      secure-json-parse: 2.7.0
      semver: 7.6.3
      toad-cache: 3.7.0

  fastq@1.17.1:
    dependencies:
      reusify: 1.0.4

  fecha@4.2.3: {}

  fflate@0.8.2: {}

  fill-range@7.1.1:
    dependencies:
      to-regex-range: 5.0.1

  filter-obj@5.1.0: {}

  find-my-way@8.2.2:
    dependencies:
      fast-deep-equal: 3.1.3
      fast-querystring: 1.1.2
      safe-regex2: 3.1.0

  find-up@4.1.0:
    dependencies:
      locate-path: 5.0.0
      path-exists: 4.0.0

  flatted@3.3.1: {}

  fn.name@1.1.0: {}

  follow-redirects@1.15.9: {}

  foreground-child@3.3.0:
    dependencies:
      cross-spawn: 7.0.3
      signal-exit: 4.1.0

  form-data@4.0.0:
    dependencies:
      asynckit: 0.4.0
      combined-stream: 1.0.8
      mime-types: 2.1.35

  forwarded@0.2.0: {}

  fraction.js@4.3.7: {}

  fresh@0.5.2: {}

  fs-constants@1.0.0: {}

  fs-extra@11.1.1:
    dependencies:
      graceful-fs: 4.2.11
      jsonfile: 6.1.0
      universalify: 2.0.1

  fs-extra@8.1.0:
    dependencies:
      graceful-fs: 4.2.11
      jsonfile: 4.0.0
      universalify: 0.1.2

  fs.realpath@1.0.0: {}

  fsevents@2.3.3:
    optional: true

  function-bind@1.1.2: {}

  gaxios@6.7.1:
    dependencies:
      extend: 3.0.2
      https-proxy-agent: 7.0.5
      is-stream: 2.0.1
      node-fetch: 2.7.0
      uuid: 9.0.1
    transitivePeerDependencies:
      - encoding
      - supports-color

  gcp-metadata@6.1.0:
    dependencies:
      gaxios: 6.7.1
      json-bigint: 1.0.0
    transitivePeerDependencies:
      - encoding
      - supports-color

  gensync@1.0.0-beta.2: {}

  get-caller-file@2.0.5: {}

  get-func-name@2.0.2: {}

  get-intrinsic@1.2.4:
    dependencies:
      es-errors: 1.3.0
      function-bind: 1.1.2
      has-proto: 1.0.3
      has-symbols: 1.0.3
      hasown: 2.0.2

  get-it@8.6.5:
    dependencies:
      '@types/follow-redirects': 1.14.4
      '@types/progress-stream': 2.0.5
      decompress-response: 7.0.0
      follow-redirects: 1.15.9
      is-retry-allowed: 2.2.0
      progress-stream: 2.0.0
      tunnel-agent: 0.6.0
    transitivePeerDependencies:
      - debug

  get-nonce@1.0.1: {}

  get-port@5.1.1: {}

  get-port@7.1.0: {}

  get-stream@6.0.1: {}

  get-stream@8.0.1: {}

  get-tsconfig@4.8.1:
    dependencies:
      resolve-pkg-maps: 1.0.0

  git-diff@2.0.6:
    dependencies:
      chalk: 2.4.2
      diff: 3.5.0
      loglevel: 1.9.2
      shelljs: 0.8.5
      shelljs.exec: 1.1.8

  glob-parent@5.1.2:
    dependencies:
      is-glob: 4.0.3

  glob-parent@6.0.2:
    dependencies:
      is-glob: 4.0.3

  glob@10.3.4:
    dependencies:
      foreground-child: 3.3.0
      jackspeak: 2.3.6
      minimatch: 9.0.5
      minipass: 7.1.2
      path-scurry: 1.11.1

  glob@10.4.5:
    dependencies:
      foreground-child: 3.3.0
      jackspeak: 3.4.3
      minimatch: 9.0.5
      minipass: 7.1.2
      package-json-from-dist: 1.0.0
      path-scurry: 1.11.1

  glob@7.2.3:
    dependencies:
      fs.realpath: 1.0.0
      inflight: 1.0.6
      inherits: 2.0.4
      minimatch: 3.1.2
      once: 1.4.0
      path-is-absolute: 1.0.1

  globals@11.12.0: {}

  globby@11.1.0:
    dependencies:
      array-union: 2.1.0
      dir-glob: 3.0.1
      fast-glob: 3.3.2
      ignore: 5.3.2
      merge2: 1.4.1
      slash: 3.0.0

  globby@14.0.2:
    dependencies:
      '@sindresorhus/merge-streams': 2.3.0
      fast-glob: 3.3.2
      ignore: 5.3.2
      path-type: 5.0.0
      slash: 5.1.0
      unicorn-magic: 0.1.0

  globrex@0.1.2: {}

  google-auth-library@9.14.1:
    dependencies:
      base64-js: 1.5.1
      ecdsa-sig-formatter: 1.0.11
      gaxios: 6.7.1
      gcp-metadata: 6.1.0
      gtoken: 7.1.0
      jws: 4.0.0
    transitivePeerDependencies:
      - encoding
      - supports-color

  google-spreadsheet@4.1.4(google-auth-library@9.14.1):
    dependencies:
      axios: 1.7.7
      lodash: 4.17.21
    optionalDependencies:
      google-auth-library: 9.14.1
    transitivePeerDependencies:
      - debug

  gopd@1.0.1:
    dependencies:
      get-intrinsic: 1.2.4

  graceful-fs@4.2.11: {}

  graphql@16.9.0: {}

  gtoken@7.1.0:
    dependencies:
      gaxios: 6.7.1
      jws: 4.0.0
    transitivePeerDependencies:
      - encoding
      - supports-color

  hard-rejection@2.1.0: {}

  has-ansi@2.0.0:
    dependencies:
      ansi-regex: 2.1.1

  has-flag@3.0.0: {}

  has-flag@4.0.0: {}

  has-property-descriptors@1.0.2:
    dependencies:
      es-define-property: 1.0.0

  has-proto@1.0.3: {}

  has-symbols@1.0.3: {}

  has-tostringtag@1.0.2:
    dependencies:
      has-symbols: 1.0.3

  hasown@2.0.2:
    dependencies:
      function-bind: 1.1.2

  hast-util-classnames@3.0.0:
    dependencies:
      '@types/hast': 3.0.4
      space-separated-tokens: 2.0.2

  hast-util-from-parse5@8.0.1:
    dependencies:
      '@types/hast': 3.0.4
      '@types/unist': 3.0.3
      devlop: 1.1.0
      hastscript: 8.0.0
      property-information: 6.5.0
      vfile: 6.0.3
      vfile-location: 5.0.3
      web-namespaces: 2.0.1

  hast-util-has-property@3.0.0:
    dependencies:
      '@types/hast': 3.0.4

  hast-util-parse-selector@4.0.0:
    dependencies:
      '@types/hast': 3.0.4

  hast-util-raw@9.0.4:
    dependencies:
      '@types/hast': 3.0.4
      '@types/unist': 3.0.3
      '@ungap/structured-clone': 1.2.0
      hast-util-from-parse5: 8.0.1
      hast-util-to-parse5: 8.0.0
      html-void-elements: 3.0.0
      mdast-util-to-hast: 13.2.0
      parse5: 7.1.2
      unist-util-position: 5.0.0
      unist-util-visit: 5.0.0
      vfile: 6.0.3
      web-namespaces: 2.0.1
      zwitch: 2.0.4

  hast-util-select@6.0.2:
    dependencies:
      '@types/hast': 3.0.4
      '@types/unist': 3.0.3
      bcp-47-match: 2.0.3
      comma-separated-tokens: 2.0.3
      css-selector-parser: 3.0.5
      devlop: 1.1.0
      direction: 2.0.1
      hast-util-has-property: 3.0.0
      hast-util-to-string: 3.0.0
      hast-util-whitespace: 3.0.0
      not: 0.1.0
      nth-check: 2.1.1
      property-information: 6.5.0
      space-separated-tokens: 2.0.2
      unist-util-visit: 5.0.0
      zwitch: 2.0.4

  hast-util-to-estree@3.1.0:
    dependencies:
      '@types/estree': 1.0.6
      '@types/estree-jsx': 1.0.5
      '@types/hast': 3.0.4
      comma-separated-tokens: 2.0.3
      devlop: 1.1.0
      estree-util-attach-comments: 3.0.0
      estree-util-is-identifier-name: 3.0.0
      hast-util-whitespace: 3.0.0
      mdast-util-mdx-expression: 2.0.1
      mdast-util-mdx-jsx: 3.1.3
      mdast-util-mdxjs-esm: 2.0.1
      property-information: 6.5.0
      space-separated-tokens: 2.0.2
      style-to-object: 0.4.4
      unist-util-position: 5.0.0
      zwitch: 2.0.4
    transitivePeerDependencies:
      - supports-color

  hast-util-to-jsx-runtime@2.3.0:
    dependencies:
      '@types/estree': 1.0.6
      '@types/hast': 3.0.4
      '@types/unist': 3.0.3
      comma-separated-tokens: 2.0.3
      devlop: 1.1.0
      estree-util-is-identifier-name: 3.0.0
      hast-util-whitespace: 3.0.0
      mdast-util-mdx-expression: 2.0.1
      mdast-util-mdx-jsx: 3.1.3
      mdast-util-mdxjs-esm: 2.0.1
      property-information: 6.5.0
      space-separated-tokens: 2.0.2
      style-to-object: 1.0.8
      unist-util-position: 5.0.0
      vfile-message: 4.0.2
    transitivePeerDependencies:
      - supports-color

  hast-util-to-parse5@8.0.0:
    dependencies:
      '@types/hast': 3.0.4
      comma-separated-tokens: 2.0.3
      devlop: 1.1.0
      property-information: 6.5.0
      space-separated-tokens: 2.0.2
      web-namespaces: 2.0.1
      zwitch: 2.0.4

  hast-util-to-string@3.0.0:
    dependencies:
      '@types/hast': 3.0.4

  hast-util-whitespace@3.0.0:
    dependencies:
      '@types/hast': 3.0.4

  hastscript@8.0.0:
    dependencies:
      '@types/hast': 3.0.4
      comma-separated-tokens: 2.0.3
      hast-util-parse-selector: 4.0.0
      property-information: 6.5.0
      space-separated-tokens: 2.0.2

  headers-polyfill@4.0.3: {}

  history@5.3.0:
    dependencies:
      '@babel/runtime': 7.25.6

  hoist-non-react-statics@3.3.2:
    dependencies:
      react-is: 16.13.1

  hosted-git-info@2.8.9: {}

  html-encoding-sniffer@3.0.0:
    dependencies:
      whatwg-encoding: 2.0.0

  html-to-text@9.0.5:
    dependencies:
      '@selderee/plugin-htmlparser2': 0.11.0
      deepmerge: 4.3.1
      dom-serializer: 2.0.0
      htmlparser2: 8.0.2
      selderee: 0.11.0

  html-void-elements@3.0.0: {}

  htmlparser2@8.0.2:
    dependencies:
      domelementtype: 2.3.0
      domhandler: 5.0.3
      domutils: 3.1.0
      entities: 4.5.0

  http-assert@1.5.0:
    dependencies:
      deep-equal: 1.0.1
      http-errors: 1.8.1

  http-errors@1.8.1:
    dependencies:
      depd: 1.1.2
      inherits: 2.0.4
      setprototypeof: 1.2.0
      statuses: 1.5.0
      toidentifier: 1.0.1

  http-proxy-agent@5.0.0:
    dependencies:
      '@tootallnate/once': 2.0.0
      agent-base: 6.0.2
      debug: 4.3.7
    transitivePeerDependencies:
      - supports-color

  https-proxy-agent@5.0.1:
    dependencies:
      agent-base: 6.0.2
      debug: 4.3.7
    transitivePeerDependencies:
      - supports-color

  https-proxy-agent@7.0.5:
    dependencies:
      agent-base: 7.1.1
      debug: 4.3.7
    transitivePeerDependencies:
      - supports-color

  human-signals@2.1.0: {}

  human-signals@5.0.0: {}

  ical-generator@5.0.1(@types/node@22.7.4)(dayjs@1.11.13):
    dependencies:
      uuid-random: 1.3.2
    optionalDependencies:
      '@types/node': 22.7.4
      dayjs: 1.11.13

  iconify-icon@1.0.8:
    dependencies:
      '@iconify/types': 2.0.0

  iconv-lite@0.6.3:
    dependencies:
      safer-buffer: 2.1.2

  ieee754@1.2.1: {}

  ignore@5.3.2: {}

  indent-string@4.0.0: {}

  inflight@1.0.6:
    dependencies:
      once: 1.4.0
      wrappy: 1.0.2

  inherits@2.0.4: {}

  ini@1.3.8: {}

  inline-style-parser@0.1.1: {}

  inline-style-parser@0.2.4: {}

  interpret@1.4.0: {}

  invariant@2.2.4:
    dependencies:
      loose-envify: 1.4.0

  ipaddr.js@1.9.1: {}

  is-alphabetical@2.0.1: {}

  is-alphanumerical@2.0.1:
    dependencies:
      is-alphabetical: 2.0.1
      is-decimal: 2.0.1

  is-arrayish@0.2.1: {}

  is-arrayish@0.3.2: {}

  is-binary-path@2.1.0:
    dependencies:
      binary-extensions: 2.3.0

  is-core-module@2.15.1:
    dependencies:
      hasown: 2.0.2

  is-decimal@2.0.1: {}

  is-docker@3.0.0: {}

  is-extglob@2.1.1: {}

  is-fullwidth-code-point@3.0.0: {}

  is-generator-function@1.0.10:
    dependencies:
      has-tostringtag: 1.0.2

  is-glob@4.0.3:
    dependencies:
      is-extglob: 2.1.1

  is-hexadecimal@2.0.1: {}

  is-inside-container@1.0.0:
    dependencies:
      is-docker: 3.0.0

  is-interactive@1.0.0: {}

  is-node-process@1.2.0: {}

  is-number@7.0.0: {}

  is-plain-obj@1.1.0: {}

  is-plain-obj@4.1.0: {}

  is-plain-object@5.0.0: {}

  is-potential-custom-element-name@1.0.1: {}

  is-reference@3.0.2:
    dependencies:
      '@types/estree': 1.0.6

  is-retry-allowed@2.2.0: {}

  is-stream@2.0.1: {}

  is-stream@3.0.0: {}

  is-unicode-supported@0.1.0: {}

  is-what@4.1.16: {}

  is-wsl@3.1.0:
    dependencies:
      is-inside-container: 1.0.0

  isarray@1.0.0: {}

  isexe@2.0.0: {}

  jackspeak@2.3.6:
    dependencies:
      '@isaacs/cliui': 8.0.2
    optionalDependencies:
      '@pkgjs/parseargs': 0.11.0

  jackspeak@3.4.3:
    dependencies:
      '@isaacs/cliui': 8.0.2
    optionalDependencies:
      '@pkgjs/parseargs': 0.11.0

  jiti@1.21.6: {}

  jju@1.4.0: {}

  jose@4.15.9: {}

  jose@5.4.0: {}

  joycon@3.1.1: {}

  js-beautify@1.15.1:
    dependencies:
      config-chain: 1.1.13
      editorconfig: 1.0.4
      glob: 10.4.5
      js-cookie: 3.0.5
      nopt: 7.2.1

  js-cookie@3.0.5: {}

  js-tokens@4.0.0: {}

  js-tokens@9.0.0: {}

  js-yaml@4.1.0:
    dependencies:
      argparse: 2.0.1

  jsdom@22.1.0:
    dependencies:
      abab: 2.0.6
      cssstyle: 3.0.0
      data-urls: 4.0.0
      decimal.js: 10.4.3
      domexception: 4.0.0
      form-data: 4.0.0
      html-encoding-sniffer: 3.0.0
      http-proxy-agent: 5.0.0
      https-proxy-agent: 5.0.1
      is-potential-custom-element-name: 1.0.1
      nwsapi: 2.2.12
      parse5: 7.1.2
      rrweb-cssom: 0.6.0
      saxes: 6.0.0
      symbol-tree: 3.2.4
      tough-cookie: 4.1.4
      w3c-xmlserializer: 4.0.0
      webidl-conversions: 7.0.0
      whatwg-encoding: 2.0.0
      whatwg-mimetype: 3.0.0
      whatwg-url: 12.0.1
      ws: 8.18.0
      xml-name-validator: 4.0.0
    transitivePeerDependencies:
      - bufferutil
      - supports-color
      - utf-8-validate

  jsesc@2.5.2: {}

  json-bigint@1.0.0:
    dependencies:
      bignumber.js: 9.1.2

  json-parse-even-better-errors@2.3.1: {}

  json-schema-ref-resolver@1.0.1:
    dependencies:
      fast-deep-equal: 3.1.3

  json-schema-traverse@1.0.0: {}

  json5@2.2.3: {}

  jsonfile@4.0.0:
    optionalDependencies:
      graceful-fs: 4.2.11

  jsonfile@6.1.0:
    dependencies:
      universalify: 2.0.1
    optionalDependencies:
      graceful-fs: 4.2.11

  jsonwebtoken@9.0.2:
    dependencies:
      jws: 3.2.2
      lodash.includes: 4.3.0
      lodash.isboolean: 3.0.3
      lodash.isinteger: 4.0.4
      lodash.isnumber: 3.0.3
      lodash.isplainobject: 4.0.6
      lodash.isstring: 4.0.1
      lodash.once: 4.1.1
      ms: 2.1.3
      semver: 7.6.3

  jwa@1.4.1:
    dependencies:
      buffer-equal-constant-time: 1.0.1
      ecdsa-sig-formatter: 1.0.11
      safe-buffer: 5.2.1

  jwa@2.0.0:
    dependencies:
      buffer-equal-constant-time: 1.0.1
      ecdsa-sig-formatter: 1.0.11
      safe-buffer: 5.2.1

  jws@3.2.2:
    dependencies:
      jwa: 1.4.1
      safe-buffer: 5.2.1

  jws@4.0.0:
    dependencies:
      jwa: 2.0.0
      safe-buffer: 5.2.1

  keygrip@1.1.0:
    dependencies:
      tsscmp: 1.0.6

  kind-of@6.0.3: {}

  koa-compose@4.1.0: {}

  koa-connect@2.1.0: {}

  koa-convert@2.0.0:
    dependencies:
      co: 4.6.0
      koa-compose: 4.1.0

  koa@2.15.3:
    dependencies:
      accepts: 1.3.8
      cache-content-type: 1.0.1
      content-disposition: 0.5.4
      content-type: 1.0.5
      cookies: 0.9.1
      debug: 4.3.7
      delegates: 1.0.0
      depd: 2.0.0
      destroy: 1.2.0
      encodeurl: 1.0.2
      escape-html: 1.0.3
      fresh: 0.5.2
      http-assert: 1.5.0
      http-errors: 1.8.1
      is-generator-function: 1.0.10
      koa-compose: 4.1.0
      koa-convert: 2.0.0
      on-finished: 2.4.1
      only: 0.0.2
      parseurl: 1.3.3
      statuses: 1.5.0
      type-is: 1.6.18
      vary: 1.1.2
    transitivePeerDependencies:
      - supports-color

  kuler@2.0.0: {}

  kysely-codegen@0.15.0(kysely@0.27.4)(pg@8.13.0):
    dependencies:
      chalk: 4.1.2
      dotenv: 16.4.5
      dotenv-expand: 11.0.6
      git-diff: 2.0.6
      kysely: 0.27.4
      micromatch: 4.0.8
      minimist: 1.2.8
    optionalDependencies:
      pg: 8.13.0

  kysely@0.27.4: {}

  lazystream@1.0.1:
    dependencies:
      readable-stream: 2.3.8

  leac@0.6.0: {}

  light-my-request@5.13.0:
    dependencies:
      cookie: 0.6.0
      process-warning: 3.0.0
      set-cookie-parser: 2.7.0

  lilconfig@2.1.0: {}

  lilconfig@3.1.2: {}

  lines-and-columns@1.2.4: {}

  load-tsconfig@0.2.5: {}

  local-pkg@0.5.0:
    dependencies:
      mlly: 1.7.1
      pkg-types: 1.2.0

  locate-path@5.0.0:
    dependencies:
      p-locate: 4.1.0

  lodash.castarray@4.4.0: {}

  lodash.includes@4.3.0: {}

  lodash.isboolean@3.0.3: {}

  lodash.isinteger@4.0.4: {}

  lodash.isnumber@3.0.3: {}

  lodash.isplainobject@4.0.6: {}

  lodash.isstring@4.0.1: {}

  lodash.merge@4.6.2: {}

  lodash.once@4.1.1: {}

  lodash.sortby@4.7.0: {}

  lodash@4.17.21: {}

  log-symbols@4.1.0:
    dependencies:
      chalk: 4.1.2
      is-unicode-supported: 0.1.0

  logform@2.6.1:
    dependencies:
      '@colors/colors': 1.6.0
      '@types/triple-beam': 1.3.5
      fecha: 4.2.3
      ms: 2.1.3
      safe-stable-stringify: 2.5.0
      triple-beam: 1.4.1

  loglevel@1.9.2: {}

  longest-streak@3.1.0: {}

  loose-envify@1.4.0:
    dependencies:
      js-tokens: 4.0.0

  loupe@2.3.7:
    dependencies:
      get-func-name: 2.0.2

  lru-cache@10.4.3: {}

  lru-cache@5.1.1:
    dependencies:
      yallist: 3.1.1

  lru-cache@6.0.0:
    dependencies:
      yallist: 4.0.0

  magic-string@0.30.11:
    dependencies:
      '@jridgewell/sourcemap-codec': 1.5.0

  map-obj@1.0.1: {}

  map-obj@4.3.0: {}

  markdown-extensions@2.0.0: {}

  markdown-table@3.0.3: {}

  marked@7.0.4: {}

  md-to-react-email@5.0.2(react@18.3.1):
    dependencies:
      marked: 7.0.4
      react: 18.3.1

  mdast-util-find-and-replace@3.0.1:
    dependencies:
      '@types/mdast': 4.0.4
      escape-string-regexp: 5.0.0
      unist-util-is: 6.0.0
      unist-util-visit-parents: 6.0.1

  mdast-util-from-markdown@2.0.1:
    dependencies:
      '@types/mdast': 4.0.4
      '@types/unist': 3.0.3
      decode-named-character-reference: 1.0.2
      devlop: 1.1.0
      mdast-util-to-string: 4.0.0
      micromark: 4.0.0
      micromark-util-decode-numeric-character-reference: 2.0.1
      micromark-util-decode-string: 2.0.0
      micromark-util-normalize-identifier: 2.0.0
      micromark-util-symbol: 2.0.0
      micromark-util-types: 2.0.0
      unist-util-stringify-position: 4.0.0
    transitivePeerDependencies:
      - supports-color

  mdast-util-gfm-autolink-literal@2.0.1:
    dependencies:
      '@types/mdast': 4.0.4
      ccount: 2.0.1
      devlop: 1.1.0
      mdast-util-find-and-replace: 3.0.1
      micromark-util-character: 2.1.0

  mdast-util-gfm-footnote@2.0.0:
    dependencies:
      '@types/mdast': 4.0.4
      devlop: 1.1.0
      mdast-util-from-markdown: 2.0.1
      mdast-util-to-markdown: 2.1.0
      micromark-util-normalize-identifier: 2.0.0
    transitivePeerDependencies:
      - supports-color

  mdast-util-gfm-strikethrough@2.0.0:
    dependencies:
      '@types/mdast': 4.0.4
      mdast-util-from-markdown: 2.0.1
      mdast-util-to-markdown: 2.1.0
    transitivePeerDependencies:
      - supports-color

  mdast-util-gfm-table@2.0.0:
    dependencies:
      '@types/mdast': 4.0.4
      devlop: 1.1.0
      markdown-table: 3.0.3
      mdast-util-from-markdown: 2.0.1
      mdast-util-to-markdown: 2.1.0
    transitivePeerDependencies:
      - supports-color

  mdast-util-gfm-task-list-item@2.0.0:
    dependencies:
      '@types/mdast': 4.0.4
      devlop: 1.1.0
      mdast-util-from-markdown: 2.0.1
      mdast-util-to-markdown: 2.1.0
    transitivePeerDependencies:
      - supports-color

  mdast-util-gfm@3.0.0:
    dependencies:
      mdast-util-from-markdown: 2.0.1
      mdast-util-gfm-autolink-literal: 2.0.1
      mdast-util-gfm-footnote: 2.0.0
      mdast-util-gfm-strikethrough: 2.0.0
      mdast-util-gfm-table: 2.0.0
      mdast-util-gfm-task-list-item: 2.0.0
      mdast-util-to-markdown: 2.1.0
    transitivePeerDependencies:
      - supports-color

  mdast-util-mdx-expression@2.0.1:
    dependencies:
      '@types/estree-jsx': 1.0.5
      '@types/hast': 3.0.4
      '@types/mdast': 4.0.4
      devlop: 1.1.0
      mdast-util-from-markdown: 2.0.1
      mdast-util-to-markdown: 2.1.0
    transitivePeerDependencies:
      - supports-color

  mdast-util-mdx-jsx@3.1.3:
    dependencies:
      '@types/estree-jsx': 1.0.5
      '@types/hast': 3.0.4
      '@types/mdast': 4.0.4
      '@types/unist': 3.0.3
      ccount: 2.0.1
      devlop: 1.1.0
      mdast-util-from-markdown: 2.0.1
      mdast-util-to-markdown: 2.1.0
      parse-entities: 4.0.1
      stringify-entities: 4.0.4
      unist-util-stringify-position: 4.0.0
      vfile-message: 4.0.2
    transitivePeerDependencies:
      - supports-color

  mdast-util-mdx@3.0.0:
    dependencies:
      mdast-util-from-markdown: 2.0.1
      mdast-util-mdx-expression: 2.0.1
      mdast-util-mdx-jsx: 3.1.3
      mdast-util-mdxjs-esm: 2.0.1
      mdast-util-to-markdown: 2.1.0
    transitivePeerDependencies:
      - supports-color

  mdast-util-mdxjs-esm@2.0.1:
    dependencies:
      '@types/estree-jsx': 1.0.5
      '@types/hast': 3.0.4
      '@types/mdast': 4.0.4
      devlop: 1.1.0
      mdast-util-from-markdown: 2.0.1
      mdast-util-to-markdown: 2.1.0
    transitivePeerDependencies:
      - supports-color

  mdast-util-phrasing@4.1.0:
    dependencies:
      '@types/mdast': 4.0.4
      unist-util-is: 6.0.0

  mdast-util-to-hast@13.2.0:
    dependencies:
      '@types/hast': 3.0.4
      '@types/mdast': 4.0.4
      '@ungap/structured-clone': 1.2.0
      devlop: 1.1.0
      micromark-util-sanitize-uri: 2.0.0
      trim-lines: 3.0.1
      unist-util-position: 5.0.0
      unist-util-visit: 5.0.0
      vfile: 6.0.3

  mdast-util-to-markdown@2.1.0:
    dependencies:
      '@types/mdast': 4.0.4
      '@types/unist': 3.0.3
      longest-streak: 3.1.0
      mdast-util-phrasing: 4.1.0
      mdast-util-to-string: 4.0.0
      micromark-util-decode-string: 2.0.0
      unist-util-visit: 5.0.0
      zwitch: 2.0.4

  mdast-util-to-string@4.0.0:
    dependencies:
      '@types/mdast': 4.0.4

  media-typer@0.3.0: {}

  meow@7.1.1:
    dependencies:
      '@types/minimist': 1.2.5
      camelcase-keys: 6.2.2
      decamelize-keys: 1.1.1
      hard-rejection: 2.1.0
      minimist-options: 4.1.0
      normalize-package-data: 2.5.0
      read-pkg-up: 7.0.1
      redent: 3.0.0
      trim-newlines: 3.0.1
      type-fest: 0.13.1
      yargs-parser: 18.1.3

  merge-stream@2.0.0: {}

  merge2@1.4.1: {}

  micromark-core-commonmark@2.0.1:
    dependencies:
      decode-named-character-reference: 1.0.2
      devlop: 1.1.0
      micromark-factory-destination: 2.0.0
      micromark-factory-label: 2.0.0
      micromark-factory-space: 2.0.0
      micromark-factory-title: 2.0.0
      micromark-factory-whitespace: 2.0.0
      micromark-util-character: 2.1.0
      micromark-util-chunked: 2.0.0
      micromark-util-classify-character: 2.0.0
      micromark-util-html-tag-name: 2.0.0
      micromark-util-normalize-identifier: 2.0.0
      micromark-util-resolve-all: 2.0.0
      micromark-util-subtokenize: 2.0.1
      micromark-util-symbol: 2.0.0
      micromark-util-types: 2.0.0

  micromark-extension-gfm-autolink-literal@2.1.0:
    dependencies:
      micromark-util-character: 2.1.0
      micromark-util-sanitize-uri: 2.0.0
      micromark-util-symbol: 2.0.0
      micromark-util-types: 2.0.0

  micromark-extension-gfm-footnote@2.1.0:
    dependencies:
      devlop: 1.1.0
      micromark-core-commonmark: 2.0.1
      micromark-factory-space: 2.0.0
      micromark-util-character: 2.1.0
      micromark-util-normalize-identifier: 2.0.0
      micromark-util-sanitize-uri: 2.0.0
      micromark-util-symbol: 2.0.0
      micromark-util-types: 2.0.0

  micromark-extension-gfm-strikethrough@2.1.0:
    dependencies:
      devlop: 1.1.0
      micromark-util-chunked: 2.0.0
      micromark-util-classify-character: 2.0.0
      micromark-util-resolve-all: 2.0.0
      micromark-util-symbol: 2.0.0
      micromark-util-types: 2.0.0

  micromark-extension-gfm-table@2.1.0:
    dependencies:
      devlop: 1.1.0
      micromark-factory-space: 2.0.0
      micromark-util-character: 2.1.0
      micromark-util-symbol: 2.0.0
      micromark-util-types: 2.0.0

  micromark-extension-gfm-tagfilter@2.0.0:
    dependencies:
      micromark-util-types: 2.0.0

  micromark-extension-gfm-task-list-item@2.1.0:
    dependencies:
      devlop: 1.1.0
      micromark-factory-space: 2.0.0
      micromark-util-character: 2.1.0
      micromark-util-symbol: 2.0.0
      micromark-util-types: 2.0.0

  micromark-extension-gfm@3.0.0:
    dependencies:
      micromark-extension-gfm-autolink-literal: 2.1.0
      micromark-extension-gfm-footnote: 2.1.0
      micromark-extension-gfm-strikethrough: 2.1.0
      micromark-extension-gfm-table: 2.1.0
      micromark-extension-gfm-tagfilter: 2.0.0
      micromark-extension-gfm-task-list-item: 2.1.0
      micromark-util-combine-extensions: 2.0.0
      micromark-util-types: 2.0.0

  micromark-extension-mdx-expression@3.0.0:
    dependencies:
      '@types/estree': 1.0.6
      devlop: 1.1.0
      micromark-factory-mdx-expression: 2.0.2
      micromark-factory-space: 2.0.0
      micromark-util-character: 2.1.0
      micromark-util-events-to-acorn: 2.0.2
      micromark-util-symbol: 2.0.0
      micromark-util-types: 2.0.0

  micromark-extension-mdx-jsx@3.0.1:
    dependencies:
      '@types/acorn': 4.0.6
      '@types/estree': 1.0.6
      devlop: 1.1.0
      estree-util-is-identifier-name: 3.0.0
      micromark-factory-mdx-expression: 2.0.2
      micromark-factory-space: 2.0.0
      micromark-util-character: 2.1.0
      micromark-util-events-to-acorn: 2.0.2
      micromark-util-symbol: 2.0.0
      micromark-util-types: 2.0.0
      vfile-message: 4.0.2

  micromark-extension-mdx-md@2.0.0:
    dependencies:
      micromark-util-types: 2.0.0

  micromark-extension-mdxjs-esm@3.0.0:
    dependencies:
      '@types/estree': 1.0.6
      devlop: 1.1.0
      micromark-core-commonmark: 2.0.1
      micromark-util-character: 2.1.0
      micromark-util-events-to-acorn: 2.0.2
      micromark-util-symbol: 2.0.0
      micromark-util-types: 2.0.0
      unist-util-position-from-estree: 2.0.0
      vfile-message: 4.0.2

  micromark-extension-mdxjs@3.0.0:
    dependencies:
      acorn: 8.12.1
      acorn-jsx: 5.3.2(acorn@8.12.1)
      micromark-extension-mdx-expression: 3.0.0
      micromark-extension-mdx-jsx: 3.0.1
      micromark-extension-mdx-md: 2.0.0
      micromark-extension-mdxjs-esm: 3.0.0
      micromark-util-combine-extensions: 2.0.0
      micromark-util-types: 2.0.0

  micromark-factory-destination@2.0.0:
    dependencies:
      micromark-util-character: 2.1.0
      micromark-util-symbol: 2.0.0
      micromark-util-types: 2.0.0

  micromark-factory-label@2.0.0:
    dependencies:
      devlop: 1.1.0
      micromark-util-character: 2.1.0
      micromark-util-symbol: 2.0.0
      micromark-util-types: 2.0.0

  micromark-factory-mdx-expression@2.0.2:
    dependencies:
      '@types/estree': 1.0.6
      devlop: 1.1.0
      micromark-factory-space: 2.0.0
      micromark-util-character: 2.1.0
      micromark-util-events-to-acorn: 2.0.2
      micromark-util-symbol: 2.0.0
      micromark-util-types: 2.0.0
      unist-util-position-from-estree: 2.0.0
      vfile-message: 4.0.2

  micromark-factory-space@2.0.0:
    dependencies:
      micromark-util-character: 2.1.0
      micromark-util-types: 2.0.0

  micromark-factory-title@2.0.0:
    dependencies:
      micromark-factory-space: 2.0.0
      micromark-util-character: 2.1.0
      micromark-util-symbol: 2.0.0
      micromark-util-types: 2.0.0

  micromark-factory-whitespace@2.0.0:
    dependencies:
      micromark-factory-space: 2.0.0
      micromark-util-character: 2.1.0
      micromark-util-symbol: 2.0.0
      micromark-util-types: 2.0.0

  micromark-util-character@2.1.0:
    dependencies:
      micromark-util-symbol: 2.0.0
      micromark-util-types: 2.0.0

  micromark-util-chunked@2.0.0:
    dependencies:
      micromark-util-symbol: 2.0.0

  micromark-util-classify-character@2.0.0:
    dependencies:
      micromark-util-character: 2.1.0
      micromark-util-symbol: 2.0.0
      micromark-util-types: 2.0.0

  micromark-util-combine-extensions@2.0.0:
    dependencies:
      micromark-util-chunked: 2.0.0
      micromark-util-types: 2.0.0

  micromark-util-decode-numeric-character-reference@2.0.1:
    dependencies:
      micromark-util-symbol: 2.0.0

  micromark-util-decode-string@2.0.0:
    dependencies:
      decode-named-character-reference: 1.0.2
      micromark-util-character: 2.1.0
      micromark-util-decode-numeric-character-reference: 2.0.1
      micromark-util-symbol: 2.0.0

  micromark-util-encode@2.0.0: {}

  micromark-util-events-to-acorn@2.0.2:
    dependencies:
      '@types/acorn': 4.0.6
      '@types/estree': 1.0.6
      '@types/unist': 3.0.3
      devlop: 1.1.0
      estree-util-visit: 2.0.0
      micromark-util-symbol: 2.0.0
      micromark-util-types: 2.0.0
      vfile-message: 4.0.2

  micromark-util-html-tag-name@2.0.0: {}

  micromark-util-normalize-identifier@2.0.0:
    dependencies:
      micromark-util-symbol: 2.0.0

  micromark-util-resolve-all@2.0.0:
    dependencies:
      micromark-util-types: 2.0.0

  micromark-util-sanitize-uri@2.0.0:
    dependencies:
      micromark-util-character: 2.1.0
      micromark-util-encode: 2.0.0
      micromark-util-symbol: 2.0.0

  micromark-util-subtokenize@2.0.1:
    dependencies:
      devlop: 1.1.0
      micromark-util-chunked: 2.0.0
      micromark-util-symbol: 2.0.0
      micromark-util-types: 2.0.0

  micromark-util-symbol@2.0.0: {}

  micromark-util-types@2.0.0: {}

  micromark@4.0.0:
    dependencies:
      '@types/debug': 4.1.12
      debug: 4.3.7
      decode-named-character-reference: 1.0.2
      devlop: 1.1.0
      micromark-core-commonmark: 2.0.1
      micromark-factory-space: 2.0.0
      micromark-util-character: 2.1.0
      micromark-util-chunked: 2.0.0
      micromark-util-combine-extensions: 2.0.0
      micromark-util-decode-numeric-character-reference: 2.0.1
      micromark-util-encode: 2.0.0
      micromark-util-normalize-identifier: 2.0.0
      micromark-util-resolve-all: 2.0.0
      micromark-util-sanitize-uri: 2.0.0
      micromark-util-subtokenize: 2.0.1
      micromark-util-symbol: 2.0.0
      micromark-util-types: 2.0.0
    transitivePeerDependencies:
      - supports-color

  micromatch@4.0.8:
    dependencies:
      braces: 3.0.3
      picomatch: 2.3.1

  mime-db@1.52.0: {}

  mime-types@2.1.35:
    dependencies:
      mime-db: 1.52.0

  mimic-fn@2.1.0: {}

  mimic-fn@4.0.0: {}

  mimic-response@3.1.0: {}

  min-indent@1.0.1: {}

  minimatch@3.1.2:
    dependencies:
      brace-expansion: 1.1.11

  minimatch@5.1.6:
    dependencies:
      brace-expansion: 2.0.1

  minimatch@9.0.1:
    dependencies:
      brace-expansion: 2.0.1

  minimatch@9.0.5:
    dependencies:
      brace-expansion: 2.0.1

  minimist-options@4.1.0:
    dependencies:
      arrify: 1.0.1
      is-plain-obj: 1.1.0
      kind-of: 6.0.3

  minimist@1.2.8: {}

  minipass@7.1.2: {}

  mkdirp-classic@0.5.3: {}

  mkdirp@1.0.4: {}

  mlly@1.7.1:
    dependencies:
      acorn: 8.12.1
      pathe: 1.1.2
      pkg-types: 1.2.0
      ufo: 1.5.4

  mnemonist@0.39.6:
    dependencies:
      obliterator: 2.0.4

  mrmime@2.0.0: {}

  ms@2.1.3: {}

  msw@2.4.9(typescript@5.6.2):
    dependencies:
      '@bundled-es-modules/cookie': 2.0.0
      '@bundled-es-modules/statuses': 1.0.1
      '@bundled-es-modules/tough-cookie': 0.1.6
      '@inquirer/confirm': 3.2.0
      '@mswjs/interceptors': 0.35.8
      '@open-draft/until': 2.1.0
      '@types/cookie': 0.6.0
      '@types/statuses': 2.0.5
      chalk: 4.1.2
      graphql: 16.9.0
      headers-polyfill: 4.0.3
      is-node-process: 1.2.0
      outvariant: 1.4.3
      path-to-regexp: 6.3.0
      strict-event-emitter: 0.5.1
      type-fest: 4.26.1
      yargs: 17.7.2
    optionalDependencies:
      typescript: 5.6.2

  mute-stream@1.0.0: {}

  mz@2.7.0:
    dependencies:
      any-promise: 1.3.0
      object-assign: 4.1.1
      thenify-all: 1.6.0

  nan@2.20.0:
    optional: true

  nanoid@3.3.7: {}

  negotiator@0.6.3: {}

  next-auth@4.24.8(next@14.2.14(react-dom@18.3.1(react@18.3.1))(react@18.3.1))(react-dom@18.3.1(react@18.3.1))(react@18.3.1):
    dependencies:
      '@babel/runtime': 7.25.6
      '@panva/hkdf': 1.2.1
      cookie: 0.5.0
      jose: 4.15.9
      next: 14.2.14(react-dom@18.3.1(react@18.3.1))(react@18.3.1)
      oauth: 0.9.15
      openid-client: 5.7.0
      preact: 10.24.1
      preact-render-to-string: 5.2.6(preact@10.24.1)
      react: 18.3.1
      react-dom: 18.3.1(react@18.3.1)
      uuid: 8.3.2

  next-superjson-plugin@0.6.3(next@14.2.14(react-dom@18.3.1(react@18.3.1))(react@18.3.1))(superjson@2.2.1):
    dependencies:
      hoist-non-react-statics: 3.3.2
      next: 14.2.14(react-dom@18.3.1(react@18.3.1))(react@18.3.1)
      superjson: 2.2.1

  next-themes@0.3.0(react-dom@18.3.1(react@18.3.1))(react@18.3.1):
    dependencies:
      react: 18.3.1
      react-dom: 18.3.1(react@18.3.1)

  next@14.2.14(react-dom@18.3.1(react@18.3.1))(react@18.3.1):
    dependencies:
      '@next/env': 14.2.14
      '@swc/helpers': 0.5.5
      busboy: 1.6.0
      caniuse-lite: 1.0.30001663
      graceful-fs: 4.2.11
      postcss: 8.4.31
      react: 18.3.1
      react-dom: 18.3.1(react@18.3.1)
      styled-jsx: 5.1.1(react@18.3.1)
    optionalDependencies:
      '@next/swc-darwin-arm64': 14.2.14
      '@next/swc-darwin-x64': 14.2.14
      '@next/swc-linux-arm64-gnu': 14.2.14
      '@next/swc-linux-arm64-musl': 14.2.14
      '@next/swc-linux-x64-gnu': 14.2.14
      '@next/swc-linux-x64-musl': 14.2.14
      '@next/swc-win32-arm64-msvc': 14.2.14
      '@next/swc-win32-ia32-msvc': 14.2.14
      '@next/swc-win32-x64-msvc': 14.2.14
    transitivePeerDependencies:
      - '@babel/core'
      - babel-plugin-macros

  node-fetch@2.7.0:
    dependencies:
      whatwg-url: 5.0.0

  node-releases@2.0.18: {}

  nopt@7.2.1:
    dependencies:
      abbrev: 2.0.0

  normalize-package-data@2.5.0:
    dependencies:
      hosted-git-info: 2.8.9
      resolve: 1.22.8
      semver: 5.7.2
      validate-npm-package-license: 3.0.4

  normalize-path@3.0.0: {}

  normalize-range@0.1.2: {}

  not@0.1.0: {}

  npm-run-path@4.0.1:
    dependencies:
      path-key: 3.1.1

  npm-run-path@5.3.0:
    dependencies:
      path-key: 4.0.0

  nth-check@2.1.1:
    dependencies:
      boolbase: 1.0.0

  nwsapi@2.2.12: {}

  oauth@0.9.15: {}

  object-assign@4.1.1: {}

  object-hash@2.2.0: {}

  object-hash@3.0.0: {}

  object-inspect@1.13.2: {}

  obliterator@2.0.4: {}

  obuf@1.1.2: {}

  oidc-token-hash@5.0.3: {}

  on-exit-leak-free@2.1.2: {}

  on-finished@2.4.1:
    dependencies:
      ee-first: 1.1.1

  once@1.4.0:
    dependencies:
      wrappy: 1.0.2

  one-time@1.0.0:
    dependencies:
      fn.name: 1.1.0

  onetime@5.1.2:
    dependencies:
      mimic-fn: 2.1.0

  onetime@6.0.0:
    dependencies:
      mimic-fn: 4.0.0

  only@0.0.2: {}

  open-color@1.9.1: {}

  open@10.1.0:
    dependencies:
      default-browser: 5.2.1
      define-lazy-prop: 3.0.0
      is-inside-container: 1.0.0
      is-wsl: 3.1.0

  openid-client@5.7.0:
    dependencies:
      jose: 4.15.9
      lru-cache: 6.0.0
      object-hash: 2.2.0
      oidc-token-hash: 5.0.3

  ora@5.4.1:
    dependencies:
      bl: 4.1.0
      chalk: 4.1.2
      cli-cursor: 3.1.0
      cli-spinners: 2.9.2
      is-interactive: 1.0.0
      is-unicode-supported: 0.1.0
      log-symbols: 4.1.0
      strip-ansi: 6.0.1
      wcwidth: 1.0.1

  outvariant@1.4.3: {}

  p-limit@2.3.0:
    dependencies:
      p-try: 2.2.0

  p-limit@5.0.0:
    dependencies:
      yocto-queue: 1.1.1

  p-locate@4.1.0:
    dependencies:
      p-limit: 2.3.0

  p-try@2.2.0: {}

  package-json-from-dist@1.0.0: {}

  parse-entities@4.0.1:
    dependencies:
      '@types/unist': 2.0.11
      character-entities: 2.0.2
      character-entities-legacy: 3.0.0
      character-reference-invalid: 2.0.1
      decode-named-character-reference: 1.0.2
      is-alphanumerical: 2.0.1
      is-decimal: 2.0.1
      is-hexadecimal: 2.0.1

  parse-json@5.2.0:
    dependencies:
      '@babel/code-frame': 7.24.7
      error-ex: 1.3.2
      json-parse-even-better-errors: 2.3.1
      lines-and-columns: 1.2.4

  parse5@7.1.2:
    dependencies:
      entities: 4.5.0

  parseley@0.12.1:
    dependencies:
      leac: 0.6.0
      peberminta: 0.9.0

  parseurl@1.3.3: {}

  path-exists@4.0.0: {}

  path-is-absolute@1.0.1: {}

  path-key@3.1.1: {}

  path-key@4.0.0: {}

  path-parse@1.0.7: {}

  path-scurry@1.11.1:
    dependencies:
      lru-cache: 10.4.3
      minipass: 7.1.2

  path-to-regexp@6.3.0: {}

  path-type@4.0.0: {}

  path-type@5.0.0: {}

  pathe@1.1.2: {}

  pathval@1.1.1: {}

  peberminta@0.9.0: {}

  periscopic@3.1.0:
    dependencies:
      '@types/estree': 1.0.6
      estree-walker: 3.0.3
      is-reference: 3.0.2

  pg-cloudflare@1.1.1:
    optional: true

  pg-connection-string@2.7.0: {}

  pg-int8@1.0.1: {}

  pg-native@file:apps/dashboard/stubs/pg-native: {}

  pg-numeric@1.0.2: {}

  pg-pool@3.7.0(pg@8.13.0):
    dependencies:
      pg: 8.13.0

  pg-protocol@1.7.0: {}

  pg-types@2.2.0:
    dependencies:
      pg-int8: 1.0.1
      postgres-array: 2.0.0
      postgres-bytea: 1.0.0
      postgres-date: 1.0.7
      postgres-interval: 1.2.0

  pg-types@4.0.2:
    dependencies:
      pg-int8: 1.0.1
      pg-numeric: 1.0.2
      postgres-array: 3.0.2
      postgres-bytea: 3.0.0
      postgres-date: 2.1.0
      postgres-interval: 3.0.0
      postgres-range: 1.1.4

  pg@8.13.0:
    dependencies:
      pg-connection-string: 2.7.0
      pg-pool: 3.7.0(pg@8.13.0)
      pg-protocol: 1.7.0
      pg-types: 2.2.0
      pgpass: 1.0.5
    optionalDependencies:
      pg-cloudflare: 1.1.1

  pgpass@1.0.5:
    dependencies:
      split2: 4.2.0

  picocolors@1.1.0: {}

  picomatch@2.3.1: {}

  pify@2.3.0: {}

  pino-abstract-transport@1.2.0:
    dependencies:
      readable-stream: 4.5.2
      split2: 4.2.0

  pino-std-serializers@7.0.0: {}

  pino@9.4.0:
    dependencies:
      atomic-sleep: 1.0.0
      fast-redact: 3.5.0
      on-exit-leak-free: 2.1.2
      pino-abstract-transport: 1.2.0
      pino-std-serializers: 7.0.0
      process-warning: 4.0.0
      quick-format-unescaped: 4.0.4
      real-require: 0.2.0
      safe-stable-stringify: 2.5.0
      sonic-boom: 4.1.0
      thread-stream: 3.1.0

  pirates@4.0.6: {}

  pkg-types@1.2.0:
    dependencies:
      confbox: 0.1.7
      mlly: 1.7.1
      pathe: 1.1.2

  postcss-import@15.1.0(postcss@8.4.47):
    dependencies:
      postcss: 8.4.47
      postcss-value-parser: 4.2.0
      read-cache: 1.0.0
      resolve: 1.22.8

  postcss-import@16.1.0(postcss@8.4.47):
    dependencies:
      postcss: 8.4.47
      postcss-value-parser: 4.2.0
      read-cache: 1.0.0
      resolve: 1.22.8

  postcss-js@4.0.1(postcss@8.4.47):
    dependencies:
      camelcase-css: 2.0.1
      postcss: 8.4.47

  postcss-load-config@4.0.2(postcss@8.4.47):
    dependencies:
      lilconfig: 3.1.2
      yaml: 2.5.1
    optionalDependencies:
      postcss: 8.4.47

  postcss-mixins@9.0.4(postcss@8.4.47):
    dependencies:
      fast-glob: 3.3.2
      postcss: 8.4.47
      postcss-js: 4.0.1(postcss@8.4.47)
      postcss-simple-vars: 7.0.1(postcss@8.4.47)
      sugarss: 4.0.1(postcss@8.4.47)

  postcss-nested@6.2.0(postcss@8.4.47):
    dependencies:
      postcss: 8.4.47
      postcss-selector-parser: 6.1.2

  postcss-preset-mantine@1.17.0(postcss@8.4.47):
    dependencies:
      postcss: 8.4.47
      postcss-mixins: 9.0.4(postcss@8.4.47)
      postcss-nested: 6.2.0(postcss@8.4.47)

  postcss-selector-parser@6.0.10:
    dependencies:
      cssesc: 3.0.0
      util-deprecate: 1.0.2

  postcss-selector-parser@6.1.2:
    dependencies:
      cssesc: 3.0.0
      util-deprecate: 1.0.2

  postcss-simple-vars@7.0.1(postcss@8.4.47):
    dependencies:
      postcss: 8.4.47

  postcss-value-parser@4.2.0: {}

  postcss@8.4.31:
    dependencies:
      nanoid: 3.3.7
      picocolors: 1.1.0
      source-map-js: 1.2.1

  postcss@8.4.47:
    dependencies:
      nanoid: 3.3.7
      picocolors: 1.1.0
      source-map-js: 1.2.1

  postgres-array@2.0.0: {}

  postgres-array@3.0.2: {}

  postgres-bytea@1.0.0: {}

  postgres-bytea@3.0.0:
    dependencies:
      obuf: 1.1.2

  postgres-date@1.0.7: {}

  postgres-date@2.1.0: {}

  postgres-interval@1.2.0:
    dependencies:
      xtend: 4.0.2

  postgres-interval@3.0.0: {}

  postgres-range@1.1.4: {}

  preact-render-to-string@5.2.6(preact@10.24.1):
    dependencies:
      preact: 10.24.1
      pretty-format: 3.8.0

  preact@10.24.1: {}

  pretty-format@29.7.0:
    dependencies:
      '@jest/schemas': 29.6.3
      ansi-styles: 5.2.0
      react-is: 18.3.1

  pretty-format@3.8.0: {}

  prism-react-renderer@2.4.0(react@18.3.1):
    dependencies:
      '@types/prismjs': 1.26.4
      clsx: 2.1.1
      react: 18.3.1

  prismjs@1.29.0: {}

  process-nextick-args@2.0.1: {}

  process-warning@3.0.0: {}

  process-warning@4.0.0: {}

  process@0.11.10: {}

  progress-stream@2.0.0:
    dependencies:
      speedometer: 1.0.0
      through2: 2.0.5

  prop-types@15.8.1:
    dependencies:
      loose-envify: 1.4.0
      object-assign: 4.1.1
      react-is: 16.13.1

  proper-lockfile@4.1.2:
    dependencies:
      graceful-fs: 4.2.11
      retry: 0.12.0
      signal-exit: 3.0.7

  properties-reader@2.3.0:
    dependencies:
      mkdirp: 1.0.4

  property-information@6.5.0: {}

  proto-list@1.2.4: {}

  proxy-addr@2.0.7:
    dependencies:
      forwarded: 0.2.0
      ipaddr.js: 1.9.1

  proxy-from-env@1.1.0: {}

  psl@1.9.0: {}

  pump@3.0.2:
    dependencies:
      end-of-stream: 1.4.4
      once: 1.4.0

  punycode@2.3.1: {}

  qrcode.react@3.2.0(react@18.3.1):
    dependencies:
      react: 18.3.1

  qs@6.13.0:
    dependencies:
      side-channel: 1.0.6

  query-string@9.1.0:
    dependencies:
      decode-uri-component: 0.4.1
      filter-obj: 5.1.0
      split-on-first: 3.0.0

  querystringify@2.2.0: {}

  queue-microtask@1.2.3: {}

  queue-tick@1.0.1: {}

  quick-format-unescaped@4.0.4: {}

  quick-lru@4.0.1: {}

  react-dom@18.2.0(react@18.2.0):
    dependencies:
      loose-envify: 1.4.0
      react: 18.2.0
      scheduler: 0.23.2

  react-dom@18.3.1(react@18.3.1):
    dependencies:
      loose-envify: 1.4.0
      react: 18.3.1
      scheduler: 0.23.2

  react-email@1.10.1:
    dependencies:
      '@commander-js/extra-typings': 9.4.1(commander@9.4.1)
      '@manypkg/find-root': 2.2.1
      '@octokit/rest': 19.0.7
      '@react-email/render': 0.0.11
      chokidar: 3.5.3
      commander: 9.4.1
      detect-package-manager: 2.0.1
      esbuild: 0.16.4
      fs-extra: 11.1.1
      glob: 10.3.4
      log-symbols: 4.1.0
      normalize-path: 3.0.0
      ora: 5.4.1
      read-pkg: 5.2.0
      shelljs: 0.8.5
      tree-cli: 0.6.7
    transitivePeerDependencies:
      - encoding

  react-hook-form@7.53.0(react@18.3.1):
    dependencies:
      react: 18.3.1

  react-hotkeys-hook@4.5.1(react-dom@18.3.1(react@18.3.1))(react@18.3.1):
    dependencies:
      react: 18.3.1
      react-dom: 18.3.1(react@18.3.1)

  react-icons@4.12.0(react@18.3.1):
    dependencies:
      react: 18.3.1

  react-inspector@6.0.2(react@18.3.1):
    dependencies:
      react: 18.3.1

  react-is@16.13.1: {}

  react-is@18.3.1: {}

  react-number-format@5.4.2(react-dom@18.3.1(react@18.3.1))(react@18.3.1):
    dependencies:
      react: 18.3.1
      react-dom: 18.3.1(react@18.3.1)

  react-promise-suspense@0.3.4:
    dependencies:
      fast-deep-equal: 2.0.1

  react-refresh@0.14.2: {}

  react-remove-scroll-bar@2.3.6(@types/react@18.3.11)(react@18.3.1):
    dependencies:
      react: 18.3.1
      react-style-singleton: 2.2.1(@types/react@18.3.11)(react@18.3.1)
      tslib: 2.7.0
    optionalDependencies:
      '@types/react': 18.3.11

  react-remove-scroll@2.6.0(@types/react@18.3.11)(react@18.3.1):
    dependencies:
      react: 18.3.1
      react-remove-scroll-bar: 2.3.6(@types/react@18.3.11)(react@18.3.1)
      react-style-singleton: 2.2.1(@types/react@18.3.11)(react@18.3.1)
      tslib: 2.7.0
      use-callback-ref: 1.3.2(@types/react@18.3.11)(react@18.3.1)
      use-sidecar: 1.1.2(@types/react@18.3.11)(react@18.3.1)
    optionalDependencies:
      '@types/react': 18.3.11

  react-style-singleton@2.2.1(@types/react@18.3.11)(react@18.3.1):
    dependencies:
      get-nonce: 1.0.1
      invariant: 2.2.4
      react: 18.3.1
      tslib: 2.7.0
    optionalDependencies:
      '@types/react': 18.3.11

  react-textarea-autosize@8.5.3(@types/react@18.3.11)(react@18.3.1):
    dependencies:
      '@babel/runtime': 7.25.6
      react: 18.3.1
      use-composed-ref: 1.3.0(react@18.3.1)
      use-latest: 1.2.1(@types/react@18.3.11)(react@18.3.1)
    transitivePeerDependencies:
      - '@types/react'

  react-transition-group@4.4.5(react-dom@18.3.1(react@18.3.1))(react@18.3.1):
    dependencies:
      '@babel/runtime': 7.25.6
      dom-helpers: 5.2.1
      loose-envify: 1.4.0
      prop-types: 15.8.1
      react: 18.3.1
      react-dom: 18.3.1(react@18.3.1)

  react-zxing@2.0.2(react-dom@18.3.1(react@18.3.1))(react@18.3.1):
    dependencies:
      '@zxing/library': 0.20.0
      react: 18.3.1
      react-dom: 18.3.1(react@18.3.1)

  react@18.2.0:
    dependencies:
      loose-envify: 1.4.0

  react@18.3.1:
    dependencies:
      loose-envify: 1.4.0

  read-cache@1.0.0:
    dependencies:
      pify: 2.3.0

  read-pkg-up@7.0.1:
    dependencies:
      find-up: 4.1.0
      read-pkg: 5.2.0
      type-fest: 0.8.1

  read-pkg@5.2.0:
    dependencies:
      '@types/normalize-package-data': 2.4.4
      normalize-package-data: 2.5.0
      parse-json: 5.2.0
      type-fest: 0.6.0

  readable-stream@2.3.8:
    dependencies:
      core-util-is: 1.0.3
      inherits: 2.0.4
      isarray: 1.0.0
      process-nextick-args: 2.0.1
      safe-buffer: 5.1.2
      string_decoder: 1.1.1
      util-deprecate: 1.0.2

  readable-stream@3.6.2:
    dependencies:
      inherits: 2.0.4
      string_decoder: 1.3.0
      util-deprecate: 1.0.2

  readable-stream@4.5.2:
    dependencies:
      abort-controller: 3.0.0
      buffer: 6.0.3
      events: 3.3.0
      process: 0.11.10
      string_decoder: 1.3.0

  readdir-glob@1.1.3:
    dependencies:
      minimatch: 5.1.6

  readdirp@3.6.0:
    dependencies:
      picomatch: 2.3.1

  real-require@0.2.0: {}

  rechoir@0.6.2:
    dependencies:
      resolve: 1.22.8

  redent@3.0.0:
    dependencies:
      indent-string: 4.0.0
      strip-indent: 3.0.0

  regenerator-runtime@0.14.1: {}

  rehype-class-names@2.0.0:
    dependencies:
      '@types/hast': 3.0.4
      hast-util-classnames: 3.0.0
      hast-util-select: 6.0.2
      unified: 11.0.5

  rehype-raw@7.0.0:
    dependencies:
      '@types/hast': 3.0.4
      hast-util-raw: 9.0.4
      vfile: 6.0.3

  remark-gfm@4.0.0:
    dependencies:
      '@types/mdast': 4.0.4
      mdast-util-gfm: 3.0.0
      micromark-extension-gfm: 3.0.0
      remark-parse: 11.0.0
      remark-stringify: 11.0.0
      unified: 11.0.5
    transitivePeerDependencies:
      - supports-color

  remark-mdx@3.0.1:
    dependencies:
      mdast-util-mdx: 3.0.0
      micromark-extension-mdxjs: 3.0.0
    transitivePeerDependencies:
      - supports-color

  remark-parse@11.0.0:
    dependencies:
      '@types/mdast': 4.0.4
      mdast-util-from-markdown: 2.0.1
      micromark-util-types: 2.0.0
      unified: 11.0.5
    transitivePeerDependencies:
      - supports-color

  remark-rehype@11.1.1:
    dependencies:
      '@types/hast': 3.0.4
      '@types/mdast': 4.0.4
      mdast-util-to-hast: 13.2.0
      unified: 11.0.5
      vfile: 6.0.3

  remark-stringify@11.0.0:
    dependencies:
      '@types/mdast': 4.0.4
      mdast-util-to-markdown: 2.1.0
      unified: 11.0.5

  require-directory@2.1.1: {}

  require-from-string@2.0.2: {}

  requires-port@1.0.0: {}

  resolve-from@5.0.0: {}

  resolve-pkg-maps@1.0.0: {}

  resolve@1.22.8:
    dependencies:
      is-core-module: 2.15.1
      path-parse: 1.0.7
      supports-preserve-symlinks-flag: 1.0.0

  restore-cursor@3.1.0:
    dependencies:
      onetime: 5.1.2
      signal-exit: 3.0.7

  ret@0.4.3: {}

  retry@0.12.0: {}

  reusify@1.0.4: {}

  rfdc@1.4.1: {}

  rollup@4.22.4:
    dependencies:
      '@types/estree': 1.0.5
    optionalDependencies:
      '@rollup/rollup-android-arm-eabi': 4.22.4
      '@rollup/rollup-android-arm64': 4.22.4
      '@rollup/rollup-darwin-arm64': 4.22.4
      '@rollup/rollup-darwin-x64': 4.22.4
      '@rollup/rollup-linux-arm-gnueabihf': 4.22.4
      '@rollup/rollup-linux-arm-musleabihf': 4.22.4
      '@rollup/rollup-linux-arm64-gnu': 4.22.4
      '@rollup/rollup-linux-arm64-musl': 4.22.4
      '@rollup/rollup-linux-powerpc64le-gnu': 4.22.4
      '@rollup/rollup-linux-riscv64-gnu': 4.22.4
      '@rollup/rollup-linux-s390x-gnu': 4.22.4
      '@rollup/rollup-linux-x64-gnu': 4.22.4
      '@rollup/rollup-linux-x64-musl': 4.22.4
      '@rollup/rollup-win32-arm64-msvc': 4.22.4
      '@rollup/rollup-win32-ia32-msvc': 4.22.4
      '@rollup/rollup-win32-x64-msvc': 4.22.4
      fsevents: 2.3.3

  rrweb-cssom@0.6.0: {}

  run-applescript@7.0.0: {}

  run-parallel@1.2.0:
    dependencies:
      queue-microtask: 1.2.3

  rxjs@7.8.1:
    dependencies:
      tslib: 2.7.0

  safe-buffer@5.1.2: {}

  safe-buffer@5.2.1: {}

  safe-regex2@3.1.0:
    dependencies:
      ret: 0.4.3

  safe-stable-stringify@2.5.0: {}

  safer-buffer@2.1.2: {}

  saxes@6.0.0:
    dependencies:
      xmlchars: 2.2.0

  scheduler@0.23.2:
    dependencies:
      loose-envify: 1.4.0

  secure-json-parse@2.7.0: {}

  selderee@0.11.0:
    dependencies:
      parseley: 0.12.1

  semver@5.7.2: {}

  semver@6.3.1: {}

  semver@7.6.3: {}

  set-cookie-parser@2.7.0: {}

  set-function-length@1.2.2:
    dependencies:
      define-data-property: 1.1.4
      es-errors: 1.3.0
      function-bind: 1.1.2
      get-intrinsic: 1.2.4
      gopd: 1.0.1
      has-property-descriptors: 1.0.2

  setprototypeof@1.2.0: {}

  shebang-command@2.0.0:
    dependencies:
      shebang-regex: 3.0.0

  shebang-regex@3.0.0: {}

  shelljs.exec@1.1.8: {}

  shelljs@0.8.5:
    dependencies:
      glob: 7.2.3
      interpret: 1.4.0
      rechoir: 0.6.2

  side-channel@1.0.6:
    dependencies:
      call-bind: 1.0.7
      es-errors: 1.3.0
      get-intrinsic: 1.2.4
      object-inspect: 1.13.2

  siginfo@2.0.0: {}

  signal-exit@3.0.7: {}

  signal-exit@4.1.0: {}

  simple-swizzle@0.2.2:
    dependencies:
      is-arrayish: 0.3.2

  sirv@2.0.4:
    dependencies:
      '@polka/url': 1.0.0-next.28
      mrmime: 2.0.0
      totalist: 3.0.1

  slash@3.0.0: {}

  slash@5.1.0: {}

  sonic-boom@4.1.0:
    dependencies:
      atomic-sleep: 1.0.0

  source-map-js@1.2.1: {}

  source-map-support@0.5.21:
    dependencies:
      buffer-from: 1.1.2
      source-map: 0.6.1

  source-map@0.6.1: {}

  source-map@0.7.4: {}

  source-map@0.8.0-beta.0:
    dependencies:
      whatwg-url: 7.1.0

  space-separated-tokens@2.0.2: {}

  spdx-correct@3.2.0:
    dependencies:
      spdx-expression-parse: 3.0.1
      spdx-license-ids: 3.0.20

  spdx-exceptions@2.5.0: {}

  spdx-expression-parse@3.0.1:
    dependencies:
      spdx-exceptions: 2.5.0
      spdx-license-ids: 3.0.20

  spdx-license-ids@3.0.20: {}

  speedometer@1.0.0: {}

  split-ca@1.0.1: {}

  split-on-first@3.0.0: {}

  split2@4.2.0: {}

  ssh-remote-port-forward@1.0.4:
    dependencies:
      '@types/ssh2': 0.5.52
      ssh2: 1.16.0

  ssh2@1.16.0:
    dependencies:
      asn1: 0.2.6
      bcrypt-pbkdf: 1.0.2
    optionalDependencies:
      cpu-features: 0.0.10
      nan: 2.20.0

  stack-trace@0.0.10: {}

  stackback@0.0.2: {}

  statuses@1.5.0: {}

  statuses@2.0.1: {}

  std-env@3.7.0: {}

  streamsearch@1.1.0: {}

  streamx@2.20.1:
    dependencies:
      fast-fifo: 1.3.2
      queue-tick: 1.0.1
      text-decoder: 1.2.0
    optionalDependencies:
      bare-events: 2.5.0

  strict-event-emitter@0.5.1: {}

  string-width@4.2.3:
    dependencies:
      emoji-regex: 8.0.0
      is-fullwidth-code-point: 3.0.0
      strip-ansi: 6.0.1

  string-width@5.1.2:
    dependencies:
      eastasianwidth: 0.2.0
      emoji-regex: 9.2.2
      strip-ansi: 7.1.0

  string_decoder@1.1.1:
    dependencies:
      safe-buffer: 5.1.2

  string_decoder@1.3.0:
    dependencies:
      safe-buffer: 5.2.1

  stringify-entities@4.0.4:
    dependencies:
      character-entities-html4: 2.1.0
      character-entities-legacy: 3.0.0

  strip-ansi@3.0.1:
    dependencies:
      ansi-regex: 2.1.1

  strip-ansi@6.0.1:
    dependencies:
      ansi-regex: 5.0.1

  strip-ansi@7.1.0:
    dependencies:
      ansi-regex: 6.1.0

  strip-final-newline@2.0.0: {}

  strip-final-newline@3.0.0: {}

  strip-indent@3.0.0:
    dependencies:
      min-indent: 1.0.1

  strip-literal@2.1.0:
    dependencies:
      js-tokens: 9.0.0

  stripe@13.11.0:
    dependencies:
      '@types/node': 20.16.10
      qs: 6.13.0

  strnum@1.0.5: {}

  style-to-object@0.4.4:
    dependencies:
      inline-style-parser: 0.1.1

  style-to-object@1.0.8:
    dependencies:
      inline-style-parser: 0.2.4

  styled-jsx@5.1.1(react@18.3.1):
    dependencies:
      client-only: 0.0.1
      react: 18.3.1

  sucrase@3.35.0:
    dependencies:
      '@jridgewell/gen-mapping': 0.3.5
      commander: 4.1.1
      glob: 10.4.5
      lines-and-columns: 1.2.4
      mz: 2.7.0
      pirates: 4.0.6
      ts-interface-checker: 0.1.13

  sugarss@4.0.1(postcss@8.4.47):
    dependencies:
      postcss: 8.4.47

  superjson@2.2.1:
    dependencies:
      copy-anything: 3.0.5

  supports-color@2.0.0: {}

  supports-color@5.5.0:
    dependencies:
      has-flag: 3.0.0

  supports-color@7.2.0:
    dependencies:
      has-flag: 4.0.0

  supports-preserve-symlinks-flag@1.0.0: {}

  symbol-tree@3.2.4: {}

  tabbable@6.2.0: {}

  tailwind-merge@2.5.3: {}

  tailwindcss-animate@1.0.7(tailwindcss@3.4.13):
    dependencies:
      tailwindcss: 3.4.13

  tailwindcss-radix@2.9.0: {}

  tailwindcss@3.4.13:
    dependencies:
      '@alloc/quick-lru': 5.2.0
      arg: 5.0.2
      chokidar: 3.6.0
      didyoumean: 1.2.2
      dlv: 1.1.3
      fast-glob: 3.3.2
      glob-parent: 6.0.2
      is-glob: 4.0.3
      jiti: 1.21.6
      lilconfig: 2.1.0
      micromatch: 4.0.8
      normalize-path: 3.0.0
      object-hash: 3.0.0
      picocolors: 1.1.0
      postcss: 8.4.47
      postcss-import: 15.1.0(postcss@8.4.47)
      postcss-js: 4.0.1(postcss@8.4.47)
      postcss-load-config: 4.0.2(postcss@8.4.47)
      postcss-nested: 6.2.0(postcss@8.4.47)
      postcss-selector-parser: 6.1.2
      resolve: 1.22.8
      sucrase: 3.35.0
    transitivePeerDependencies:
      - ts-node

  tar-fs@2.0.1:
    dependencies:
      chownr: 1.1.4
      mkdirp-classic: 0.5.3
      pump: 3.0.2
      tar-stream: 2.2.0

  tar-fs@3.0.6:
    dependencies:
      pump: 3.0.2
      tar-stream: 3.1.7
    optionalDependencies:
      bare-fs: 2.3.5
      bare-path: 2.1.3

  tar-stream@2.2.0:
    dependencies:
      bl: 4.1.0
      end-of-stream: 1.4.4
      fs-constants: 1.0.0
      inherits: 2.0.4
      readable-stream: 3.6.2

  tar-stream@3.1.7:
    dependencies:
      b4a: 1.6.7
      fast-fifo: 1.3.2
      streamx: 2.20.1

  testcontainers@10.13.2:
    dependencies:
      '@balena/dockerignore': 1.0.2
      '@types/dockerode': 3.3.31
      archiver: 7.0.1
      async-lock: 1.4.1
      byline: 5.0.0
      debug: 4.3.7
      docker-compose: 0.24.8
      dockerode: 3.3.5
      get-port: 5.1.1
      proper-lockfile: 4.1.2
      properties-reader: 2.3.0
      ssh-remote-port-forward: 1.0.4
      tar-fs: 3.0.6
      tmp: 0.2.3
      undici: 5.28.4
    transitivePeerDependencies:
      - supports-color

  text-decoder@1.2.0:
    dependencies:
      b4a: 1.6.7

  text-hex@1.0.0: {}

  thenify-all@1.6.0:
    dependencies:
      thenify: 3.3.1

  thenify@3.3.1:
    dependencies:
      any-promise: 1.3.0

  thread-stream@3.1.0:
    dependencies:
      real-require: 0.2.0

  through2@2.0.5:
    dependencies:
      readable-stream: 2.3.8
      xtend: 4.0.2

  tinybench@2.9.0: {}

  tinypool@0.8.4: {}

  tinyspy@2.2.1: {}

  tmp@0.2.3: {}

  to-fast-properties@2.0.0: {}

  to-regex-range@5.0.1:
    dependencies:
      is-number: 7.0.0

  toad-cache@3.7.0: {}

  toidentifier@1.0.1: {}

  totalist@3.0.1: {}

  tough-cookie@4.1.4:
    dependencies:
      psl: 1.9.0
      punycode: 2.3.1
      universalify: 0.2.0
      url-parse: 1.5.10

  tr46@0.0.3: {}

  tr46@1.0.1:
    dependencies:
      punycode: 2.3.1

  tr46@4.1.1:
    dependencies:
      punycode: 2.3.1

  tree-cli@0.6.7:
    dependencies:
      bluebird: 3.7.2
      chalk: 1.1.3
      cli-spinner: 0.2.10
      lodash.includes: 4.3.0
      meow: 7.1.1
      object-assign: 4.1.1

  tree-kill@1.2.2: {}

  trim-lines@3.0.1: {}

  trim-newlines@3.0.1: {}

  triple-beam@1.4.1: {}

  trough@2.2.0: {}

<<<<<<< HEAD
=======
  trpc-playground@1.0.4(@trpc/server@10.45.2)(@types/node@20.16.10)(koa@2.15.3)(sugarss@4.0.1(postcss@8.4.47))(typescript@5.6.2)(zod@3.23.8):
    dependencies:
      '@trpc-playground/html': 1.0.4(@types/node@20.16.10)(sugarss@4.0.1(postcss@8.4.47))
      '@trpc-playground/types': 1.0.0(@trpc/server@10.45.2)(typescript@5.6.2)
      '@trpc/server': 10.45.2
      lodash: 4.17.21
      uttp: 0.1.3(koa@2.15.3)
      zod: 3.23.8
      zod-to-ts: 1.2.0(typescript@5.6.2)(zod@3.23.8)
    transitivePeerDependencies:
      - '@types/node'
      - express
      - fastify
      - h3
      - koa
      - less
      - lightningcss
      - sass
      - stylus
      - sugarss
      - terser
      - typescript

>>>>>>> 72b7f6a6
  ts-custom-error@3.3.1: {}

  ts-essentials@10.0.2(typescript@5.6.2):
    optionalDependencies:
      typescript: 5.6.2

  ts-interface-checker@0.1.13: {}

  tsconfck@3.1.3(typescript@5.6.2):
    optionalDependencies:
      typescript: 5.6.2

  tslib@2.7.0: {}

  tsscmp@1.0.6: {}

  tsup@7.3.0(@swc/core@1.7.28)(postcss@8.4.47)(typescript@5.6.2):
    dependencies:
      bundle-require: 4.2.1(esbuild@0.19.12)
      cac: 6.7.14
      chokidar: 3.6.0
      debug: 4.3.7
      esbuild: 0.19.12
      execa: 5.1.1
      globby: 11.1.0
      joycon: 3.1.1
      postcss-load-config: 4.0.2(postcss@8.4.47)
      resolve-from: 5.0.0
      rollup: 4.22.4
      source-map: 0.8.0-beta.0
      sucrase: 3.35.0
      tree-kill: 1.2.2
    optionalDependencies:
      '@swc/core': 1.7.28(@swc/helpers@0.5.5)
      postcss: 8.4.47
      typescript: 5.6.2
    transitivePeerDependencies:
      - supports-color
      - ts-node

  tsx@3.14.0:
    dependencies:
      esbuild: 0.18.20
      get-tsconfig: 4.8.1
      source-map-support: 0.5.21
    optionalDependencies:
      fsevents: 2.3.3

  tsx@4.19.1:
    dependencies:
      esbuild: 0.23.1
      get-tsconfig: 4.8.1
    optionalDependencies:
      fsevents: 2.3.3

  tunnel-agent@0.6.0:
    dependencies:
      safe-buffer: 5.2.1

  turbo-darwin-64@2.1.3:
    optional: true

  turbo-darwin-arm64@2.1.3:
    optional: true

  turbo-ignore@2.1.3:
    dependencies:
      json5: 2.2.3

  turbo-linux-64@2.1.3:
    optional: true

  turbo-linux-arm64@2.1.3:
    optional: true

  turbo-windows-64@2.1.3:
    optional: true

  turbo-windows-arm64@2.1.3:
    optional: true

  turbo@2.1.3:
    optionalDependencies:
      turbo-darwin-64: 2.1.3
      turbo-darwin-arm64: 2.1.3
      turbo-linux-64: 2.1.3
      turbo-linux-arm64: 2.1.3
      turbo-windows-64: 2.1.3
      turbo-windows-arm64: 2.1.3

  tweetnacl@0.14.5: {}

  type-detect@4.1.0: {}

  type-fest@0.13.1: {}

  type-fest@0.21.3: {}

  type-fest@0.6.0: {}

  type-fest@0.8.1: {}

  type-fest@2.19.0: {}

  type-fest@4.26.1: {}

  type-is@1.6.18:
    dependencies:
      media-typer: 0.3.0
      mime-types: 2.1.35

  typescript@5.6.2: {}

  ufo@1.5.4: {}

  ulid@2.3.0: {}

  undici-types@5.26.5: {}

  undici-types@6.19.8: {}

  undici@5.28.4:
    dependencies:
      '@fastify/busboy': 2.1.1

  unicorn-magic@0.1.0: {}

  unified@11.0.5:
    dependencies:
      '@types/unist': 3.0.3
      bail: 2.0.2
      devlop: 1.1.0
      extend: 3.0.2
      is-plain-obj: 4.1.0
      trough: 2.2.0
      vfile: 6.0.3

  unist-util-is@6.0.0:
    dependencies:
      '@types/unist': 3.0.3

  unist-util-position-from-estree@2.0.0:
    dependencies:
      '@types/unist': 3.0.3

  unist-util-position@5.0.0:
    dependencies:
      '@types/unist': 3.0.3

  unist-util-stringify-position@4.0.0:
    dependencies:
      '@types/unist': 3.0.3

  unist-util-visit-parents@6.0.1:
    dependencies:
      '@types/unist': 3.0.3
      unist-util-is: 6.0.0

  unist-util-visit@5.0.0:
    dependencies:
      '@types/unist': 3.0.3
      unist-util-is: 6.0.0
      unist-util-visit-parents: 6.0.1

  universal-user-agent@6.0.1: {}

  universalify@0.1.2: {}

  universalify@0.2.0: {}

  universalify@2.0.1: {}

  update-browserslist-db@1.1.0(browserslist@4.24.0):
    dependencies:
      browserslist: 4.24.0
      escalade: 3.2.0
      picocolors: 1.1.0

  url-parse@1.5.10:
    dependencies:
      querystringify: 2.2.0
      requires-port: 1.0.0

  use-callback-ref@1.3.2(@types/react@18.3.11)(react@18.3.1):
    dependencies:
      react: 18.3.1
      tslib: 2.7.0
    optionalDependencies:
      '@types/react': 18.3.11

  use-composed-ref@1.3.0(react@18.3.1):
    dependencies:
      react: 18.3.1

  use-isomorphic-layout-effect@1.1.2(@types/react@18.3.11)(react@18.3.1):
    dependencies:
      react: 18.3.1
    optionalDependencies:
      '@types/react': 18.3.11

  use-latest@1.2.1(@types/react@18.3.11)(react@18.3.1):
    dependencies:
      react: 18.3.1
      use-isomorphic-layout-effect: 1.1.2(@types/react@18.3.11)(react@18.3.1)
    optionalDependencies:
      '@types/react': 18.3.11

  use-sidecar@1.1.2(@types/react@18.3.11)(react@18.3.1):
    dependencies:
      detect-node-es: 1.1.0
      react: 18.3.1
      tslib: 2.7.0
    optionalDependencies:
      '@types/react': 18.3.11

  use-sync-external-store@1.2.2(react@18.3.1):
    dependencies:
      react: 18.3.1

  util-deprecate@1.0.2: {}

  uuid-random@1.3.2: {}

  uuid@8.3.2: {}

  uuid@9.0.1: {}

  validate-npm-package-license@3.0.4:
    dependencies:
      spdx-correct: 3.2.0
      spdx-expression-parse: 3.0.1

  vary@1.1.2: {}

  vfile-location@5.0.3:
    dependencies:
      '@types/unist': 3.0.3
      vfile: 6.0.3

  vfile-message@4.0.2:
    dependencies:
      '@types/unist': 3.0.3
      unist-util-stringify-position: 4.0.0

  vfile@6.0.3:
    dependencies:
      '@types/unist': 3.0.3
      vfile-message: 4.0.2

  vite-node@1.6.0(@types/node@20.16.10)(sugarss@4.0.1):
    dependencies:
      cac: 6.7.14
      debug: 4.3.7
      pathe: 1.1.2
      picocolors: 1.1.0
      vite: 5.4.8(@types/node@20.16.10)(sugarss@4.0.1)
    transitivePeerDependencies:
      - '@types/node'
      - less
      - lightningcss
      - sass
      - sass-embedded
      - stylus
      - sugarss
      - supports-color
      - terser

  vite-node@1.6.0(@types/node@22.7.4)(sugarss@4.0.1(postcss@8.4.47)):
    dependencies:
      cac: 6.7.14
      debug: 4.3.7
      pathe: 1.1.2
      picocolors: 1.1.0
      vite: 5.4.8(@types/node@22.7.4)(sugarss@4.0.1(postcss@8.4.47))
    transitivePeerDependencies:
      - '@types/node'
      - less
      - lightningcss
      - sass
      - sass-embedded
      - stylus
      - sugarss
      - supports-color
      - terser

  vite-node@1.6.0(@types/node@22.7.4)(sugarss@4.0.1):
    dependencies:
      cac: 6.7.14
      debug: 4.3.7
      pathe: 1.1.2
      picocolors: 1.1.0
      vite: 5.4.8(@types/node@22.7.4)(sugarss@4.0.1)
    transitivePeerDependencies:
      - '@types/node'
      - less
      - lightningcss
      - sass
      - sass-embedded
      - stylus
      - sugarss
      - supports-color
      - terser

  vite-tsconfig-paths@4.3.2(typescript@5.6.2)(vite@5.4.8(@types/node@22.7.4)(sugarss@4.0.1(postcss@8.4.47))):
    dependencies:
      debug: 4.3.7
      globrex: 0.1.2
      tsconfck: 3.1.3(typescript@5.6.2)
    optionalDependencies:
      vite: 5.4.8(@types/node@22.7.4)(sugarss@4.0.1(postcss@8.4.47))
    transitivePeerDependencies:
      - supports-color
      - typescript

<<<<<<< HEAD
  vite@5.4.8(@types/node@20.16.7)(sugarss@4.0.1):
=======
  vite@4.5.5(@types/node@20.16.10)(sugarss@4.0.1(postcss@8.4.47)):
    dependencies:
      esbuild: 0.18.20
      postcss: 8.4.47
      rollup: 3.29.5
    optionalDependencies:
      '@types/node': 20.16.10
      fsevents: 2.3.3
      sugarss: 4.0.1(postcss@8.4.47)

  vite@5.4.8(@types/node@20.16.10)(sugarss@4.0.1):
>>>>>>> 72b7f6a6
    dependencies:
      esbuild: 0.21.5
      postcss: 8.4.47
      rollup: 4.22.4
    optionalDependencies:
      '@types/node': 20.16.10
      fsevents: 2.3.3
      sugarss: 4.0.1(postcss@8.4.47)

  vite@5.4.8(@types/node@22.7.4)(sugarss@4.0.1(postcss@8.4.47)):
    dependencies:
      esbuild: 0.21.5
      postcss: 8.4.47
      rollup: 4.22.4
    optionalDependencies:
      '@types/node': 22.7.4
      fsevents: 2.3.3
      sugarss: 4.0.1(postcss@8.4.47)

  vite@5.4.8(@types/node@22.7.4)(sugarss@4.0.1):
    dependencies:
      esbuild: 0.21.5
      postcss: 8.4.47
      rollup: 4.22.4
    optionalDependencies:
      '@types/node': 22.7.4
      fsevents: 2.3.3
      sugarss: 4.0.1(postcss@8.4.47)

  vitest-mock-extended@1.3.2(typescript@5.6.2)(vitest@1.6.0(@types/node@20.16.10)(@vitest/ui@1.6.0)(jsdom@22.1.0)(sugarss@4.0.1)):
    dependencies:
      ts-essentials: 10.0.2(typescript@5.6.2)
      typescript: 5.6.2
      vitest: 1.6.0(@types/node@20.16.10)(@vitest/ui@1.6.0)(jsdom@22.1.0)(sugarss@4.0.1)

  vitest@1.6.0(@types/node@20.16.10)(@vitest/ui@1.6.0)(jsdom@22.1.0)(sugarss@4.0.1):
    dependencies:
      '@vitest/expect': 1.6.0
      '@vitest/runner': 1.6.0
      '@vitest/snapshot': 1.6.0
      '@vitest/spy': 1.6.0
      '@vitest/utils': 1.6.0
      acorn-walk: 8.3.4
      chai: 4.5.0
      debug: 4.3.7
      execa: 8.0.1
      local-pkg: 0.5.0
      magic-string: 0.30.11
      pathe: 1.1.2
      picocolors: 1.1.0
      std-env: 3.7.0
      strip-literal: 2.1.0
      tinybench: 2.9.0
      tinypool: 0.8.4
      vite: 5.4.8(@types/node@20.16.10)(sugarss@4.0.1)
      vite-node: 1.6.0(@types/node@20.16.10)(sugarss@4.0.1)
      why-is-node-running: 2.3.0
    optionalDependencies:
      '@types/node': 20.16.10
      '@vitest/ui': 1.6.0(vitest@1.6.0)
      jsdom: 22.1.0
    transitivePeerDependencies:
      - less
      - lightningcss
      - sass
      - sass-embedded
      - stylus
      - sugarss
      - supports-color
      - terser

  vitest@1.6.0(@types/node@22.7.4)(@vitest/ui@1.6.0)(jsdom@22.1.0)(sugarss@4.0.1(postcss@8.4.47)):
    dependencies:
      '@vitest/expect': 1.6.0
      '@vitest/runner': 1.6.0
      '@vitest/snapshot': 1.6.0
      '@vitest/spy': 1.6.0
      '@vitest/utils': 1.6.0
      acorn-walk: 8.3.4
      chai: 4.5.0
      debug: 4.3.7
      execa: 8.0.1
      local-pkg: 0.5.0
      magic-string: 0.30.11
      pathe: 1.1.2
      picocolors: 1.1.0
      std-env: 3.7.0
      strip-literal: 2.1.0
      tinybench: 2.9.0
      tinypool: 0.8.4
      vite: 5.4.8(@types/node@22.7.4)(sugarss@4.0.1(postcss@8.4.47))
      vite-node: 1.6.0(@types/node@22.7.4)(sugarss@4.0.1(postcss@8.4.47))
      why-is-node-running: 2.3.0
    optionalDependencies:
      '@types/node': 22.7.4
      '@vitest/ui': 1.6.0(vitest@1.6.0)
      jsdom: 22.1.0
    transitivePeerDependencies:
      - less
      - lightningcss
      - sass
      - sass-embedded
      - stylus
      - sugarss
      - supports-color
      - terser

  vitest@1.6.0(@types/node@22.7.4)(@vitest/ui@1.6.0)(jsdom@22.1.0)(sugarss@4.0.1):
    dependencies:
      '@vitest/expect': 1.6.0
      '@vitest/runner': 1.6.0
      '@vitest/snapshot': 1.6.0
      '@vitest/spy': 1.6.0
      '@vitest/utils': 1.6.0
      acorn-walk: 8.3.4
      chai: 4.5.0
      debug: 4.3.7
      execa: 8.0.1
      local-pkg: 0.5.0
      magic-string: 0.30.11
      pathe: 1.1.2
      picocolors: 1.1.0
      std-env: 3.7.0
      strip-literal: 2.1.0
      tinybench: 2.9.0
      tinypool: 0.8.4
      vite: 5.4.8(@types/node@22.7.4)(sugarss@4.0.1)
      vite-node: 1.6.0(@types/node@22.7.4)(sugarss@4.0.1)
      why-is-node-running: 2.3.0
    optionalDependencies:
      '@types/node': 22.7.4
      '@vitest/ui': 1.6.0(vitest@1.6.0)
      jsdom: 22.1.0
    transitivePeerDependencies:
      - less
      - lightningcss
      - sass
      - sass-embedded
      - stylus
      - sugarss
      - supports-color
      - terser

  w3c-xmlserializer@4.0.0:
    dependencies:
      xml-name-validator: 4.0.0

  wcwidth@1.0.1:
    dependencies:
      defaults: 1.0.4

  web-namespaces@2.0.1: {}

  webidl-conversions@3.0.1: {}

  webidl-conversions@4.0.2: {}

  webidl-conversions@7.0.0: {}

  whatwg-encoding@2.0.0:
    dependencies:
      iconv-lite: 0.6.3

  whatwg-mimetype@3.0.0: {}

  whatwg-url@12.0.1:
    dependencies:
      tr46: 4.1.1
      webidl-conversions: 7.0.0

  whatwg-url@5.0.0:
    dependencies:
      tr46: 0.0.3
      webidl-conversions: 3.0.1

  whatwg-url@7.1.0:
    dependencies:
      lodash.sortby: 4.7.0
      tr46: 1.0.1
      webidl-conversions: 4.0.2

  which@2.0.2:
    dependencies:
      isexe: 2.0.0

  why-is-node-running@2.3.0:
    dependencies:
      siginfo: 2.0.0
      stackback: 0.0.2

  widest-line@4.0.1:
    dependencies:
      string-width: 5.1.2

  winston-transport@4.7.1:
    dependencies:
      logform: 2.6.1
      readable-stream: 3.6.2
      triple-beam: 1.4.1

  winston@3.14.2:
    dependencies:
      '@colors/colors': 1.6.0
      '@dabh/diagnostics': 2.0.3
      async: 3.2.6
      is-stream: 2.0.1
      logform: 2.6.1
      one-time: 1.0.0
      readable-stream: 3.6.2
      safe-stable-stringify: 2.5.0
      stack-trace: 0.0.10
      triple-beam: 1.4.1
      winston-transport: 4.7.1

  wrap-ansi@6.2.0:
    dependencies:
      ansi-styles: 4.3.0
      string-width: 4.2.3
      strip-ansi: 6.0.1

  wrap-ansi@7.0.0:
    dependencies:
      ansi-styles: 4.3.0
      string-width: 4.2.3
      strip-ansi: 6.0.1

  wrap-ansi@8.1.0:
    dependencies:
      ansi-styles: 6.2.1
      string-width: 5.1.2
      strip-ansi: 7.1.0

  wrappy@1.0.2: {}

  ws@8.18.0: {}

  xml-name-validator@4.0.0: {}

  xmlchars@2.2.0: {}

  xtend@4.0.2: {}

  y18n@5.0.8: {}

  yallist@3.1.1: {}

  yallist@4.0.0: {}

  yaml@2.5.1: {}

  yargs-parser@18.1.3:
    dependencies:
      camelcase: 5.3.1
      decamelize: 1.2.0

  yargs-parser@21.1.1: {}

  yargs@17.7.2:
    dependencies:
      cliui: 8.0.1
      escalade: 3.2.0
      get-caller-file: 2.0.5
      require-directory: 2.1.1
      string-width: 4.2.3
      y18n: 5.0.8
      yargs-parser: 21.1.1

  ylru@1.4.0: {}

  yocto-queue@1.1.1: {}

  yoctocolors-cjs@2.1.2: {}

  zip-stream@6.0.1:
    dependencies:
      archiver-utils: 5.0.2
      compress-commons: 6.0.2
      readable-stream: 4.5.2

  zod@3.23.8: {}

  zwitch@2.0.4: {}<|MERGE_RESOLUTION|>--- conflicted
+++ resolved
@@ -390,7 +390,7 @@
         version: link:../../packages/tsconfig
       '@types/node':
         specifier: ^20.12.7
-        version: 20.16.7
+        version: 20.16.10
       tslib:
         specifier: ^2.6.2
         version: 2.7.0
@@ -569,12 +569,6 @@
       tailwindcss:
         specifier: ^3.3.5
         version: 3.4.13
-<<<<<<< HEAD
-=======
-      trpc-playground:
-        specifier: ^1.0.4
-        version: 1.0.4(@trpc/server@10.45.2)(@types/node@20.16.10)(koa@2.15.3)(sugarss@4.0.1(postcss@8.4.47))(typescript@5.6.2)(zod@3.23.8)
->>>>>>> 72b7f6a6
       tslib:
         specifier: ^2.6.2
         version: 2.7.0
@@ -857,6 +851,9 @@
 
   packages/gateway-trpc:
     dependencies:
+      '@dotkomonline/auth':
+        specifier: workspace:*
+        version: link:../auth
       '@dotkomonline/core':
         specifier: workspace:*
         version: link:../core
@@ -866,18 +863,15 @@
       '@trpc/server':
         specifier: ^10.45.0
         version: 10.45.2
-<<<<<<< HEAD
       jose:
         specifier: ^5.4.0
         version: 5.4.0
-=======
       next:
         specifier: ^14.2.14
         version: 14.2.14(react-dom@18.3.1(react@18.3.1))(react@18.3.1)
       next-auth:
         specifier: ^4.24.8
         version: 4.24.8(next@14.2.14(react-dom@18.3.1(react@18.3.1))(react@18.3.1))(react-dom@18.3.1(react@18.3.1))(react@18.3.1)
->>>>>>> 72b7f6a6
       superjson:
         specifier: ^2.0.0
         version: 2.2.1
@@ -929,10 +923,10 @@
         version: link:../logger
       next:
         specifier: ^14.0.3
-        version: 14.2.13(react-dom@18.3.1(react@18.3.1))(react@18.3.1)
+        version: 14.2.14(react-dom@18.3.1(react@18.3.1))(react@18.3.1)
       next-auth:
         specifier: ^4.24.5
-        version: 4.24.7(next@14.2.13(react-dom@18.3.1(react@18.3.1))(react@18.3.1))(react-dom@18.3.1(react@18.3.1))(react@18.3.1)
+        version: 4.24.8(next@14.2.14(react-dom@18.3.1(react@18.3.1))(react@18.3.1))(react-dom@18.3.1(react@18.3.1))(react@18.3.1)
     devDependencies:
       '@biomejs/biome':
         specifier: 1.6.4
@@ -1416,18 +1410,16 @@
     engines: {node: '>=14.21.3'}
     hasBin: true
 
-<<<<<<< HEAD
+  '@biomejs/biome@1.9.3':
+    resolution: {integrity: sha512-POjAPz0APAmX33WOQFGQrwLvlu7WLV4CFJMlB12b6ZSg+2q6fYu9kZwLCOA+x83zXfcPd1RpuWOKJW0GbBwLIQ==}
+    engines: {node: '>=14.21.3'}
+    hasBin: true
+
   '@biomejs/cli-darwin-arm64@1.6.4':
     resolution: {integrity: sha512-2WZef8byI9NRzGajGj5RTrroW9BxtfbP9etigW1QGAtwu/6+cLkdPOWRAs7uFtaxBNiKFYA8j/BxV5zeAo5QOQ==}
     engines: {node: '>=14.21.3'}
     cpu: [arm64]
     os: [darwin]
-=======
-  '@biomejs/biome@1.9.3':
-    resolution: {integrity: sha512-POjAPz0APAmX33WOQFGQrwLvlu7WLV4CFJMlB12b6ZSg+2q6fYu9kZwLCOA+x83zXfcPd1RpuWOKJW0GbBwLIQ==}
-    engines: {node: '>=14.21.3'}
-    hasBin: true
->>>>>>> 72b7f6a6
 
   '@biomejs/cli-darwin-arm64@1.9.2':
     resolution: {integrity: sha512-rbs9uJHFmhqB3Td0Ro+1wmeZOHhAPTL3WHr8NtaVczUmDhXkRDWScaxicG9+vhSLj1iLrW47itiK6xiIJy6vaA==}
@@ -1435,17 +1427,16 @@
     cpu: [arm64]
     os: [darwin]
 
-<<<<<<< HEAD
+  '@biomejs/cli-darwin-arm64@1.9.3':
+    resolution: {integrity: sha512-QZzD2XrjJDUyIZK+aR2i5DDxCJfdwiYbUKu9GzkCUJpL78uSelAHAPy7m0GuPMVtF/Uo+OKv97W3P9nuWZangQ==}
+    engines: {node: '>=14.21.3'}
+    cpu: [arm64]
+    os: [darwin]
+
   '@biomejs/cli-darwin-x64@1.6.4':
     resolution: {integrity: sha512-uo1zgM7jvzcoDpF6dbGizejDLCqNpUIRkCj/oEK0PB0NUw8re/cn1EnxuOLZqDpn+8G75COLQTOx8UQIBBN/Kg==}
     engines: {node: '>=14.21.3'}
     cpu: [x64]
-=======
-  '@biomejs/cli-darwin-arm64@1.9.3':
-    resolution: {integrity: sha512-QZzD2XrjJDUyIZK+aR2i5DDxCJfdwiYbUKu9GzkCUJpL78uSelAHAPy7m0GuPMVtF/Uo+OKv97W3P9nuWZangQ==}
-    engines: {node: '>=14.21.3'}
-    cpu: [arm64]
->>>>>>> 72b7f6a6
     os: [darwin]
 
   '@biomejs/cli-darwin-x64@1.9.2':
@@ -1454,19 +1445,17 @@
     cpu: [x64]
     os: [darwin]
 
-<<<<<<< HEAD
+  '@biomejs/cli-darwin-x64@1.9.3':
+    resolution: {integrity: sha512-vSCoIBJE0BN3SWDFuAY/tRavpUtNoqiceJ5PrU3xDfsLcm/U6N93JSM0M9OAiC/X7mPPfejtr6Yc9vSgWlEgVw==}
+    engines: {node: '>=14.21.3'}
+    cpu: [x64]
+    os: [darwin]
+
   '@biomejs/cli-linux-arm64-musl@1.6.4':
     resolution: {integrity: sha512-Hp8Jwt6rjj0wCcYAEN6/cfwrrPLLlGOXZ56Lei4Pt4jy39+UuPeAVFPeclrrCfxyL1wQ2xPrhd/saTHSL6DoJg==}
     engines: {node: '>=14.21.3'}
     cpu: [arm64]
     os: [linux]
-=======
-  '@biomejs/cli-darwin-x64@1.9.3':
-    resolution: {integrity: sha512-vSCoIBJE0BN3SWDFuAY/tRavpUtNoqiceJ5PrU3xDfsLcm/U6N93JSM0M9OAiC/X7mPPfejtr6Yc9vSgWlEgVw==}
-    engines: {node: '>=14.21.3'}
-    cpu: [x64]
-    os: [darwin]
->>>>>>> 72b7f6a6
 
   '@biomejs/cli-linux-arm64-musl@1.9.2':
     resolution: {integrity: sha512-ZATvbUWhNxegSALUnCKWqetTZqrK72r2RsFD19OK5jXDj/7o1hzI1KzDNG78LloZxftrwr3uI9SqCLh06shSZw==}
@@ -1474,13 +1463,14 @@
     cpu: [arm64]
     os: [linux]
 
-<<<<<<< HEAD
+  '@biomejs/cli-linux-arm64-musl@1.9.3':
+    resolution: {integrity: sha512-VBzyhaqqqwP3bAkkBrhVq50i3Uj9+RWuj+pYmXrMDgjS5+SKYGE56BwNw4l8hR3SmYbLSbEo15GcV043CDSk+Q==}
+    engines: {node: '>=14.21.3'}
+    cpu: [arm64]
+    os: [linux]
+
   '@biomejs/cli-linux-arm64@1.6.4':
     resolution: {integrity: sha512-wAOieaMNIpLrxGc2/xNvM//CIZg7ueWy3V5A4T7gDZ3OL/Go27EKE59a+vMKsBCYmTt7jFl4yHz0TUkUbodA/w==}
-=======
-  '@biomejs/cli-linux-arm64-musl@1.9.3':
-    resolution: {integrity: sha512-VBzyhaqqqwP3bAkkBrhVq50i3Uj9+RWuj+pYmXrMDgjS5+SKYGE56BwNw4l8hR3SmYbLSbEo15GcV043CDSk+Q==}
->>>>>>> 72b7f6a6
     engines: {node: '>=14.21.3'}
     cpu: [arm64]
     os: [linux]
@@ -1491,17 +1481,16 @@
     cpu: [arm64]
     os: [linux]
 
-<<<<<<< HEAD
+  '@biomejs/cli-linux-arm64@1.9.3':
+    resolution: {integrity: sha512-vJkAimD2+sVviNTbaWOGqEBy31cW0ZB52KtpVIbkuma7PlfII3tsLhFa+cwbRAcRBkobBBhqZ06hXoZAN8NODQ==}
+    engines: {node: '>=14.21.3'}
+    cpu: [arm64]
+    os: [linux]
+
   '@biomejs/cli-linux-x64-musl@1.6.4':
     resolution: {integrity: sha512-wqi0hr8KAx5kBO0B+m5u8QqiYFFBJOSJVSuRqTeGWW+GYLVUtXNidykNqf1JsW6jJDpbkSp2xHKE/bTlVaG2Kg==}
     engines: {node: '>=14.21.3'}
     cpu: [x64]
-=======
-  '@biomejs/cli-linux-arm64@1.9.3':
-    resolution: {integrity: sha512-vJkAimD2+sVviNTbaWOGqEBy31cW0ZB52KtpVIbkuma7PlfII3tsLhFa+cwbRAcRBkobBBhqZ06hXoZAN8NODQ==}
-    engines: {node: '>=14.21.3'}
-    cpu: [arm64]
->>>>>>> 72b7f6a6
     os: [linux]
 
   '@biomejs/cli-linux-x64-musl@1.9.2':
@@ -1510,13 +1499,14 @@
     cpu: [x64]
     os: [linux]
 
-<<<<<<< HEAD
+  '@biomejs/cli-linux-x64-musl@1.9.3':
+    resolution: {integrity: sha512-TJmnOG2+NOGM72mlczEsNki9UT+XAsMFAOo8J0me/N47EJ/vkLXxf481evfHLlxMejTY6IN8SdRSiPVLv6AHlA==}
+    engines: {node: '>=14.21.3'}
+    cpu: [x64]
+    os: [linux]
+
   '@biomejs/cli-linux-x64@1.6.4':
     resolution: {integrity: sha512-qTWhuIw+/ePvOkjE9Zxf5OqSCYxtAvcTJtVmZT8YQnmY2I62JKNV2m7tf6O5ViKZUOP0mOQ6NgqHKcHH1eT8jw==}
-=======
-  '@biomejs/cli-linux-x64-musl@1.9.3':
-    resolution: {integrity: sha512-TJmnOG2+NOGM72mlczEsNki9UT+XAsMFAOo8J0me/N47EJ/vkLXxf481evfHLlxMejTY6IN8SdRSiPVLv6AHlA==}
->>>>>>> 72b7f6a6
     engines: {node: '>=14.21.3'}
     cpu: [x64]
     os: [linux]
@@ -1527,19 +1517,17 @@
     cpu: [x64]
     os: [linux]
 
-<<<<<<< HEAD
+  '@biomejs/cli-linux-x64@1.9.3':
+    resolution: {integrity: sha512-x220V4c+romd26Mu1ptU+EudMXVS4xmzKxPVb9mgnfYlN4Yx9vD5NZraSx/onJnd3Gh/y8iPUdU5CDZJKg9COA==}
+    engines: {node: '>=14.21.3'}
+    cpu: [x64]
+    os: [linux]
+
   '@biomejs/cli-win32-arm64@1.6.4':
     resolution: {integrity: sha512-Wp3FiEeF6v6C5qMfLkHwf4YsoNHr/n0efvoC8jCKO/kX05OXaVExj+1uVQ1eGT7Pvx0XVm/TLprRO0vq/V6UzA==}
     engines: {node: '>=14.21.3'}
     cpu: [arm64]
     os: [win32]
-=======
-  '@biomejs/cli-linux-x64@1.9.3':
-    resolution: {integrity: sha512-x220V4c+romd26Mu1ptU+EudMXVS4xmzKxPVb9mgnfYlN4Yx9vD5NZraSx/onJnd3Gh/y8iPUdU5CDZJKg9COA==}
-    engines: {node: '>=14.21.3'}
-    cpu: [x64]
-    os: [linux]
->>>>>>> 72b7f6a6
 
   '@biomejs/cli-win32-arm64@1.9.2':
     resolution: {integrity: sha512-2x7gSty75bNIeD23ZRPXyox6Z/V0M71ObeJtvQBhi1fgrvPdtkEuw7/0wEHg6buNCubzOFuN9WYJm6FKoUHfhg==}
@@ -1547,17 +1535,16 @@
     cpu: [arm64]
     os: [win32]
 
-<<<<<<< HEAD
+  '@biomejs/cli-win32-arm64@1.9.3':
+    resolution: {integrity: sha512-lg/yZis2HdQGsycUvHWSzo9kOvnGgvtrYRgoCEwPBwwAL8/6crOp3+f47tPwI/LI1dZrhSji7PNsGKGHbwyAhw==}
+    engines: {node: '>=14.21.3'}
+    cpu: [arm64]
+    os: [win32]
+
   '@biomejs/cli-win32-x64@1.6.4':
     resolution: {integrity: sha512-mz183Di5hTSGP7KjNWEhivcP1wnHLGmOxEROvoFsIxMYtDhzJDad4k5gI/1JbmA0xe4n52vsgqo09tBhrMT/Zg==}
     engines: {node: '>=14.21.3'}
     cpu: [x64]
-=======
-  '@biomejs/cli-win32-arm64@1.9.3':
-    resolution: {integrity: sha512-lg/yZis2HdQGsycUvHWSzo9kOvnGgvtrYRgoCEwPBwwAL8/6crOp3+f47tPwI/LI1dZrhSji7PNsGKGHbwyAhw==}
-    engines: {node: '>=14.21.3'}
-    cpu: [arm64]
->>>>>>> 72b7f6a6
     os: [win32]
 
   '@biomejs/cli-win32-x64@1.9.2':
@@ -8261,10 +8248,6 @@
       '@biomejs/cli-win32-arm64': 1.9.2
       '@biomejs/cli-win32-x64': 1.9.2
 
-<<<<<<< HEAD
-  '@biomejs/cli-darwin-arm64@1.6.4':
-    optional: true
-=======
   '@biomejs/biome@1.9.3':
     optionalDependencies:
       '@biomejs/cli-darwin-arm64': 1.9.3
@@ -8275,76 +8258,71 @@
       '@biomejs/cli-linux-x64-musl': 1.9.3
       '@biomejs/cli-win32-arm64': 1.9.3
       '@biomejs/cli-win32-x64': 1.9.3
->>>>>>> 72b7f6a6
+
+  '@biomejs/cli-darwin-arm64@1.6.4':
+    optional: true
 
   '@biomejs/cli-darwin-arm64@1.9.2':
     optional: true
 
-<<<<<<< HEAD
+  '@biomejs/cli-darwin-arm64@1.9.3':
+    optional: true
+
   '@biomejs/cli-darwin-x64@1.6.4':
-=======
-  '@biomejs/cli-darwin-arm64@1.9.3':
->>>>>>> 72b7f6a6
     optional: true
 
   '@biomejs/cli-darwin-x64@1.9.2':
     optional: true
 
-<<<<<<< HEAD
+  '@biomejs/cli-darwin-x64@1.9.3':
+    optional: true
+
   '@biomejs/cli-linux-arm64-musl@1.6.4':
-=======
-  '@biomejs/cli-darwin-x64@1.9.3':
->>>>>>> 72b7f6a6
     optional: true
 
   '@biomejs/cli-linux-arm64-musl@1.9.2':
     optional: true
 
-<<<<<<< HEAD
+  '@biomejs/cli-linux-arm64-musl@1.9.3':
+    optional: true
+
   '@biomejs/cli-linux-arm64@1.6.4':
-=======
-  '@biomejs/cli-linux-arm64-musl@1.9.3':
->>>>>>> 72b7f6a6
     optional: true
 
   '@biomejs/cli-linux-arm64@1.9.2':
     optional: true
 
-<<<<<<< HEAD
+  '@biomejs/cli-linux-arm64@1.9.3':
+    optional: true
+
   '@biomejs/cli-linux-x64-musl@1.6.4':
-=======
-  '@biomejs/cli-linux-arm64@1.9.3':
->>>>>>> 72b7f6a6
     optional: true
 
   '@biomejs/cli-linux-x64-musl@1.9.2':
     optional: true
 
-<<<<<<< HEAD
+  '@biomejs/cli-linux-x64-musl@1.9.3':
+    optional: true
+
   '@biomejs/cli-linux-x64@1.6.4':
-=======
-  '@biomejs/cli-linux-x64-musl@1.9.3':
->>>>>>> 72b7f6a6
     optional: true
 
   '@biomejs/cli-linux-x64@1.9.2':
     optional: true
 
-<<<<<<< HEAD
+  '@biomejs/cli-linux-x64@1.9.3':
+    optional: true
+
   '@biomejs/cli-win32-arm64@1.6.4':
-=======
-  '@biomejs/cli-linux-x64@1.9.3':
->>>>>>> 72b7f6a6
     optional: true
 
   '@biomejs/cli-win32-arm64@1.9.2':
     optional: true
 
-<<<<<<< HEAD
+  '@biomejs/cli-win32-arm64@1.9.3':
+    optional: true
+
   '@biomejs/cli-win32-x64@1.6.4':
-=======
-  '@biomejs/cli-win32-arm64@1.9.3':
->>>>>>> 72b7f6a6
     optional: true
 
   '@biomejs/cli-win32-x64@1.9.2':
@@ -10333,29 +10311,6 @@
 
   '@tootallnate/once@2.0.0': {}
 
-<<<<<<< HEAD
-=======
-  '@trpc-playground/html@1.0.4(@types/node@20.16.10)(sugarss@4.0.1(postcss@8.4.47))':
-    dependencies:
-      vite: 4.5.5(@types/node@20.16.10)(sugarss@4.0.1(postcss@8.4.47))
-      xss: 1.0.15
-    transitivePeerDependencies:
-      - '@types/node'
-      - less
-      - lightningcss
-      - sass
-      - stylus
-      - sugarss
-      - terser
-
-  '@trpc-playground/types@1.0.0(@trpc/server@10.45.2)(typescript@5.6.2)':
-    dependencies:
-      '@trpc/server': 10.45.2
-      ts-essentials: 9.4.2(typescript@5.6.2)
-    transitivePeerDependencies:
-      - typescript
-
->>>>>>> 72b7f6a6
   '@trpc/client@10.45.2(@trpc/server@10.45.2)':
     dependencies:
       '@trpc/server': 10.45.2
@@ -10456,7 +10411,7 @@
 
   '@types/jsonwebtoken@9.0.7':
     dependencies:
-      '@types/node': 22.7.4
+      '@types/node': 20.16.10
 
   '@types/mdast@4.0.4':
     dependencies:
@@ -10470,7 +10425,7 @@
 
   '@types/mute-stream@0.0.4':
     dependencies:
-      '@types/node': 22.7.4
+      '@types/node': 20.16.10
 
   '@types/node@18.19.54':
     dependencies:
@@ -10488,7 +10443,7 @@
 
   '@types/pg@8.11.10':
     dependencies:
-      '@types/node': 22.7.4
+      '@types/node': 20.16.10
       pg-protocol: 1.7.0
       pg-types: 4.0.2
 
@@ -14267,32 +14222,6 @@
 
   trough@2.2.0: {}
 
-<<<<<<< HEAD
-=======
-  trpc-playground@1.0.4(@trpc/server@10.45.2)(@types/node@20.16.10)(koa@2.15.3)(sugarss@4.0.1(postcss@8.4.47))(typescript@5.6.2)(zod@3.23.8):
-    dependencies:
-      '@trpc-playground/html': 1.0.4(@types/node@20.16.10)(sugarss@4.0.1(postcss@8.4.47))
-      '@trpc-playground/types': 1.0.0(@trpc/server@10.45.2)(typescript@5.6.2)
-      '@trpc/server': 10.45.2
-      lodash: 4.17.21
-      uttp: 0.1.3(koa@2.15.3)
-      zod: 3.23.8
-      zod-to-ts: 1.2.0(typescript@5.6.2)(zod@3.23.8)
-    transitivePeerDependencies:
-      - '@types/node'
-      - express
-      - fastify
-      - h3
-      - koa
-      - less
-      - lightningcss
-      - sass
-      - stylus
-      - sugarss
-      - terser
-      - typescript
-
->>>>>>> 72b7f6a6
   ts-custom-error@3.3.1: {}
 
   ts-essentials@10.0.2(typescript@5.6.2):
@@ -14607,21 +14536,7 @@
       - supports-color
       - typescript
 
-<<<<<<< HEAD
-  vite@5.4.8(@types/node@20.16.7)(sugarss@4.0.1):
-=======
-  vite@4.5.5(@types/node@20.16.10)(sugarss@4.0.1(postcss@8.4.47)):
-    dependencies:
-      esbuild: 0.18.20
-      postcss: 8.4.47
-      rollup: 3.29.5
-    optionalDependencies:
-      '@types/node': 20.16.10
-      fsevents: 2.3.3
-      sugarss: 4.0.1(postcss@8.4.47)
-
   vite@5.4.8(@types/node@20.16.10)(sugarss@4.0.1):
->>>>>>> 72b7f6a6
     dependencies:
       esbuild: 0.21.5
       postcss: 8.4.47
