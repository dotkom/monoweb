lockfileVersion: '6.0'

settings:
  autoInstallPeers: true
  excludeLinksFromLockfile: false

importers:

  .:
    devDependencies:
      dotenv-cli:
        specifier: ^7.3.0
        version: 7.3.0
      ts-node:
        specifier: ^10.9.1
        version: 10.9.2(@types/node@18.18.13)(typescript@5.2.2)
      tsc-watch:
        specifier: ^6.0.4
        version: 6.0.4(typescript@5.2.2)
      turbo:
        specifier: ^1.10.16
        version: 1.11.3
      turbo-ignore:
        specifier: ^1.10.16
        version: 1.11.3
      typescript:
        specifier: ^5.2.2
        version: 5.2.2
      vitest:
        specifier: ^0.34.6
        version: 0.34.6(@vitest/ui@1.3.1)

  apps/brevduen:
    dependencies:
      '@aws-sdk/client-ses':
        specifier: ^3.507.0
        version: 3.513.0
      '@dotkomonline/emails':
        specifier: workspace:*
        version: link:../../packages/emails
      zod:
        specifier: ^3.22.4
        version: 3.22.4
    devDependencies:
      '@biomejs/biome':
        specifier: ^1.5.3
        version: 1.5.3
      '@types/aws-lambda':
        specifier: ^8.10.129
        version: 8.10.131
      '@types/node':
        specifier: 18.18.13
        version: 18.18.13
      tsup:
        specifier: ^7.2.0
        version: 7.2.0(ts-node@10.9.2)(typescript@5.2.2)
      typescript:
        specifier: 5.2.2
        version: 5.2.2

  apps/dashboard:
    dependencies:
      '@dotkomonline/auth':
        specifier: workspace:*
        version: link:../../packages/auth
      '@dotkomonline/env':
        specifier: workspace:*
        version: link:../../packages/env
      '@dotkomonline/gateway-trpc':
        specifier: workspace:*
        version: link:../../packages/gateway-trpc
      '@dotkomonline/types':
        specifier: workspace:*
        version: link:../../packages/types
      '@dotkomonline/ui':
        specifier: workspace:*
        version: link:../../packages/ui
      '@hookform/error-message':
        specifier: ^2.0.1
        version: 2.0.1(react-dom@18.2.0)(react-hook-form@7.49.3)(react@18.2.0)
      '@hookform/resolvers':
        specifier: ^3.3.2
        version: 3.3.2(react-hook-form@7.49.3)
      '@iconify/react':
        specifier: ^4.1.1
        version: 4.1.1(react@18.2.0)
      '@mantine/core':
        specifier: ^7.2.2
        version: 7.4.1(@mantine/hooks@7.4.1)(@types/react@18.2.48)(react-dom@18.2.0)(react@18.2.0)
      '@mantine/dates':
        specifier: ^7.2.2
        version: 7.4.1(@mantine/core@7.4.1)(@mantine/hooks@7.4.1)(dayjs@1.11.10)(react-dom@18.2.0)(react@18.2.0)
      '@mantine/hooks':
        specifier: ^7.2.2
        version: 7.4.1(react@18.2.0)
      '@mantine/modals':
        specifier: ^7.2.2
        version: 7.4.1(@mantine/core@7.4.1)(@mantine/hooks@7.4.1)(react-dom@18.2.0)(react@18.2.0)
      '@mantine/notifications':
        specifier: ^7.2.2
        version: 7.4.1(@mantine/core@7.4.1)(@mantine/hooks@7.4.1)(react-dom@18.2.0)(react@18.2.0)
      '@radix-ui/react-alert-dialog':
        specifier: ^1.0.5
        version: 1.0.5(@types/react-dom@18.2.18)(@types/react@18.2.48)(react-dom@18.2.0)(react@18.2.0)
      '@radix-ui/react-dialog':
        specifier: ^1.0.5
        version: 1.0.5(@types/react-dom@18.2.18)(@types/react@18.2.48)(react-dom@18.2.0)(react@18.2.0)
      '@tanstack/react-query':
        specifier: ^4.36.1
        version: 4.36.1(react-dom@18.2.0)(react@18.2.0)
      '@tanstack/react-table':
        specifier: ^8.10.7
        version: 8.10.7(react-dom@18.2.0)(react@18.2.0)
      '@trpc/client':
        specifier: ^10.45.0
        version: 10.45.0(@trpc/server@10.45.0)
      '@trpc/react-query':
        specifier: ^10.45.0
        version: 10.45.0(@tanstack/react-query@4.36.1)(@trpc/client@10.45.0)(@trpc/server@10.45.0)(react-dom@18.2.0)(react@18.2.0)
      '@trpc/server':
        specifier: ^10.45.0
        version: 10.45.0
      clsx:
        specifier: ^2.0.0
        version: 2.0.0
      dayjs:
        specifier: ^1.11.10
        version: 1.11.10
      next:
        specifier: ^14.0.3
        version: 14.0.4(react-dom@18.2.0)(react@18.2.0)
      next-auth:
        specifier: ^4.24.5
        version: 4.24.5(next@14.0.4)(react-dom@18.2.0)(react@18.2.0)
      pg-native:
        specifier: file:./stubs/pg-native
        version: file:apps/dashboard/stubs/pg-native
      react:
        specifier: ^18.2.0
        version: 18.2.0
      react-dom:
        specifier: ^18.2.0
        version: 18.2.0(react@18.2.0)
      react-hook-form:
        specifier: ^7.48.2
        version: 7.49.3(react@18.2.0)
      superjson:
        specifier: ^1.13.3
        version: 1.13.3
      zod:
        specifier: ^3.22.4
        version: 3.22.4
    devDependencies:
      '@biomejs/biome':
        specifier: ^1.5.3
        version: 1.5.3
      '@dotkomonline/config':
        specifier: workspace:^
        version: link:../../packages/config
      '@types/node':
        specifier: ^18.18.13
        version: 18.18.13
      '@types/react':
        specifier: ^18.2.38
        version: 18.2.48
      '@types/react-dom':
        specifier: ^18.2.17
        version: 18.2.18
      autoprefixer:
        specifier: ^10.4.16
        version: 10.4.16(postcss@8.4.31)
      open-color:
        specifier: ^1.9.1
        version: 1.9.1
      postcss:
        specifier: ^8.4.31
        version: 8.4.31
      postcss-preset-mantine:
        specifier: ^1.11.0
        version: 1.12.3(postcss@8.4.31)
      postcss-simple-vars:
        specifier: ^7.0.1
        version: 7.0.1(postcss@8.4.31)
      tailwindcss:
        specifier: ^3.3.5
        version: 3.3.5(ts-node@10.9.2)
      tslib:
        specifier: ^2.6.2
        version: 2.6.2
      typescript:
        specifier: ^5.2.2
        version: 5.2.2

  apps/invoicification:
    dependencies:
      '@dotkomonline/env':
        specifier: workspace:*
        version: link:../../packages/env
      '@dotkomonline/ui':
        specifier: workspace:*
        version: link:../../packages/ui
      '@hookform/error-message':
        specifier: ^2.0.1
        version: 2.0.1(react-dom@18.2.0)(react-hook-form@7.49.3)(react@18.2.0)
      '@hookform/resolvers':
        specifier: ^3.3.2
        version: 3.3.2(react-hook-form@7.49.3)
      '@iconify/react':
        specifier: ^4.1.1
        version: 4.1.1(react@18.2.0)
      '@tanstack/react-query':
        specifier: ^4.36.1
        version: 4.36.1(react-dom@18.2.0)(react@18.2.0)
      clsx:
        specifier: ^2.0.0
        version: 2.0.0
      next:
        specifier: ^14.0.3
        version: 14.0.4(react-dom@18.2.0)(react@18.2.0)
      react:
        specifier: ^18.2.0
        version: 18.2.0
      react-dom:
        specifier: ^18.2.0
        version: 18.2.0(react@18.2.0)
      react-hook-form:
        specifier: ^7.48.2
        version: 7.49.3(react@18.2.0)
      zod:
        specifier: ^3.22.4
        version: 3.22.4
    devDependencies:
      '@biomejs/biome':
        specifier: ^1.5.3
        version: 1.5.3
      '@dotkomonline/config':
        specifier: workspace:^
        version: link:../../packages/config
      '@types/node':
        specifier: ^18.18.13
        version: 18.18.13
      '@types/react':
        specifier: ^18.2.38
        version: 18.2.48
      '@types/react-dom':
        specifier: ^18.2.17
        version: 18.2.18
      autoprefixer:
        specifier: ^10.4.16
        version: 10.4.16(postcss@8.4.33)
      postcss:
        specifier: ^8.4.31
        version: 8.4.33
      tailwindcss:
        specifier: ^3.3.5
        version: 3.3.5(ts-node@10.9.2)
      tslib:
        specifier: ^2.6.2
        version: 2.6.2
      typescript:
        specifier: ^5.2.2
        version: 5.2.2

  apps/rif:
    dependencies:
      '@dotkomonline/env':
        specifier: workspace:*
        version: link:../../packages/env
      '@dotkomonline/ui':
        specifier: workspace:*
        version: link:../../packages/ui
      '@hookform/error-message':
        specifier: ^2.0.1
        version: 2.0.1(react-dom@18.2.0)(react-hook-form@7.49.3)(react@18.2.0)
      '@hookform/resolvers':
        specifier: ^3.3.2
        version: 3.3.2(react-hook-form@7.49.3)
      '@iconify/react':
        specifier: ^4.1.1
        version: 4.1.1(react@18.2.0)
      '@radix-ui/react-toast':
        specifier: ^1.1.5
        version: 1.1.5(@types/react-dom@18.2.18)(@types/react@18.2.48)(react-dom@18.2.0)(react@18.2.0)
      '@radix-ui/react-tooltip':
        specifier: ^1.0.7
        version: 1.0.7(@types/react-dom@18.2.18)(@types/react@18.2.48)(react-dom@18.2.0)(react@18.2.0)
      '@tanstack/react-query':
        specifier: ^4.36.1
        version: 4.36.1(react-dom@18.2.0)(react@18.2.0)
      clsx:
        specifier: ^2.0.0
        version: 2.0.0
      google-auth-library:
        specifier: ^9.6.3
        version: 9.6.3
      google-spreadsheet:
        specifier: ^4.1.1
        version: 4.1.1(google-auth-library@9.6.3)
      next:
        specifier: ^14.0.3
        version: 14.0.4(react-dom@18.2.0)(react@18.2.0)
      react:
        specifier: ^18.2.0
        version: 18.2.0
      react-dom:
        specifier: ^18.2.0
        version: 18.2.0(react@18.2.0)
      react-hook-form:
        specifier: ^7.48.2
        version: 7.49.3(react@18.2.0)
      zod:
        specifier: ^3.22.4
        version: 3.22.4
    devDependencies:
      '@biomejs/biome':
        specifier: ^1.5.3
        version: 1.5.3
      '@dotkomonline/config':
        specifier: workspace:^
        version: link:../../packages/config
      '@types/node':
        specifier: ^18.18.13
        version: 18.18.13
      '@types/react':
        specifier: ^18.2.38
        version: 18.2.48
      '@types/react-dom':
        specifier: ^18.2.17
        version: 18.2.18
      autoprefixer:
        specifier: ^10.4.16
        version: 10.4.16(postcss@8.4.31)
      postcss:
        specifier: ^8.4.31
        version: 8.4.31
      tailwindcss:
        specifier: ^3.3.5
        version: 3.3.5(ts-node@10.9.2)
      tslib:
        specifier: ^2.6.2
        version: 2.6.2
      typescript:
        specifier: ^5.2.2
        version: 5.2.2

  apps/shell:
    dependencies:
      '@dotkomonline/core':
        specifier: workspace:*
        version: link:../../packages/core
      '@dotkomonline/db':
        specifier: workspace:*
        version: link:../../packages/db
      '@dotkomonline/types':
        specifier: workspace:*
        version: link:../../packages/types

  apps/web:
    dependencies:
      '@dotkomonline/auth':
        specifier: workspace:*
        version: link:../../packages/auth
      '@dotkomonline/db':
        specifier: workspace:*
        version: link:../../packages/db
      '@dotkomonline/env':
        specifier: workspace:*
        version: link:../../packages/env
      '@dotkomonline/gateway-edge-nextjs':
        specifier: workspace:*
        version: link:../../packages/gateway-edge-nextjs
      '@dotkomonline/gateway-trpc':
        specifier: workspace:*
        version: link:../../packages/gateway-trpc
      '@dotkomonline/types':
        specifier: workspace:*
        version: link:../../packages/types
      '@dotkomonline/ui':
        specifier: workspace:*
        version: link:../../packages/ui
      '@next/env':
        specifier: ^14.0.3
        version: 14.0.4
      '@portabletext/react':
        specifier: ^3.0.11
        version: 3.0.11(react@18.2.0)
      '@radix-ui/colors':
        specifier: ^3.0.0
        version: 3.0.0
      '@radix-ui/react-avatar':
        specifier: ^1.0.4
        version: 1.0.4(@types/react-dom@18.2.18)(@types/react@18.2.48)(react-dom@18.2.0)(react@18.2.0)
      '@radix-ui/react-checkbox':
        specifier: ^1.0.4
        version: 1.0.4(@types/react-dom@18.2.18)(@types/react@18.2.48)(react-dom@18.2.0)(react@18.2.0)
      '@radix-ui/react-dropdown-menu':
        specifier: ^2.0.6
        version: 2.0.6(@types/react-dom@18.2.18)(@types/react@18.2.48)(react-dom@18.2.0)(react@18.2.0)
      '@radix-ui/react-icons':
        specifier: ^1.3.0
        version: 1.3.0(react@18.2.0)
      '@radix-ui/react-navigation-menu':
        specifier: ^1.1.4
        version: 1.1.4(@types/react-dom@18.2.18)(@types/react@18.2.48)(react-dom@18.2.0)(react@18.2.0)
      '@radix-ui/react-popover':
        specifier: ^1.0.7
        version: 1.0.7(@types/react-dom@18.2.18)(@types/react@18.2.48)(react-dom@18.2.0)(react@18.2.0)
      '@sanity/client':
        specifier: ^6.8.6
        version: 6.11.1
      '@tailwindcss/typography':
        specifier: ^0.5.10
        version: 0.5.10(tailwindcss@3.3.5)
      '@tanstack/react-query':
        specifier: ^4.36.1
        version: 4.36.1(react-dom@18.2.0)(react@18.2.0)
      '@trpc/client':
        specifier: ^10.45.0
        version: 10.45.0(@trpc/server@10.45.0)
      '@trpc/next':
        specifier: ^10.45.0
        version: 10.45.0(@tanstack/react-query@4.36.1)(@trpc/client@10.45.0)(@trpc/react-query@10.45.0)(@trpc/server@10.45.0)(next@14.0.4)(react-dom@18.2.0)(react@18.2.0)
      '@trpc/react-query':
        specifier: ^10.45.0
        version: 10.45.0(@tanstack/react-query@4.36.1)(@trpc/client@10.45.0)(@trpc/server@10.45.0)(react-dom@18.2.0)(react@18.2.0)
      '@trpc/server':
        specifier: ^10.45.0
        version: 10.45.0
      axios:
        specifier: 1.6.2
        version: 1.6.2
      clsx:
        specifier: ^2.0.0
        version: 2.0.0
      cors:
        specifier: ^2.8.5
        version: 2.8.5
      date-fns:
        specifier: ^2.30.0
        version: 2.30.0
      next:
        specifier: ^14.0.3
        version: 14.0.4(react-dom@18.2.0)(react@18.2.0)
      next-auth:
        specifier: ^4.24.5
        version: 4.24.5(next@14.0.4)(react-dom@18.2.0)(react@18.2.0)
      next-superjson-plugin:
        specifier: ^0.5.10
        version: 0.5.10(next@14.0.4)(superjson@1.13.3)
      next-themes:
        specifier: ^0.2.1
        version: 0.2.1(next@14.0.4)(react-dom@18.2.0)(react@18.2.0)
      pg:
        specifier: ^8.11.3
        version: 8.11.3
      react:
        specifier: ^18.2.0
        version: 18.2.0
      react-dom:
        specifier: ^18.2.0
        version: 18.2.0(react@18.2.0)
      react-hook-form:
        specifier: ^7.48.2
        version: 7.49.3(react@18.2.0)
      react-icons:
        specifier: ^4.12.0
        version: 4.12.0(react@18.2.0)
      superjson:
        specifier: ^1.13.3
        version: 1.13.3
      zod:
        specifier: ^3.22.4
        version: 3.22.4
    devDependencies:
      '@biomejs/biome':
        specifier: ^1.5.3
        version: 1.5.3
      '@dotkomonline/config':
        specifier: workspace:*
        version: link:../../packages/config
      '@dotkomonline/logger':
        specifier: workspace:*
        version: link:../../packages/logger
      '@types/cors':
        specifier: ^2.8.17
        version: 2.8.17
      '@types/jsdom':
        specifier: ^21.1.6
        version: 21.1.6
      '@types/node':
        specifier: ^18.18.13
        version: 18.18.13
      '@types/react':
        specifier: ^18.2.38
        version: 18.2.48
      '@types/react-dom':
        specifier: ^18.2.17
        version: 18.2.18
      autoprefixer:
        specifier: ^10.4.16
        version: 10.4.16(postcss@8.4.31)
      cva:
        specifier: npm:class-variance-authority@^0.7.0
        version: /class-variance-authority@0.7.0
      jsdom:
        specifier: ^22.1.0
        version: 22.1.0
      postcss:
        specifier: ^8.4.31
        version: 8.4.31
      tailwindcss:
        specifier: ^3.3.5
        version: 3.3.5(ts-node@10.9.2)
      trpc-playground:
        specifier: ^1.0.4
        version: 1.0.4(@trpc/server@10.45.0)(@types/node@18.18.13)(typescript@5.2.2)(zod@3.22.4)
      tslib:
        specifier: ^2.6.2
        version: 2.6.2
      typescript:
        specifier: ^5.2.2
        version: 5.2.2

  packages/auth:
    dependencies:
      '@dotkomonline/core':
        specifier: workspace:*
        version: link:../core
      '@dotkomonline/db':
        specifier: workspace:*
        version: link:../db
      '@dotkomonline/env':
        specifier: workspace:*
        version: link:../env
      '@dotkomonline/types':
        specifier: workspace:*
        version: link:../types
      next:
        specifier: ^14.0.3
        version: 14.0.4(react-dom@18.2.0)(react@18.2.0)
      next-auth:
        specifier: ^4.24.5
        version: 4.24.5(next@14.0.4)(react-dom@18.2.0)(react@18.2.0)
      react:
        specifier: ^18.2.0
        version: 18.2.0
      react-dom:
        specifier: ^18.2.0
        version: 18.2.0(react@18.2.0)
    devDependencies:
      '@biomejs/biome':
        specifier: ^1.5.3
        version: 1.5.3
      typescript:
        specifier: ^5.2.2
        version: 5.2.2

  packages/config:
    devDependencies:
      '@biomejs/biome':
        specifier: ^1.5.3
        version: 1.5.3
      '@radix-ui/colors':
        specifier: ^3.0.0
        version: 3.0.0
      '@tailwindcss/typography':
        specifier: ^0.5.10
        version: 0.5.10(tailwindcss@3.3.5)
      postcss:
        specifier: ^8.4.31
        version: 8.4.31
      postcss-import:
        specifier: ^15.1.0
        version: 15.1.0(postcss@8.4.31)
      tailwindcss:
        specifier: ^3.3.5
        version: 3.3.5(ts-node@10.9.2)
      tailwindcss-animate:
        specifier: ^1.0.7
        version: 1.0.7(tailwindcss@3.3.5)
      tailwindcss-radix:
        specifier: ^2.8.0
        version: 2.8.0
      typescript:
        specifier: ^5.2.2
        version: 5.2.2

  packages/core:
    dependencies:
      '@aws-sdk/client-s3':
        specifier: ^3.507.0
        version: 3.513.0
      '@aws-sdk/s3-presigned-post':
        specifier: ^3.507.0
        version: 3.513.0
      '@dotkomonline/db':
        specifier: workspace:*
        version: link:../db
      '@dotkomonline/env':
        specifier: workspace:*
        version: link:../env
      '@dotkomonline/logger':
        specifier: workspace:*
        version: link:../logger
      auth0:
        specifier: ^4.3.1
        version: 4.3.1
      date-fns:
        specifier: ^2.30.0
        version: 2.30.0
      kysely:
        specifier: ^0.26.3
        version: 0.26.3
      next:
        specifier: ^14.0.3
        version: 14.0.4(react-dom@18.2.0)(react@18.2.0)
      stripe:
        specifier: ^13.11.0
        version: 13.11.0
      ulid:
        specifier: ^2.3.0
        version: 2.3.0
      zod:
        specifier: ^3.22.4
        version: 3.22.4
    devDependencies:
      '@biomejs/biome':
        specifier: ^1.5.3
        version: 1.5.3
      '@dotkomonline/types':
        specifier: workspace:*
        version: link:../types
      '@testcontainers/postgresql':
        specifier: ^10.7.1
        version: 10.7.1
      '@types/node':
        specifier: ^18.18.13
        version: 18.18.13
      '@vitest/ui':
        specifier: ^1.3.1
        version: 1.3.1(vitest@1.3.1)
      testcontainers:
        specifier: ^10.7.1
        version: 10.7.1
      typescript:
        specifier: ^5.2.2
        version: 5.2.2
      vitest:
        specifier: ^1.3.1
        version: 1.3.1(@types/node@18.18.13)(@vitest/ui@1.3.1)
      vitest-mock-extended:
        specifier: ^1.3.1
        version: 1.3.1(typescript@5.2.2)(vitest@1.3.1)

  packages/db:
    dependencies:
      '@dotkomonline/env':
        specifier: workspace:*
        version: link:../env
      kysely:
        specifier: ^0.26.3
        version: 0.26.3
      pg:
        specifier: ^8.11.3
        version: 8.11.3
    devDependencies:
      '@biomejs/biome':
        specifier: ^1.5.3
        version: 1.5.3
      '@types/pg':
        specifier: ^8.10.9
        version: 8.10.9
      kysely-codegen:
        specifier: ^0.11.0
        version: 0.11.0(kysely@0.26.3)(pg@8.11.3)
      typescript:
        specifier: ^5.2.2
        version: 5.2.2

  packages/emails:
    dependencies:
      '@react-email/components':
        specifier: ^0.0.11
        version: 0.0.11(@types/react@18.2.48)(react@18.2.0)(ts-node@10.9.2)
      '@react-email/render':
        specifier: ^0.0.9
        version: 0.0.9
      '@react-email/tailwind':
        specifier: ^0.0.12
        version: 0.0.12(react@18.2.0)(ts-node@10.9.2)
      react:
        specifier: ^18.2.0
        version: 18.2.0
      zod:
        specifier: ^3.22.4
        version: 3.22.4
    devDependencies:
      '@biomejs/biome':
        specifier: ^1.5.3
        version: 1.5.3
      '@types/react':
        specifier: ^18.2.38
        version: 18.2.48
      react-email:
        specifier: ^1.9.5
        version: 1.9.5
      typescript:
        specifier: ^5.2.2
        version: 5.2.2

  packages/env:
    dependencies:
      '@t3-oss/env-core':
        specifier: ^0.7.1
        version: 0.7.1(typescript@5.2.2)(zod@3.22.4)
      zod:
        specifier: ^3.22.4
        version: 3.22.4
    devDependencies:
      '@biomejs/biome':
        specifier: ^1.5.3
        version: 1.5.3
      typescript:
        specifier: ^5.2.2
        version: 5.2.2

  packages/gateway-edge-nextjs:
    dependencies:
      '@dotkomonline/core':
        specifier: workspace:*
        version: link:../core
      '@dotkomonline/db':
        specifier: workspace:*
        version: link:../db
      '@dotkomonline/gateway-trpc':
        specifier: workspace:^
        version: link:../gateway-trpc
      '@dotkomonline/types':
        specifier: workspace:^
        version: link:../types
      '@trpc/react-query':
        specifier: ^10.45.0
        version: 10.45.0(@tanstack/react-query@4.36.1)(@trpc/client@10.45.0)(@trpc/server@10.45.0)(react-dom@18.2.0)(react@18.2.0)
      ical-generator:
        specifier: ^5.0.1
        version: 5.0.1(@types/node@18.18.13)
      jsonwebtoken:
        specifier: ^9.0.2
        version: 9.0.2
      next:
        specifier: ^14.0.3
        version: 14.0.4(react-dom@18.2.0)(react@18.2.0)
      next-auth:
        specifier: ^4.24.5
        version: 4.24.5(next@14.0.4)(react-dom@18.2.0)(react@18.2.0)
      stripe:
        specifier: ^13.11.0
        version: 13.11.0
    devDependencies:
      '@biomejs/biome':
        specifier: ^1.5.3
        version: 1.5.3
      '@types/jsonwebtoken':
        specifier: ^9.0.5
        version: 9.0.5
      '@vitest/ui':
        specifier: ^1.3.1
        version: 1.3.1(vitest@0.34.6)
      typescript:
        specifier: ^5.2.2
        version: 5.2.2
      vitest:
        specifier: ^0.34.6
        version: 0.34.6(@vitest/ui@1.3.1)

  packages/gateway-trpc:
    dependencies:
      '@dotkomonline/auth':
        specifier: workspace:*
        version: link:../auth
      '@dotkomonline/core':
        specifier: workspace:*
        version: link:../core
      '@dotkomonline/db':
        specifier: workspace:*
        version: link:../db
      '@trpc/server':
        specifier: ^10.45.0
        version: 10.45.0
      next:
        specifier: ^14.0.3
        version: 14.0.4(react-dom@18.2.0)(react@18.2.0)
      next-auth:
        specifier: ^4.24.5
        version: 4.24.5(next@14.0.4)(react-dom@18.2.0)(react@18.2.0)
      superjson:
        specifier: ^1.13.3
        version: 1.13.3
      zod:
        specifier: ^3.22.4
        version: 3.22.4
    devDependencies:
      '@biomejs/biome':
        specifier: ^1.5.3
        version: 1.5.3
      '@dotkomonline/types':
        specifier: workspace:*
        version: link:../types
      '@vitest/ui':
        specifier: ^1.3.1
        version: 1.3.1(vitest@0.34.6)
      typescript:
        specifier: ^5.2.2
        version: 5.2.2
      vitest:
        specifier: ^0.34.6
        version: 0.34.6(@vitest/ui@1.3.1)

  packages/logger:
    dependencies:
      '@dotkomonline/env':
        specifier: workspace:*
        version: link:../env
      winston:
        specifier: ^3.11.0
        version: 3.11.0
    devDependencies:
      '@biomejs/biome':
        specifier: ^1.5.3
        version: 1.5.3

  packages/pgx-ulid: {}

  packages/types:
    dependencies:
      zod:
        specifier: ^3.22.4
        version: 3.22.4
    devDependencies:
      '@biomejs/biome':
        specifier: ^1.5.3
        version: 1.5.3
      typescript:
        specifier: ^5.2.2
        version: 5.2.2

  packages/ui:
    dependencies:
      '@iconify-icon/react':
        specifier: ^1.0.8
        version: 1.0.8(react@18.2.0)
      '@radix-ui/colors':
        specifier: ^3.0.0
        version: 3.0.0
      '@radix-ui/react-accordion':
        specifier: ^1.1.2
        version: 1.1.2(@types/react@18.2.48)(react-dom@18.2.0)(react@18.2.0)
      '@radix-ui/react-alert-dialog':
        specifier: ^1.0.5
        version: 1.0.5(@types/react-dom@18.2.18)(@types/react@18.2.48)(react-dom@18.2.0)(react@18.2.0)
      '@radix-ui/react-avatar':
        specifier: ^1.0.4
        version: 1.0.4(@types/react-dom@18.2.18)(@types/react@18.2.48)(react-dom@18.2.0)(react@18.2.0)
      '@radix-ui/react-checkbox':
        specifier: ^1.0.4
        version: 1.0.4(@types/react-dom@18.2.18)(@types/react@18.2.48)(react-dom@18.2.0)(react@18.2.0)
      '@radix-ui/react-dropdown-menu':
        specifier: ^2.0.6
        version: 2.0.6(@types/react-dom@18.2.18)(@types/react@18.2.48)(react-dom@18.2.0)(react@18.2.0)
      '@radix-ui/react-label':
        specifier: ^2.0.2
        version: 2.0.2(@types/react@18.2.48)(react-dom@18.2.0)(react@18.2.0)
      '@radix-ui/react-navigation-menu':
        specifier: ^1.1.4
        version: 1.1.4(@types/react-dom@18.2.18)(@types/react@18.2.48)(react-dom@18.2.0)(react@18.2.0)
      '@radix-ui/react-radio-group':
        specifier: ^1.1.3
        version: 1.1.3(@types/react@18.2.48)(react-dom@18.2.0)(react@18.2.0)
      '@radix-ui/react-select':
        specifier: ^1.2.2
        version: 1.2.2(@types/react@18.2.48)(react-dom@18.2.0)(react@18.2.0)
      '@radix-ui/react-switch':
        specifier: ^1.0.3
        version: 1.0.3(@types/react@18.2.48)(react-dom@18.2.0)(react@18.2.0)
      '@radix-ui/react-tabs':
        specifier: ^1.0.4
        version: 1.0.4(@types/react@18.2.48)(react-dom@18.2.0)(react@18.2.0)
      clsx:
        specifier: ^2.0.0
        version: 2.0.0
      cva:
        specifier: npm:class-variance-authority@^0.7.0
        version: /class-variance-authority@0.7.0
      react:
        specifier: ^18.2.0
        version: 18.2.0
      react-dom:
        specifier: ^18.2.0
        version: 18.2.0(react@18.2.0)
      tailwind-merge:
        specifier: ^2.0.0
        version: 2.2.0
    devDependencies:
      '@biomejs/biome':
        specifier: ^1.5.3
        version: 1.5.3
      '@dotkomonline/config':
        specifier: workspace:*
        version: link:../config
      '@ladle/react':
        specifier: ^4.0.2
        version: 4.0.2(@types/node@18.18.13)(@types/react@18.2.48)(react-dom@18.2.0)(react@18.2.0)(typescript@5.2.2)
      '@types/react':
        specifier: ^18.2.38
        version: 18.2.48
      autoprefixer:
        specifier: ^10.4.16
        version: 10.4.16(postcss@8.4.31)
      postcss:
        specifier: ^8.4.31
        version: 8.4.31
      tailwindcss:
        specifier: ^3.3.5
        version: 3.3.5(ts-node@10.9.2)
      typescript:
        specifier: ^5.2.2
        version: 5.2.2
      vite:
        specifier: ^4.5.0
        version: 4.5.0(@types/node@18.18.13)
      vitest:
        specifier: ^0.34.6
        version: 0.34.6(@vitest/ui@1.3.1)

  tools/migrator:
    dependencies:
      '@dotkomonline/db':
        specifier: workspace:*
        version: link:../../packages/db
      '@dotkomonline/env':
        specifier: workspace:*
        version: link:../../packages/env
      '@dotkomonline/types':
        specifier: workspace:*
        version: link:../../packages/types
      chalk:
        specifier: ^5.3.0
        version: 5.3.0
      commander:
        specifier: ^11.1.0
        version: 11.1.0
      kysely:
        specifier: ^0.26.3
        version: 0.26.3
      pg:
        specifier: ^8.11.3
        version: 8.11.3
      zod:
        specifier: ^3.22.4
        version: 3.22.4
    devDependencies:
      '@biomejs/biome':
        specifier: ^1.5.3
        version: 1.5.3
      '@dotkomonline/logger':
        specifier: workspace:*
        version: link:../../packages/logger
      '@types/pg':
        specifier: ^8.10.9
        version: 8.10.9
      date-fns:
        specifier: ^2.30.0
        version: 2.30.0
      dotenv-cli:
        specifier: ^7.3.0
        version: 7.3.0
      tsx:
        specifier: ^3.14.0
        version: 3.14.0
      typescript:
        specifier: ^5.2.2
        version: 5.2.2

  tools/ship:
    dependencies:
      '@aws-sdk/client-ecr':
        specifier: ^3.507.0
        version: 3.513.0
      '@aws-sdk/client-lambda':
        specifier: ^3.507.0
        version: 3.513.0
      '@dotkomonline/env':
        specifier: workspace:*
        version: link:../../packages/env
      chalk:
        specifier: ^5.3.0
        version: 5.3.0
      commander:
        specifier: ^11.1.0
        version: 11.1.0
      dockerode:
        specifier: ^4.0.0
        version: 4.0.2
      ignore-walk:
        specifier: ^6.0.3
        version: 6.0.4
      tiny-invariant:
        specifier: ^1.3.1
        version: 1.3.1
      zod:
        specifier: ^3.22.4
        version: 3.22.4
    devDependencies:
      '@biomejs/biome':
        specifier: ^1.5.3
        version: 1.5.3
      '@dotkomonline/logger':
        specifier: workspace:*
        version: link:../../packages/logger
      '@types/dockerode':
        specifier: ^3.3.23
        version: 3.3.23
      '@types/ignore-walk':
        specifier: ^4.0.3
        version: 4.0.3
      tsx:
        specifier: ^3.14.0
        version: 3.14.0
      typescript:
        specifier: ^5.2.2
        version: 5.2.2

packages:

  /@alloc/quick-lru@5.2.0:
    resolution: {integrity: sha512-UrcABB+4bUrFABwbluTIBErXwvbsU/V7TZWfmbgJfbkwiBuziS9gxdODUyuiecfdGQ85jglMW6juS3+z5TsKLw==}
    engines: {node: '>=10'}

  /@ampproject/remapping@2.2.1:
    resolution: {integrity: sha512-lFMjJTrFL3j7L9yBxwYfCq2k6qqwHyzuUl/XBnif78PWTJYyL/dfowQHWE3sp6U6ZzqWiiIZnpTMO96zhkjwtg==}
    engines: {node: '>=6.0.0'}
    dependencies:
      '@jridgewell/gen-mapping': 0.3.3
      '@jridgewell/trace-mapping': 0.3.18
    dev: true

  /@aws-crypto/crc32@3.0.0:
    resolution: {integrity: sha512-IzSgsrxUcsrejQbPVilIKy16kAT52EwB6zSaI+M3xxIhKh5+aldEyvI+z6erM7TCLB2BJsFrtHjp6/4/sr+3dA==}
    dependencies:
      '@aws-crypto/util': 3.0.0
      '@aws-sdk/types': 3.511.0
      tslib: 1.14.1
    dev: false

  /@aws-crypto/crc32c@3.0.0:
    resolution: {integrity: sha512-ENNPPManmnVJ4BTXlOjAgD7URidbAznURqD0KvfREyc4o20DPYdEldU1f5cQ7Jbj0CJJSPaMIk/9ZshdB3210w==}
    dependencies:
      '@aws-crypto/util': 3.0.0
      '@aws-sdk/types': 3.511.0
      tslib: 1.14.1
    dev: false

  /@aws-crypto/ie11-detection@3.0.0:
    resolution: {integrity: sha512-341lBBkiY1DfDNKai/wXM3aujNBkXR7tq1URPQDL9wi3AUbI80NR74uF1TXHMm7po1AcnFk8iu2S2IeU/+/A+Q==}
    dependencies:
      tslib: 1.14.1
    dev: false

  /@aws-crypto/sha1-browser@3.0.0:
    resolution: {integrity: sha512-NJth5c997GLHs6nOYTzFKTbYdMNA6/1XlKVgnZoaZcQ7z7UJlOgj2JdbHE8tiYLS3fzXNCguct77SPGat2raSw==}
    dependencies:
      '@aws-crypto/ie11-detection': 3.0.0
      '@aws-crypto/supports-web-crypto': 3.0.0
      '@aws-crypto/util': 3.0.0
      '@aws-sdk/types': 3.511.0
      '@aws-sdk/util-locate-window': 3.310.0
      '@aws-sdk/util-utf8-browser': 3.259.0
      tslib: 1.14.1
    dev: false

  /@aws-crypto/sha256-browser@3.0.0:
    resolution: {integrity: sha512-8VLmW2B+gjFbU5uMeqtQM6Nj0/F1bro80xQXCW6CQBWgosFWXTx77aeOF5CAIAmbOK64SdMBJdNr6J41yP5mvQ==}
    dependencies:
      '@aws-crypto/ie11-detection': 3.0.0
      '@aws-crypto/sha256-js': 3.0.0
      '@aws-crypto/supports-web-crypto': 3.0.0
      '@aws-crypto/util': 3.0.0
      '@aws-sdk/types': 3.511.0
      '@aws-sdk/util-locate-window': 3.310.0
      '@aws-sdk/util-utf8-browser': 3.259.0
      tslib: 1.14.1
    dev: false

  /@aws-crypto/sha256-js@3.0.0:
    resolution: {integrity: sha512-PnNN7os0+yd1XvXAy23CFOmTbMaDxgxXtTKHybrJ39Y8kGzBATgBFibWJKH6BhytLI/Zyszs87xCOBNyBig6vQ==}
    dependencies:
      '@aws-crypto/util': 3.0.0
      '@aws-sdk/types': 3.511.0
      tslib: 1.14.1
    dev: false

  /@aws-crypto/supports-web-crypto@3.0.0:
    resolution: {integrity: sha512-06hBdMwUAb2WFTuGG73LSC0wfPu93xWwo5vL2et9eymgmu3Id5vFAHBbajVWiGhPO37qcsdCap/FqXvJGJWPIg==}
    dependencies:
      tslib: 1.14.1
    dev: false

  /@aws-crypto/util@3.0.0:
    resolution: {integrity: sha512-2OJlpeJpCR48CC8r+uKVChzs9Iungj9wkZrl8Z041DWEWvyIHILYKCPNzJghKsivj+S3mLo6BVc7mBNzdxA46w==}
    dependencies:
      '@aws-sdk/types': 3.511.0
      '@aws-sdk/util-utf8-browser': 3.259.0
      tslib: 1.14.1
    dev: false

  /@aws-sdk/client-ecr@3.513.0:
    resolution: {integrity: sha512-wlsxcKXtA511Al+S/f3+EXZgb4sTR+MyNt4bIzjNz8OhDPHXntOvCt7VS/u1897eZ2eldSkkFQqS242JTweDVQ==}
    engines: {node: '>=14.0.0'}
    dependencies:
      '@aws-crypto/sha256-browser': 3.0.0
      '@aws-crypto/sha256-js': 3.0.0
      '@aws-sdk/client-sts': 3.513.0(@aws-sdk/credential-provider-node@3.513.0)
      '@aws-sdk/core': 3.513.0
      '@aws-sdk/credential-provider-node': 3.513.0
      '@aws-sdk/middleware-host-header': 3.511.0
      '@aws-sdk/middleware-logger': 3.511.0
      '@aws-sdk/middleware-recursion-detection': 3.511.0
      '@aws-sdk/middleware-user-agent': 3.511.0
      '@aws-sdk/region-config-resolver': 3.511.0
      '@aws-sdk/types': 3.511.0
      '@aws-sdk/util-endpoints': 3.511.0
      '@aws-sdk/util-user-agent-browser': 3.511.0
      '@aws-sdk/util-user-agent-node': 3.511.0
      '@smithy/config-resolver': 2.1.1
      '@smithy/core': 1.3.2
      '@smithy/fetch-http-handler': 2.4.1
      '@smithy/hash-node': 2.1.1
      '@smithy/invalid-dependency': 2.1.1
      '@smithy/middleware-content-length': 2.1.1
      '@smithy/middleware-endpoint': 2.4.1
      '@smithy/middleware-retry': 2.1.1
      '@smithy/middleware-serde': 2.1.1
      '@smithy/middleware-stack': 2.1.1
      '@smithy/node-config-provider': 2.2.1
      '@smithy/node-http-handler': 2.3.1
      '@smithy/protocol-http': 3.1.1
      '@smithy/smithy-client': 2.3.1
      '@smithy/types': 2.9.1
      '@smithy/url-parser': 2.1.1
      '@smithy/util-base64': 2.1.1
      '@smithy/util-body-length-browser': 2.1.1
      '@smithy/util-body-length-node': 2.2.1
      '@smithy/util-defaults-mode-browser': 2.1.1
      '@smithy/util-defaults-mode-node': 2.2.0
      '@smithy/util-endpoints': 1.1.1
      '@smithy/util-middleware': 2.1.1
      '@smithy/util-retry': 2.1.1
      '@smithy/util-utf8': 2.1.1
      '@smithy/util-waiter': 2.1.1
      tslib: 2.6.2
    transitivePeerDependencies:
      - aws-crt
    dev: false

  /@aws-sdk/client-lambda@3.513.0:
    resolution: {integrity: sha512-g3FrfJQJXvXi7b9D+hmKuJ8kp8dncCv6NP0Hu6qqp6siUc0WH4DITUQIOo9qIEI1v4Y2BInBq/oLBQtJwOHM5Q==}
    engines: {node: '>=14.0.0'}
    dependencies:
      '@aws-crypto/sha256-browser': 3.0.0
      '@aws-crypto/sha256-js': 3.0.0
      '@aws-sdk/client-sts': 3.513.0(@aws-sdk/credential-provider-node@3.513.0)
      '@aws-sdk/core': 3.513.0
      '@aws-sdk/credential-provider-node': 3.513.0
      '@aws-sdk/middleware-host-header': 3.511.0
      '@aws-sdk/middleware-logger': 3.511.0
      '@aws-sdk/middleware-recursion-detection': 3.511.0
      '@aws-sdk/middleware-user-agent': 3.511.0
      '@aws-sdk/region-config-resolver': 3.511.0
      '@aws-sdk/types': 3.511.0
      '@aws-sdk/util-endpoints': 3.511.0
      '@aws-sdk/util-user-agent-browser': 3.511.0
      '@aws-sdk/util-user-agent-node': 3.511.0
      '@smithy/config-resolver': 2.1.1
      '@smithy/core': 1.3.2
      '@smithy/eventstream-serde-browser': 2.1.1
      '@smithy/eventstream-serde-config-resolver': 2.1.1
      '@smithy/eventstream-serde-node': 2.1.1
      '@smithy/fetch-http-handler': 2.4.1
      '@smithy/hash-node': 2.1.1
      '@smithy/invalid-dependency': 2.1.1
      '@smithy/middleware-content-length': 2.1.1
      '@smithy/middleware-endpoint': 2.4.1
      '@smithy/middleware-retry': 2.1.1
      '@smithy/middleware-serde': 2.1.1
      '@smithy/middleware-stack': 2.1.1
      '@smithy/node-config-provider': 2.2.1
      '@smithy/node-http-handler': 2.3.1
      '@smithy/protocol-http': 3.1.1
      '@smithy/smithy-client': 2.3.1
      '@smithy/types': 2.9.1
      '@smithy/url-parser': 2.1.1
      '@smithy/util-base64': 2.1.1
      '@smithy/util-body-length-browser': 2.1.1
      '@smithy/util-body-length-node': 2.2.1
      '@smithy/util-defaults-mode-browser': 2.1.1
      '@smithy/util-defaults-mode-node': 2.2.0
      '@smithy/util-endpoints': 1.1.1
      '@smithy/util-middleware': 2.1.1
      '@smithy/util-retry': 2.1.1
      '@smithy/util-stream': 2.1.1
      '@smithy/util-utf8': 2.1.1
      '@smithy/util-waiter': 2.1.1
      tslib: 2.6.2
    transitivePeerDependencies:
      - aws-crt
    dev: false

  /@aws-sdk/client-s3@3.513.0:
    resolution: {integrity: sha512-Y7kbPLvVVgcn38sTyQP/WnD5Zc7lnJ4XQ8qIPobbkwhCL+rl4hIWcxpQLf1OGS4zw2fBFQAxZnDotuBrAvgNsw==}
    engines: {node: '>=14.0.0'}
    dependencies:
      '@aws-crypto/sha1-browser': 3.0.0
      '@aws-crypto/sha256-browser': 3.0.0
      '@aws-crypto/sha256-js': 3.0.0
      '@aws-sdk/client-sts': 3.513.0(@aws-sdk/credential-provider-node@3.513.0)
      '@aws-sdk/core': 3.513.0
      '@aws-sdk/credential-provider-node': 3.513.0
      '@aws-sdk/middleware-bucket-endpoint': 3.511.0
      '@aws-sdk/middleware-expect-continue': 3.511.0
      '@aws-sdk/middleware-flexible-checksums': 3.511.0
      '@aws-sdk/middleware-host-header': 3.511.0
      '@aws-sdk/middleware-location-constraint': 3.511.0
      '@aws-sdk/middleware-logger': 3.511.0
      '@aws-sdk/middleware-recursion-detection': 3.511.0
      '@aws-sdk/middleware-sdk-s3': 3.511.0
      '@aws-sdk/middleware-signing': 3.511.0
      '@aws-sdk/middleware-ssec': 3.511.0
      '@aws-sdk/middleware-user-agent': 3.511.0
      '@aws-sdk/region-config-resolver': 3.511.0
      '@aws-sdk/signature-v4-multi-region': 3.511.0
      '@aws-sdk/types': 3.511.0
      '@aws-sdk/util-endpoints': 3.511.0
      '@aws-sdk/util-user-agent-browser': 3.511.0
      '@aws-sdk/util-user-agent-node': 3.511.0
      '@aws-sdk/xml-builder': 3.496.0
      '@smithy/config-resolver': 2.1.1
      '@smithy/core': 1.3.2
      '@smithy/eventstream-serde-browser': 2.1.1
      '@smithy/eventstream-serde-config-resolver': 2.1.1
      '@smithy/eventstream-serde-node': 2.1.1
      '@smithy/fetch-http-handler': 2.4.1
      '@smithy/hash-blob-browser': 2.1.1
      '@smithy/hash-node': 2.1.1
      '@smithy/hash-stream-node': 2.1.1
      '@smithy/invalid-dependency': 2.1.1
      '@smithy/md5-js': 2.1.1
      '@smithy/middleware-content-length': 2.1.1
      '@smithy/middleware-endpoint': 2.4.1
      '@smithy/middleware-retry': 2.1.1
      '@smithy/middleware-serde': 2.1.1
      '@smithy/middleware-stack': 2.1.1
      '@smithy/node-config-provider': 2.2.1
      '@smithy/node-http-handler': 2.3.1
      '@smithy/protocol-http': 3.1.1
      '@smithy/smithy-client': 2.3.1
      '@smithy/types': 2.9.1
      '@smithy/url-parser': 2.1.1
      '@smithy/util-base64': 2.1.1
      '@smithy/util-body-length-browser': 2.1.1
      '@smithy/util-body-length-node': 2.2.1
      '@smithy/util-defaults-mode-browser': 2.1.1
      '@smithy/util-defaults-mode-node': 2.2.0
      '@smithy/util-endpoints': 1.1.1
      '@smithy/util-retry': 2.1.1
      '@smithy/util-stream': 2.1.1
      '@smithy/util-utf8': 2.1.1
      '@smithy/util-waiter': 2.1.1
      fast-xml-parser: 4.2.5
      tslib: 2.6.2
    transitivePeerDependencies:
      - aws-crt
    dev: false

  /@aws-sdk/client-ses@3.513.0:
    resolution: {integrity: sha512-9pvzyCZGVO283OPAdUkSC4QPY7Sfk9jNqs0gzLQvqM1FggjS1jc6vbMqBcRCte87fXkSPyLo0IEX/kaMH4dEMQ==}
    engines: {node: '>=14.0.0'}
    dependencies:
      '@aws-crypto/sha256-browser': 3.0.0
      '@aws-crypto/sha256-js': 3.0.0
      '@aws-sdk/client-sts': 3.513.0(@aws-sdk/credential-provider-node@3.513.0)
      '@aws-sdk/core': 3.513.0
      '@aws-sdk/credential-provider-node': 3.513.0
      '@aws-sdk/middleware-host-header': 3.511.0
      '@aws-sdk/middleware-logger': 3.511.0
      '@aws-sdk/middleware-recursion-detection': 3.511.0
      '@aws-sdk/middleware-user-agent': 3.511.0
      '@aws-sdk/region-config-resolver': 3.511.0
      '@aws-sdk/types': 3.511.0
      '@aws-sdk/util-endpoints': 3.511.0
      '@aws-sdk/util-user-agent-browser': 3.511.0
      '@aws-sdk/util-user-agent-node': 3.511.0
      '@smithy/config-resolver': 2.1.1
      '@smithy/core': 1.3.2
      '@smithy/fetch-http-handler': 2.4.1
      '@smithy/hash-node': 2.1.1
      '@smithy/invalid-dependency': 2.1.1
      '@smithy/middleware-content-length': 2.1.1
      '@smithy/middleware-endpoint': 2.4.1
      '@smithy/middleware-retry': 2.1.1
      '@smithy/middleware-serde': 2.1.1
      '@smithy/middleware-stack': 2.1.1
      '@smithy/node-config-provider': 2.2.1
      '@smithy/node-http-handler': 2.3.1
      '@smithy/protocol-http': 3.1.1
      '@smithy/smithy-client': 2.3.1
      '@smithy/types': 2.9.1
      '@smithy/url-parser': 2.1.1
      '@smithy/util-base64': 2.1.1
      '@smithy/util-body-length-browser': 2.1.1
      '@smithy/util-body-length-node': 2.2.1
      '@smithy/util-defaults-mode-browser': 2.1.1
      '@smithy/util-defaults-mode-node': 2.2.0
      '@smithy/util-endpoints': 1.1.1
      '@smithy/util-middleware': 2.1.1
      '@smithy/util-retry': 2.1.1
      '@smithy/util-utf8': 2.1.1
      '@smithy/util-waiter': 2.1.1
      fast-xml-parser: 4.2.5
      tslib: 2.6.2
    transitivePeerDependencies:
      - aws-crt
    dev: false

  /@aws-sdk/client-sso-oidc@3.513.0(@aws-sdk/credential-provider-node@3.513.0):
    resolution: {integrity: sha512-DyncBVOR5aENL6vOeHPllIAwWUaDZdj1aRKVWiNECG4LuuwwjASX0wFLxTRe/4al3Ugob0OLqsrgC2hd59BLJA==}
    engines: {node: '>=14.0.0'}
    peerDependencies:
      '@aws-sdk/credential-provider-node': ^3.513.0
    dependencies:
      '@aws-crypto/sha256-browser': 3.0.0
      '@aws-crypto/sha256-js': 3.0.0
      '@aws-sdk/client-sts': 3.513.0(@aws-sdk/credential-provider-node@3.513.0)
      '@aws-sdk/core': 3.513.0
      '@aws-sdk/credential-provider-node': 3.513.0
      '@aws-sdk/middleware-host-header': 3.511.0
      '@aws-sdk/middleware-logger': 3.511.0
      '@aws-sdk/middleware-recursion-detection': 3.511.0
      '@aws-sdk/middleware-user-agent': 3.511.0
      '@aws-sdk/region-config-resolver': 3.511.0
      '@aws-sdk/types': 3.511.0
      '@aws-sdk/util-endpoints': 3.511.0
      '@aws-sdk/util-user-agent-browser': 3.511.0
      '@aws-sdk/util-user-agent-node': 3.511.0
      '@smithy/config-resolver': 2.1.1
      '@smithy/core': 1.3.2
      '@smithy/fetch-http-handler': 2.4.1
      '@smithy/hash-node': 2.1.1
      '@smithy/invalid-dependency': 2.1.1
      '@smithy/middleware-content-length': 2.1.1
      '@smithy/middleware-endpoint': 2.4.1
      '@smithy/middleware-retry': 2.1.1
      '@smithy/middleware-serde': 2.1.1
      '@smithy/middleware-stack': 2.1.1
      '@smithy/node-config-provider': 2.2.1
      '@smithy/node-http-handler': 2.3.1
      '@smithy/protocol-http': 3.1.1
      '@smithy/smithy-client': 2.3.1
      '@smithy/types': 2.9.1
      '@smithy/url-parser': 2.1.1
      '@smithy/util-base64': 2.1.1
      '@smithy/util-body-length-browser': 2.1.1
      '@smithy/util-body-length-node': 2.2.1
      '@smithy/util-defaults-mode-browser': 2.1.1
      '@smithy/util-defaults-mode-node': 2.2.0
      '@smithy/util-endpoints': 1.1.1
      '@smithy/util-middleware': 2.1.1
      '@smithy/util-retry': 2.1.1
      '@smithy/util-utf8': 2.1.1
      tslib: 2.6.2
    transitivePeerDependencies:
      - aws-crt
    dev: false

  /@aws-sdk/client-sso@3.513.0:
    resolution: {integrity: sha512-621Aj/KrgvKJXXViatb3zM+TdM3n+lodmMbSm+FH37RqYoj36s5FgmXan3Ebu9WBu1lUzKm+a3ZyRWVces52uQ==}
    engines: {node: '>=14.0.0'}
    dependencies:
      '@aws-crypto/sha256-browser': 3.0.0
      '@aws-crypto/sha256-js': 3.0.0
      '@aws-sdk/core': 3.513.0
      '@aws-sdk/middleware-host-header': 3.511.0
      '@aws-sdk/middleware-logger': 3.511.0
      '@aws-sdk/middleware-recursion-detection': 3.511.0
      '@aws-sdk/middleware-user-agent': 3.511.0
      '@aws-sdk/region-config-resolver': 3.511.0
      '@aws-sdk/types': 3.511.0
      '@aws-sdk/util-endpoints': 3.511.0
      '@aws-sdk/util-user-agent-browser': 3.511.0
      '@aws-sdk/util-user-agent-node': 3.511.0
      '@smithy/config-resolver': 2.1.1
      '@smithy/core': 1.3.2
      '@smithy/fetch-http-handler': 2.4.1
      '@smithy/hash-node': 2.1.1
      '@smithy/invalid-dependency': 2.1.1
      '@smithy/middleware-content-length': 2.1.1
      '@smithy/middleware-endpoint': 2.4.1
      '@smithy/middleware-retry': 2.1.1
      '@smithy/middleware-serde': 2.1.1
      '@smithy/middleware-stack': 2.1.1
      '@smithy/node-config-provider': 2.2.1
      '@smithy/node-http-handler': 2.3.1
      '@smithy/protocol-http': 3.1.1
      '@smithy/smithy-client': 2.3.1
      '@smithy/types': 2.9.1
      '@smithy/url-parser': 2.1.1
      '@smithy/util-base64': 2.1.1
      '@smithy/util-body-length-browser': 2.1.1
      '@smithy/util-body-length-node': 2.2.1
      '@smithy/util-defaults-mode-browser': 2.1.1
      '@smithy/util-defaults-mode-node': 2.2.0
      '@smithy/util-endpoints': 1.1.1
      '@smithy/util-middleware': 2.1.1
      '@smithy/util-retry': 2.1.1
      '@smithy/util-utf8': 2.1.1
      tslib: 2.6.2
    transitivePeerDependencies:
      - aws-crt
    dev: false

  /@aws-sdk/client-sts@3.513.0(@aws-sdk/credential-provider-node@3.513.0):
    resolution: {integrity: sha512-reWhX5CO+XZhT8xIdDPnEws0KQNBuvcSY2W7niSPVYfq1mOLkQgYenP/sC/TyvnNuZDzgcmJQdbdAKHuZvMuUQ==}
    engines: {node: '>=14.0.0'}
    peerDependencies:
      '@aws-sdk/credential-provider-node': ^3.513.0
    dependencies:
      '@aws-crypto/sha256-browser': 3.0.0
      '@aws-crypto/sha256-js': 3.0.0
      '@aws-sdk/core': 3.513.0
      '@aws-sdk/credential-provider-node': 3.513.0
      '@aws-sdk/middleware-host-header': 3.511.0
      '@aws-sdk/middleware-logger': 3.511.0
      '@aws-sdk/middleware-recursion-detection': 3.511.0
      '@aws-sdk/middleware-user-agent': 3.511.0
      '@aws-sdk/region-config-resolver': 3.511.0
      '@aws-sdk/types': 3.511.0
      '@aws-sdk/util-endpoints': 3.511.0
      '@aws-sdk/util-user-agent-browser': 3.511.0
      '@aws-sdk/util-user-agent-node': 3.511.0
      '@smithy/config-resolver': 2.1.1
      '@smithy/core': 1.3.2
      '@smithy/fetch-http-handler': 2.4.1
      '@smithy/hash-node': 2.1.1
      '@smithy/invalid-dependency': 2.1.1
      '@smithy/middleware-content-length': 2.1.1
      '@smithy/middleware-endpoint': 2.4.1
      '@smithy/middleware-retry': 2.1.1
      '@smithy/middleware-serde': 2.1.1
      '@smithy/middleware-stack': 2.1.1
      '@smithy/node-config-provider': 2.2.1
      '@smithy/node-http-handler': 2.3.1
      '@smithy/protocol-http': 3.1.1
      '@smithy/smithy-client': 2.3.1
      '@smithy/types': 2.9.1
      '@smithy/url-parser': 2.1.1
      '@smithy/util-base64': 2.1.1
      '@smithy/util-body-length-browser': 2.1.1
      '@smithy/util-body-length-node': 2.2.1
      '@smithy/util-defaults-mode-browser': 2.1.1
      '@smithy/util-defaults-mode-node': 2.2.0
      '@smithy/util-endpoints': 1.1.1
      '@smithy/util-middleware': 2.1.1
      '@smithy/util-retry': 2.1.1
      '@smithy/util-utf8': 2.1.1
      fast-xml-parser: 4.2.5
      tslib: 2.6.2
    transitivePeerDependencies:
      - aws-crt
    dev: false

  /@aws-sdk/core@3.513.0:
    resolution: {integrity: sha512-L+9DL4apWuqNKVOMJ8siAuWoRM9rZf9w1iPv8S2o83WO2jVK7E/m+rNW1dFo9HsA5V1ccDl2H2qLXx24HiHmOw==}
    engines: {node: '>=14.0.0'}
    dependencies:
      '@smithy/core': 1.3.2
      '@smithy/protocol-http': 3.1.1
      '@smithy/signature-v4': 2.1.1
      '@smithy/smithy-client': 2.3.1
      '@smithy/types': 2.9.1
      tslib: 2.6.2
    dev: false

  /@aws-sdk/credential-provider-env@3.511.0:
    resolution: {integrity: sha512-4VUsnLRox8YzxnZwnFrfZM4bL5KKLhsjjjX7oiuLyzFkhauI4HFYt7rTB8YNGphpqAg/Wzw5DBZfO3Bw1iR1HA==}
    engines: {node: '>=14.0.0'}
    dependencies:
      '@aws-sdk/types': 3.511.0
      '@smithy/property-provider': 2.1.1
      '@smithy/types': 2.9.1
      tslib: 2.6.2
    dev: false

  /@aws-sdk/credential-provider-http@3.511.0:
    resolution: {integrity: sha512-y83Gt8GPpgMe/lMFxIq+0G2rbzLTC6lhrDocHUzqcApLD6wet8Esy2iYckSRlJgYY+qsVAzpLrSMtt85DwRPTw==}
    engines: {node: '>=14.0.0'}
    dependencies:
      '@aws-sdk/types': 3.511.0
      '@smithy/fetch-http-handler': 2.4.1
      '@smithy/node-http-handler': 2.3.1
      '@smithy/property-provider': 2.1.1
      '@smithy/protocol-http': 3.1.1
      '@smithy/smithy-client': 2.3.1
      '@smithy/types': 2.9.1
      '@smithy/util-stream': 2.1.1
      tslib: 2.6.2
    dev: false

  /@aws-sdk/credential-provider-ini@3.513.0(@aws-sdk/credential-provider-node@3.513.0):
    resolution: {integrity: sha512-J9FAmTVHm9RsXxXluXCmJ+crkZPDpdNQhiVrbmPPq989lfr0u33rf1aKFMF5AyHNcNEWeAYKKBQwJJkcsxStIA==}
    engines: {node: '>=14.0.0'}
    dependencies:
      '@aws-sdk/client-sts': 3.513.0(@aws-sdk/credential-provider-node@3.513.0)
      '@aws-sdk/credential-provider-env': 3.511.0
      '@aws-sdk/credential-provider-process': 3.511.0
      '@aws-sdk/credential-provider-sso': 3.513.0(@aws-sdk/credential-provider-node@3.513.0)
      '@aws-sdk/credential-provider-web-identity': 3.513.0(@aws-sdk/credential-provider-node@3.513.0)
      '@aws-sdk/types': 3.511.0
      '@smithy/credential-provider-imds': 2.2.1
      '@smithy/property-provider': 2.1.1
      '@smithy/shared-ini-file-loader': 2.3.1
      '@smithy/types': 2.9.1
      tslib: 2.6.2
    transitivePeerDependencies:
      - '@aws-sdk/credential-provider-node'
      - aws-crt
    dev: false

  /@aws-sdk/credential-provider-node@3.513.0:
    resolution: {integrity: sha512-Cp6tYUJ+g8zJxI8vE0A9W6AxRLq3iR2zGGKsrPLNmZkUaHoVaJiNEd+2nL9RwCqDRve+N+Sh3mbZrLiqh3DO6A==}
    engines: {node: '>=14.0.0'}
    dependencies:
      '@aws-sdk/credential-provider-env': 3.511.0
      '@aws-sdk/credential-provider-http': 3.511.0
      '@aws-sdk/credential-provider-ini': 3.513.0(@aws-sdk/credential-provider-node@3.513.0)
      '@aws-sdk/credential-provider-process': 3.511.0
      '@aws-sdk/credential-provider-sso': 3.513.0(@aws-sdk/credential-provider-node@3.513.0)
      '@aws-sdk/credential-provider-web-identity': 3.513.0(@aws-sdk/credential-provider-node@3.513.0)
      '@aws-sdk/types': 3.511.0
      '@smithy/credential-provider-imds': 2.2.1
      '@smithy/property-provider': 2.1.1
      '@smithy/shared-ini-file-loader': 2.3.1
      '@smithy/types': 2.9.1
      tslib: 2.6.2
    transitivePeerDependencies:
      - aws-crt
    dev: false

  /@aws-sdk/credential-provider-process@3.511.0:
    resolution: {integrity: sha512-88hLUPqcTwjSubPS+34ZfmglnKeLny8GbmZsyllk96l26PmDTAqo5RScSA8BWxL0l5pRRWGtcrFyts+oibHIuQ==}
    engines: {node: '>=14.0.0'}
    dependencies:
      '@aws-sdk/types': 3.511.0
      '@smithy/property-provider': 2.1.1
      '@smithy/shared-ini-file-loader': 2.3.1
      '@smithy/types': 2.9.1
      tslib: 2.6.2
    dev: false

  /@aws-sdk/credential-provider-sso@3.513.0(@aws-sdk/credential-provider-node@3.513.0):
    resolution: {integrity: sha512-q9rRwRWVut97+hnc0Yt77tGeKoPLLDpKKVpVGC6e+EQHlXM4H6oq2VGLgXYJPA9HpMJ3t5zmmgHxEafYeFZo+w==}
    engines: {node: '>=14.0.0'}
    dependencies:
      '@aws-sdk/client-sso': 3.513.0
      '@aws-sdk/token-providers': 3.513.0(@aws-sdk/credential-provider-node@3.513.0)
      '@aws-sdk/types': 3.511.0
      '@smithy/property-provider': 2.1.1
      '@smithy/shared-ini-file-loader': 2.3.1
      '@smithy/types': 2.9.1
      tslib: 2.6.2
    transitivePeerDependencies:
      - '@aws-sdk/credential-provider-node'
      - aws-crt
    dev: false

  /@aws-sdk/credential-provider-web-identity@3.513.0(@aws-sdk/credential-provider-node@3.513.0):
    resolution: {integrity: sha512-0EZUQhbDaV3jxvIjcWEGiGmioFS0vEvUxaJrMgeRLUo9njZfLZ4VaEMsqPnZ9rMz2w9CxfpDeObEQlDzYeGRgA==}
    engines: {node: '>=14.0.0'}
    dependencies:
      '@aws-sdk/client-sts': 3.513.0(@aws-sdk/credential-provider-node@3.513.0)
      '@aws-sdk/types': 3.511.0
      '@smithy/property-provider': 2.1.1
      '@smithy/types': 2.9.1
      tslib: 2.6.2
    transitivePeerDependencies:
      - '@aws-sdk/credential-provider-node'
      - aws-crt
    dev: false

  /@aws-sdk/middleware-bucket-endpoint@3.511.0:
    resolution: {integrity: sha512-G4dAAHPUZbpDCVBaCcAOlFoctO9lcecSs0EZYrvzQc/9d4XJvNWGd1C7GSdf204VPOCPZCjNpTkdWGm25r00wA==}
    engines: {node: '>=14.0.0'}
    dependencies:
      '@aws-sdk/types': 3.511.0
      '@aws-sdk/util-arn-parser': 3.495.0
      '@smithy/node-config-provider': 2.2.1
      '@smithy/protocol-http': 3.1.1
      '@smithy/types': 2.9.1
      '@smithy/util-config-provider': 2.2.1
      tslib: 2.6.2
    dev: false

  /@aws-sdk/middleware-expect-continue@3.511.0:
    resolution: {integrity: sha512-zjDzrJV9PFCkEqhNLKKK+9PB1vPveVZLJbcY71V3PZFvPII1bhlgwvI1e99MhEiaiH2a9I2PnS56bGwEKuNTrw==}
    engines: {node: '>=14.0.0'}
    dependencies:
      '@aws-sdk/types': 3.511.0
      '@smithy/protocol-http': 3.1.1
      '@smithy/types': 2.9.1
      tslib: 2.6.2
    dev: false

  /@aws-sdk/middleware-flexible-checksums@3.511.0:
    resolution: {integrity: sha512-oI8zULi6VXLXJ3zA6aCdbOoceSNOxGITosB7EKDsLllzAQFV1WlzmQCtjFY8DLLYZ521atgJNcVbzjxPQnrnJA==}
    engines: {node: '>=14.0.0'}
    dependencies:
      '@aws-crypto/crc32': 3.0.0
      '@aws-crypto/crc32c': 3.0.0
      '@aws-sdk/types': 3.511.0
      '@smithy/is-array-buffer': 2.1.1
      '@smithy/protocol-http': 3.1.1
      '@smithy/types': 2.9.1
      '@smithy/util-utf8': 2.1.1
      tslib: 2.6.2
    dev: false

  /@aws-sdk/middleware-host-header@3.511.0:
    resolution: {integrity: sha512-DbBzQP/6woSHR/+g9dHN3YiYaLIqFw9u8lQFMxi3rT3hqITFVYLzzXtEaHjDD6/is56pNT84CIKbyJ6/gY5d1Q==}
    engines: {node: '>=14.0.0'}
    dependencies:
      '@aws-sdk/types': 3.511.0
      '@smithy/protocol-http': 3.1.1
      '@smithy/types': 2.9.1
      tslib: 2.6.2
    dev: false

  /@aws-sdk/middleware-location-constraint@3.511.0:
    resolution: {integrity: sha512-PKHnOT3oBo41NELq3Esz3K9JuV1l9E+SrCcfr/07yU4EbqhS4UGPb22Yf5JakQu4fGbTFlAftcc8PXcE2zLr4g==}
    engines: {node: '>=14.0.0'}
    dependencies:
      '@aws-sdk/types': 3.511.0
      '@smithy/types': 2.9.1
      tslib: 2.6.2
    dev: false

  /@aws-sdk/middleware-logger@3.511.0:
    resolution: {integrity: sha512-EYU9dBlJXvQcCsM2Tfgi0NQoXrqovfDv/fDy8oGJgZFrgNuHDti8tdVVxeJTUJNEAF67xlDl5o+rWEkKthkYGQ==}
    engines: {node: '>=14.0.0'}
    dependencies:
      '@aws-sdk/types': 3.511.0
      '@smithy/types': 2.9.1
      tslib: 2.6.2
    dev: false

  /@aws-sdk/middleware-recursion-detection@3.511.0:
    resolution: {integrity: sha512-PlNPCV/6zpDVdNx1K69xDTh/wPNU4WyP4qa6hUo2/+4/PNG5HI9xbCWtpb4RjhdTRw6qDtkBNcPICHbtWx5aHg==}
    engines: {node: '>=14.0.0'}
    dependencies:
      '@aws-sdk/types': 3.511.0
      '@smithy/protocol-http': 3.1.1
      '@smithy/types': 2.9.1
      tslib: 2.6.2
    dev: false

  /@aws-sdk/middleware-sdk-s3@3.511.0:
    resolution: {integrity: sha512-SKJr8mKaqjcGpu0xxRPXZiKrJmyetDfgzvWuZ7QOgdnPa+6jk5fmEUTFoPb3VCarMkf8xo/l6cTZ5lei7Lbflw==}
    engines: {node: '>=14.0.0'}
    dependencies:
      '@aws-sdk/types': 3.511.0
      '@aws-sdk/util-arn-parser': 3.495.0
      '@smithy/node-config-provider': 2.2.1
      '@smithy/protocol-http': 3.1.1
      '@smithy/signature-v4': 2.1.1
      '@smithy/smithy-client': 2.3.1
      '@smithy/types': 2.9.1
      '@smithy/util-config-provider': 2.2.1
      tslib: 2.6.2
    dev: false

  /@aws-sdk/middleware-signing@3.511.0:
    resolution: {integrity: sha512-IMijFLfm+QQHD6NNDX9k3op9dpBSlWKnqjcMU38Tytl2nbqV4gktkarOK1exHAmH7CdoYR5BufVtBzbASNSF/A==}
    engines: {node: '>=14.0.0'}
    dependencies:
      '@aws-sdk/types': 3.511.0
      '@smithy/property-provider': 2.1.1
      '@smithy/protocol-http': 3.1.1
      '@smithy/signature-v4': 2.1.1
      '@smithy/types': 2.9.1
      '@smithy/util-middleware': 2.1.1
      tslib: 2.6.2
    dev: false

  /@aws-sdk/middleware-ssec@3.511.0:
    resolution: {integrity: sha512-8pfgBard9pj7oWJ79R6dbXHUGr7JPP/OmAsKBYZA0r/91a1XdFUDtRYZadstjcOv/X3QbeG3QqWOtNco+XgM7Q==}
    engines: {node: '>=14.0.0'}
    dependencies:
      '@aws-sdk/types': 3.511.0
      '@smithy/types': 2.9.1
      tslib: 2.6.2
    dev: false

  /@aws-sdk/middleware-user-agent@3.511.0:
    resolution: {integrity: sha512-eLs+CxP2QCXh3tCGYCdAml3oyWj8MSIwKbH+8rKw0k/5vmY1YJDBy526whOxx61ivhz2e0muuijN4X5EZZ2Pnw==}
    engines: {node: '>=14.0.0'}
    dependencies:
      '@aws-sdk/types': 3.511.0
      '@aws-sdk/util-endpoints': 3.511.0
      '@smithy/protocol-http': 3.1.1
      '@smithy/types': 2.9.1
      tslib: 2.6.2
    dev: false

  /@aws-sdk/region-config-resolver@3.511.0:
    resolution: {integrity: sha512-RzBLSNaRd4iEkQyEGfiSNvSnWU/x23rsiFgA9tqYFA0Vqx7YmzSWC8QBUxpwybB8HkbbL9wNVKQqTbhI3mYneQ==}
    engines: {node: '>=14.0.0'}
    dependencies:
      '@aws-sdk/types': 3.511.0
      '@smithy/node-config-provider': 2.2.1
      '@smithy/types': 2.9.1
      '@smithy/util-config-provider': 2.2.1
      '@smithy/util-middleware': 2.1.1
      tslib: 2.6.2
    dev: false

  /@aws-sdk/s3-presigned-post@3.513.0:
    resolution: {integrity: sha512-2nCcn/OI+P8YdUZnhpFiJVyKsRwNUQWHwATF0otj31LCqCj6rfCjEG09+ALbrxkCeq6G8QOnoTd1yBnOV1VDNw==}
    engines: {node: '>=14.0.0'}
    dependencies:
      '@aws-sdk/client-s3': 3.513.0
      '@aws-sdk/types': 3.511.0
      '@aws-sdk/util-format-url': 3.511.0
      '@smithy/middleware-endpoint': 2.4.1
      '@smithy/signature-v4': 2.1.1
      '@smithy/types': 2.9.1
      '@smithy/util-hex-encoding': 2.1.1
      '@smithy/util-utf8': 2.1.1
      tslib: 2.6.2
    transitivePeerDependencies:
      - aws-crt
    dev: false

  /@aws-sdk/signature-v4-multi-region@3.511.0:
    resolution: {integrity: sha512-lwbU3LX5TpYu1DHBMH2Wz+2MWGccn5G3psu1Y9WTPc+1bubVQHWf8UD2lzON5L2QirT9tQheQjTke1u5JC7FTQ==}
    engines: {node: '>=14.0.0'}
    dependencies:
      '@aws-sdk/middleware-sdk-s3': 3.511.0
      '@aws-sdk/types': 3.511.0
      '@smithy/protocol-http': 3.1.1
      '@smithy/signature-v4': 2.1.1
      '@smithy/types': 2.9.1
      tslib: 2.6.2
    dev: false

  /@aws-sdk/token-providers@3.513.0(@aws-sdk/credential-provider-node@3.513.0):
    resolution: {integrity: sha512-S27iFzj3dVRw1q+xLtqTGZOfYG95OwvTN7crvS2daqSYfcWN+dhEPzQJdDvGaAnAI45bWm8rppH/EYzrlxeZoA==}
    engines: {node: '>=14.0.0'}
    dependencies:
      '@aws-sdk/client-sso-oidc': 3.513.0(@aws-sdk/credential-provider-node@3.513.0)
      '@aws-sdk/types': 3.511.0
      '@smithy/property-provider': 2.1.1
      '@smithy/shared-ini-file-loader': 2.3.1
      '@smithy/types': 2.9.1
      tslib: 2.6.2
    transitivePeerDependencies:
      - '@aws-sdk/credential-provider-node'
      - aws-crt
    dev: false

  /@aws-sdk/types@3.511.0:
    resolution: {integrity: sha512-P03ufufxmkvd7nO46oOeEqYIMPJ8qMCKxAsfJk1JBVPQ1XctVntbail4/UFnrnzij8DTl4Mk/D62uGo7+RolXA==}
    engines: {node: '>=14.0.0'}
    dependencies:
      '@smithy/types': 2.9.1
      tslib: 2.6.2
    dev: false

  /@aws-sdk/util-arn-parser@3.495.0:
    resolution: {integrity: sha512-hwdA3XAippSEUxs7jpznwD63YYFR+LtQvlEcebPTgWR9oQgG9TfS+39PUfbnEeje1ICuOrN3lrFqFbmP9uzbMg==}
    engines: {node: '>=14.0.0'}
    dependencies:
      tslib: 2.6.2
    dev: false

  /@aws-sdk/util-endpoints@3.511.0:
    resolution: {integrity: sha512-J/5hsscJkg2pAOdLx1YKlyMCk5lFRxRxEtup9xipzOxVBlqOIE72Tuu31fbxSlF8XzO/AuCJcZL4m1v098K9oA==}
    engines: {node: '>=14.0.0'}
    dependencies:
      '@aws-sdk/types': 3.511.0
      '@smithy/types': 2.9.1
      '@smithy/util-endpoints': 1.1.1
      tslib: 2.6.2
    dev: false

  /@aws-sdk/util-format-url@3.511.0:
    resolution: {integrity: sha512-2BycrBtplIGAtzjj5YYLGrDBQDHR0zTct9bWBVhSfI0w2YAWAvxfRmXG4Dd1FF5ZxTm2xB9lA2u8FKim7ZKD8Q==}
    engines: {node: '>=14.0.0'}
    dependencies:
      '@aws-sdk/types': 3.511.0
      '@smithy/querystring-builder': 2.1.1
      '@smithy/types': 2.9.1
      tslib: 2.6.2
    dev: false

  /@aws-sdk/util-locate-window@3.310.0:
    resolution: {integrity: sha512-qo2t/vBTnoXpjKxlsC2e1gBrRm80M3bId27r0BRB2VniSSe7bL1mmzM+/HFtujm0iAxtPM+aLEflLJlJeDPg0w==}
    engines: {node: '>=14.0.0'}
    dependencies:
      tslib: 2.6.2
    dev: false

  /@aws-sdk/util-user-agent-browser@3.511.0:
    resolution: {integrity: sha512-5LuESdwtIcA10aHcX7pde7aCIijcyTPBXFuXmFlDTgm/naAayQxelQDpvgbzuzGLgePf8eTyyhDKhzwPZ2EqiQ==}
    dependencies:
      '@aws-sdk/types': 3.511.0
      '@smithy/types': 2.9.1
      bowser: 2.11.0
      tslib: 2.6.2
    dev: false

  /@aws-sdk/util-user-agent-node@3.511.0:
    resolution: {integrity: sha512-UopdlRvYY5mxlS4wwFv+QAWL6/T302wmoQj7i+RY+c/D3Ej3PKBb/mW3r2wEOgZLJmPpeeM1SYMk+rVmsW1rqw==}
    engines: {node: '>=14.0.0'}
    peerDependencies:
      aws-crt: '>=1.0.0'
    peerDependenciesMeta:
      aws-crt:
        optional: true
    dependencies:
      '@aws-sdk/types': 3.511.0
      '@smithy/node-config-provider': 2.2.1
      '@smithy/types': 2.9.1
      tslib: 2.6.2
    dev: false

  /@aws-sdk/util-utf8-browser@3.259.0:
    resolution: {integrity: sha512-UvFa/vR+e19XookZF8RzFZBrw2EUkQWxiBW0yYQAhvk3C+QVGl0H3ouca8LDBlBfQKXwmW3huo/59H8rwb1wJw==}
    dependencies:
      tslib: 2.6.2
    dev: false

  /@aws-sdk/xml-builder@3.496.0:
    resolution: {integrity: sha512-GvEjh537IIeOw1ZkZuB37sV12u+ipS5Z1dwjEC/HAvhl5ac23ULtTr1/n+U1gLNN+BAKSWjKiQ2ksj8DiUzeyw==}
    engines: {node: '>=14.0.0'}
    dependencies:
      '@smithy/types': 2.9.1
      tslib: 2.6.2
    dev: false

  /@babel/code-frame@7.22.13:
    resolution: {integrity: sha512-XktuhWlJ5g+3TJXc5upd9Ks1HutSArik6jf2eAjYFyIOf4ej3RN+184cZbzDvbPnuTJIUhPKKJE3cIsYTiAT3w==}
    engines: {node: '>=6.9.0'}
    dependencies:
      '@babel/highlight': 7.22.20
      chalk: 2.4.2
    dev: true

  /@babel/code-frame@7.23.5:
    resolution: {integrity: sha512-CgH3s1a96LipHCmSUmYFPwY7MNx8C3avkq7i4Wl3cfa662ldtUe4VM1TPXX70pfmrlWTb6jLqTYrZyT2ZTJBgA==}
    engines: {node: '>=6.9.0'}
    dependencies:
      '@babel/highlight': 7.23.4
      chalk: 2.4.2
    dev: true

  /@babel/compat-data@7.23.5:
    resolution: {integrity: sha512-uU27kfDRlhfKl+w1U6vp16IuvSLtjAxdArVXPa9BvLkrr7CYIsxH5adpHObeAGY/41+syctUWOZ140a2Rvkgjw==}
    engines: {node: '>=6.9.0'}
    dev: true

  /@babel/core@7.23.7:
    resolution: {integrity: sha512-+UpDgowcmqe36d4NwqvKsyPMlOLNGMsfMmQ5WGCu+siCe3t3dfe9njrzGfdN4qq+bcNUt0+Vw6haRxBOycs4dw==}
    engines: {node: '>=6.9.0'}
    dependencies:
      '@ampproject/remapping': 2.2.1
      '@babel/code-frame': 7.23.5
      '@babel/generator': 7.23.6
      '@babel/helper-compilation-targets': 7.23.6
      '@babel/helper-module-transforms': 7.23.3(@babel/core@7.23.7)
      '@babel/helpers': 7.23.8
      '@babel/parser': 7.23.6
      '@babel/template': 7.22.15
      '@babel/traverse': 7.23.7
      '@babel/types': 7.23.6
      convert-source-map: 2.0.0
      debug: 4.3.4
      gensync: 1.0.0-beta.2
      json5: 2.2.3
      semver: 6.3.1
    transitivePeerDependencies:
      - supports-color
    dev: true

  /@babel/generator@7.23.6:
    resolution: {integrity: sha512-qrSfCYxYQB5owCmGLbl8XRpX1ytXlpueOb0N0UmQwA073KZxejgQTzAmJezxvpwQD9uGtK2shHdi55QT+MbjIw==}
    engines: {node: '>=6.9.0'}
    dependencies:
      '@babel/types': 7.23.6
      '@jridgewell/gen-mapping': 0.3.3
      '@jridgewell/trace-mapping': 0.3.18
      jsesc: 2.5.2
    dev: true

  /@babel/helper-compilation-targets@7.23.6:
    resolution: {integrity: sha512-9JB548GZoQVmzrFgp8o7KxdgkTGm6xs9DW0o/Pim72UDjzr5ObUQ6ZzYPqA+g9OTS2bBQoctLJrky0RDCAWRgQ==}
    engines: {node: '>=6.9.0'}
    dependencies:
      '@babel/compat-data': 7.23.5
      '@babel/helper-validator-option': 7.23.5
      browserslist: 4.22.2
      lru-cache: 5.1.1
      semver: 6.3.1
    dev: true

  /@babel/helper-environment-visitor@7.22.20:
    resolution: {integrity: sha512-zfedSIzFhat/gFhWfHtgWvlec0nqB9YEIVrpuwjruLlXfUSnA8cJB0miHKwqDnQ7d32aKo2xt88/xZptwxbfhA==}
    engines: {node: '>=6.9.0'}
    dev: true

  /@babel/helper-function-name@7.23.0:
    resolution: {integrity: sha512-OErEqsrxjZTJciZ4Oo+eoZqeW9UIiOcuYKRJA4ZAgV9myA+pOXhhmpfNCKjEH/auVfEYVFJ6y1Tc4r0eIApqiw==}
    engines: {node: '>=6.9.0'}
    dependencies:
      '@babel/template': 7.22.15
      '@babel/types': 7.23.0
    dev: true

  /@babel/helper-hoist-variables@7.22.5:
    resolution: {integrity: sha512-wGjk9QZVzvknA6yKIUURb8zY3grXCcOZt+/7Wcy8O2uctxhplmUPkOdlgoNhmdVee2c92JXbf1xpMtVNbfoxRw==}
    engines: {node: '>=6.9.0'}
    dependencies:
      '@babel/types': 7.23.0
    dev: true

  /@babel/helper-module-imports@7.22.15:
    resolution: {integrity: sha512-0pYVBnDKZO2fnSPCrgM/6WMc7eS20Fbok+0r88fp+YtWVLZrp4CkafFGIp+W0VKw4a22sgebPT99y+FDNMdP4w==}
    engines: {node: '>=6.9.0'}
    dependencies:
      '@babel/types': 7.23.0
    dev: true

  /@babel/helper-module-transforms@7.23.3(@babel/core@7.23.7):
    resolution: {integrity: sha512-7bBs4ED9OmswdfDzpz4MpWgSrV7FXlc3zIagvLFjS5H+Mk7Snr21vQ6QwrsoCGMfNC4e4LQPdoULEt4ykz0SRQ==}
    engines: {node: '>=6.9.0'}
    peerDependencies:
      '@babel/core': ^7.0.0
    dependencies:
      '@babel/core': 7.23.7
      '@babel/helper-environment-visitor': 7.22.20
      '@babel/helper-module-imports': 7.22.15
      '@babel/helper-simple-access': 7.22.5
      '@babel/helper-split-export-declaration': 7.22.6
      '@babel/helper-validator-identifier': 7.22.20
    dev: true

  /@babel/helper-plugin-utils@7.22.5:
    resolution: {integrity: sha512-uLls06UVKgFG9QD4OeFYLEGteMIAa5kpTPcFL28yuCIIzsf6ZyKZMllKVOCZFhiZ5ptnwX4mtKdWCBE/uT4amg==}
    engines: {node: '>=6.9.0'}
    dev: true

  /@babel/helper-simple-access@7.22.5:
    resolution: {integrity: sha512-n0H99E/K+Bika3++WNL17POvo4rKWZ7lZEp1Q+fStVbUi8nxPQEBOlTmCOxW/0JsS56SKKQ+ojAe2pHKJHN35w==}
    engines: {node: '>=6.9.0'}
    dependencies:
      '@babel/types': 7.23.0
    dev: true

  /@babel/helper-split-export-declaration@7.22.6:
    resolution: {integrity: sha512-AsUnxuLhRYsisFiaJwvp1QF+I3KjD5FOxut14q/GzovUe6orHLesW2C7d754kRm53h5gqrz6sFl6sxc4BVtE/g==}
    engines: {node: '>=6.9.0'}
    dependencies:
      '@babel/types': 7.23.0
    dev: true

  /@babel/helper-string-parser@7.22.5:
    resolution: {integrity: sha512-mM4COjgZox8U+JcXQwPijIZLElkgEpO5rsERVDJTc2qfCDfERyob6k5WegS14SX18IIjv+XD+GrqNumY5JRCDw==}
    engines: {node: '>=6.9.0'}
    dev: true

  /@babel/helper-string-parser@7.23.4:
    resolution: {integrity: sha512-803gmbQdqwdf4olxrX4AJyFBV/RTr3rSmOj0rKwesmzlfhYNDEs+/iOcznzpNWlJlIlTJC2QfPFcHB6DlzdVLQ==}
    engines: {node: '>=6.9.0'}
    dev: true

  /@babel/helper-validator-identifier@7.22.20:
    resolution: {integrity: sha512-Y4OZ+ytlatR8AI+8KZfKuL5urKp7qey08ha31L8b3BwewJAoJamTzyvxPR/5D+KkdJCGPq/+8TukHBlY10FX9A==}
    engines: {node: '>=6.9.0'}
    dev: true

  /@babel/helper-validator-option@7.23.5:
    resolution: {integrity: sha512-85ttAOMLsr53VgXkTbkx8oA6YTfT4q7/HzXSLEYmjcSTJPMPQtvq1BD79Byep5xMUYbGRzEpDsjUf3dyp54IKw==}
    engines: {node: '>=6.9.0'}
    dev: true

  /@babel/helpers@7.23.8:
    resolution: {integrity: sha512-KDqYz4PiOWvDFrdHLPhKtCThtIcKVy6avWD2oG4GEvyQ+XDZwHD4YQd+H2vNMnq2rkdxsDkU82T+Vk8U/WXHRQ==}
    engines: {node: '>=6.9.0'}
    dependencies:
      '@babel/template': 7.22.15
      '@babel/traverse': 7.23.7
      '@babel/types': 7.23.6
    transitivePeerDependencies:
      - supports-color
    dev: true

  /@babel/highlight@7.22.20:
    resolution: {integrity: sha512-dkdMCN3py0+ksCgYmGG8jKeGA/8Tk+gJwSYYlFGxG5lmhfKNoAy004YpLxpS1W2J8m/EK2Ew+yOs9pVRwO89mg==}
    engines: {node: '>=6.9.0'}
    dependencies:
      '@babel/helper-validator-identifier': 7.22.20
      chalk: 2.4.2
      js-tokens: 4.0.0
    dev: true

  /@babel/highlight@7.23.4:
    resolution: {integrity: sha512-acGdbYSfp2WheJoJm/EBBBLh/ID8KDc64ISZ9DYtBmC8/Q204PZJLHyzeB5qMzJ5trcOkybd78M4x2KWsUq++A==}
    engines: {node: '>=6.9.0'}
    dependencies:
      '@babel/helper-validator-identifier': 7.22.20
      chalk: 2.4.2
      js-tokens: 4.0.0
    dev: true

  /@babel/parser@7.23.0:
    resolution: {integrity: sha512-vvPKKdMemU85V9WE/l5wZEmImpCtLqbnTvqDS2U1fJ96KrxoW7KrXhNsNCblQlg8Ck4b85yxdTyelsMUgFUXiw==}
    engines: {node: '>=6.0.0'}
    hasBin: true
    dependencies:
      '@babel/types': 7.23.0
    dev: true

  /@babel/parser@7.23.6:
    resolution: {integrity: sha512-Z2uID7YJ7oNvAI20O9X0bblw7Qqs8Q2hFy0R9tAfnfLkp5MW0UH9eUvnDSnFwKZ0AvgS1ucqR4KzvVHgnke1VQ==}
    engines: {node: '>=6.0.0'}
    hasBin: true
    dependencies:
      '@babel/types': 7.23.6
    dev: true

  /@babel/plugin-transform-react-jsx-self@7.23.3(@babel/core@7.23.7):
    resolution: {integrity: sha512-qXRvbeKDSfwnlJnanVRp0SfuWE5DQhwQr5xtLBzp56Wabyo+4CMosF6Kfp+eOD/4FYpql64XVJ2W0pVLlJZxOQ==}
    engines: {node: '>=6.9.0'}
    peerDependencies:
      '@babel/core': ^7.0.0-0
    dependencies:
      '@babel/core': 7.23.7
      '@babel/helper-plugin-utils': 7.22.5
    dev: true

  /@babel/plugin-transform-react-jsx-source@7.23.3(@babel/core@7.23.7):
    resolution: {integrity: sha512-91RS0MDnAWDNvGC6Wio5XYkyWI39FMFO+JK9+4AlgaTH+yWwVTsw7/sn6LK0lH7c5F+TFkpv/3LfCJ1Ydwof/g==}
    engines: {node: '>=6.9.0'}
    peerDependencies:
      '@babel/core': ^7.0.0-0
    dependencies:
      '@babel/core': 7.23.7
      '@babel/helper-plugin-utils': 7.22.5
    dev: true

  /@babel/runtime@7.22.6:
    resolution: {integrity: sha512-wDb5pWm4WDdF6LFUde3Jl8WzPA+3ZbxYqkC6xAXuD3irdEHN1k0NfTRrJD8ZD378SJ61miMLCqIOXYhd8x+AJQ==}
    engines: {node: '>=6.9.0'}
    dependencies:
      regenerator-runtime: 0.13.11

  /@babel/runtime@7.23.8:
    resolution: {integrity: sha512-Y7KbAP984rn1VGMbGqKmBLio9V7y5Je9GvU4rQPCPinCyNfUcToxIXl06d59URp/F3LwinvODxab5N/G6qggkw==}
    engines: {node: '>=6.9.0'}
    dependencies:
      regenerator-runtime: 0.14.1
    dev: false

  /@babel/template@7.22.15:
    resolution: {integrity: sha512-QPErUVm4uyJa60rkI73qneDacvdvzxshT3kksGqlGWYdOTIUOwJ7RDUL8sGqslY1uXWSL6xMFKEXDS3ox2uF0w==}
    engines: {node: '>=6.9.0'}
    dependencies:
      '@babel/code-frame': 7.22.13
      '@babel/parser': 7.23.0
      '@babel/types': 7.23.0
    dev: true

  /@babel/traverse@7.23.7:
    resolution: {integrity: sha512-tY3mM8rH9jM0YHFGyfC0/xf+SB5eKUu7HPj7/k3fpi9dAlsMc5YbQvDi0Sh2QTPXqMhyaAtzAr807TIyfQrmyg==}
    engines: {node: '>=6.9.0'}
    dependencies:
      '@babel/code-frame': 7.23.5
      '@babel/generator': 7.23.6
      '@babel/helper-environment-visitor': 7.22.20
      '@babel/helper-function-name': 7.23.0
      '@babel/helper-hoist-variables': 7.22.5
      '@babel/helper-split-export-declaration': 7.22.6
      '@babel/parser': 7.23.6
      '@babel/types': 7.23.6
      debug: 4.3.4
      globals: 11.12.0
    transitivePeerDependencies:
      - supports-color
    dev: true

  /@babel/types@7.23.0:
    resolution: {integrity: sha512-0oIyUfKoI3mSqMvsxBdclDwxXKXAUA8v/apZbc+iSyARYou1o8ZGDxbUYyLFoW2arqS2jDGqJuZvv1d/io1axg==}
    engines: {node: '>=6.9.0'}
    dependencies:
      '@babel/helper-string-parser': 7.22.5
      '@babel/helper-validator-identifier': 7.22.20
      to-fast-properties: 2.0.0
    dev: true

  /@babel/types@7.23.6:
    resolution: {integrity: sha512-+uarb83brBzPKN38NX1MkB6vb6+mwvR6amUulqAE7ccQw1pEl+bCia9TbdG1lsnFP7lZySvUn37CHyXQdfTwzg==}
    engines: {node: '>=6.9.0'}
    dependencies:
      '@babel/helper-string-parser': 7.23.4
      '@babel/helper-validator-identifier': 7.22.20
      to-fast-properties: 2.0.0
    dev: true

  /@balena/dockerignore@1.0.2:
    resolution: {integrity: sha512-wMue2Sy4GAVTk6Ic4tJVcnfdau+gx2EnG7S+uAEe+TWJFqE4YoWN4/H8MSLj4eYJKxGg26lZwboEniNiNwZQ6Q==}

  /@biomejs/biome@1.5.3:
    resolution: {integrity: sha512-yvZCa/g3akwTaAQ7PCwPWDCkZs3Qa5ONg/fgOUT9e6wAWsPftCjLQFPXBeGxPK30yZSSpgEmRCfpGTmVbUjGgg==}
    engines: {node: '>=14.*'}
    hasBin: true
    requiresBuild: true
    optionalDependencies:
      '@biomejs/cli-darwin-arm64': 1.5.3
      '@biomejs/cli-darwin-x64': 1.5.3
      '@biomejs/cli-linux-arm64': 1.5.3
      '@biomejs/cli-linux-arm64-musl': 1.5.3
      '@biomejs/cli-linux-x64': 1.5.3
      '@biomejs/cli-linux-x64-musl': 1.5.3
      '@biomejs/cli-win32-arm64': 1.5.3
      '@biomejs/cli-win32-x64': 1.5.3
    dev: true

  /@biomejs/cli-darwin-arm64@1.5.3:
    resolution: {integrity: sha512-ImU7mh1HghEDyqNmxEZBoMPr8SxekkZuYcs+gynKlNW+TALQs7swkERiBLkG9NR0K1B3/2uVzlvYowXrmlW8hw==}
    engines: {node: '>=14.*'}
    cpu: [arm64]
    os: [darwin]
    requiresBuild: true
    dev: true
    optional: true

  /@biomejs/cli-darwin-x64@1.5.3:
    resolution: {integrity: sha512-vCdASqYnlpq/swErH7FD6nrFz0czFtK4k/iLgj0/+VmZVjineFPgevOb+Sr9vz0tk0GfdQO60bSpI74zU8M9Dw==}
    engines: {node: '>=14.*'}
    cpu: [x64]
    os: [darwin]
    requiresBuild: true
    dev: true
    optional: true

  /@biomejs/cli-linux-arm64-musl@1.5.3:
    resolution: {integrity: sha512-DYuMizUYUBYfS0IHGjDrOP1RGipqWfMGEvNEJ398zdtmCKLXaUvTimiox5dvx4X15mBK5M2m8wgWUgOP1giUpQ==}
    engines: {node: '>=14.*'}
    cpu: [arm64]
    os: [linux]
    requiresBuild: true
    dev: true
    optional: true

  /@biomejs/cli-linux-arm64@1.5.3:
    resolution: {integrity: sha512-cupBQv0sNF1OKqBfx7EDWMSsKwRrBUZfjXawT4s6hKV6ALq7p0QzWlxr/sDmbKMLOaLQtw2Qgu/77N9rm+f9Rg==}
    engines: {node: '>=14.*'}
    cpu: [arm64]
    os: [linux]
    requiresBuild: true
    dev: true
    optional: true

  /@biomejs/cli-linux-x64-musl@1.5.3:
    resolution: {integrity: sha512-UUHiAnlDqr2Y/LpvshBFhUYMWkl2/Jn+bi3U6jKuav0qWbbBKU/ByHgR4+NBxpKBYoCtWxhnmatfH1bpPIuZMw==}
    engines: {node: '>=14.*'}
    cpu: [x64]
    os: [linux]
    requiresBuild: true
    dev: true
    optional: true

  /@biomejs/cli-linux-x64@1.5.3:
    resolution: {integrity: sha512-YQrSArQvcv4FYsk7Q91Yv4uuu5F8hJyORVcv3zsjCLGkjIjx2RhjYLpTL733SNL7v33GmOlZY0eFR1ko38tuUw==}
    engines: {node: '>=14.*'}
    cpu: [x64]
    os: [linux]
    requiresBuild: true
    dev: true
    optional: true

  /@biomejs/cli-win32-arm64@1.5.3:
    resolution: {integrity: sha512-HxatYH7vf/kX9nrD+pDYuV2GI9GV8EFo6cfKkahAecTuZLPxryHx1WEfJthp5eNsE0+09STGkKIKjirP0ufaZA==}
    engines: {node: '>=14.*'}
    cpu: [arm64]
    os: [win32]
    requiresBuild: true
    dev: true
    optional: true

  /@biomejs/cli-win32-x64@1.5.3:
    resolution: {integrity: sha512-fMvbSouZEASU7mZH8SIJSANDm5OqsjgtVXlbUqxwed6BP7uuHRSs396Aqwh2+VoW8fwTpp6ybIUoC9FrzB0kyA==}
    engines: {node: '>=14.*'}
    cpu: [x64]
    os: [win32]
    requiresBuild: true
    dev: true
    optional: true

  /@bundled-es-modules/cookie@2.0.0:
    resolution: {integrity: sha512-Or6YHg/kamKHpxULAdSqhGqnWFneIXu1NKvvfBBzKGwpVsYuFIQ5aBPHDnnoR3ghW1nvSkALd+EF9iMtY7Vjxw==}
    dependencies:
      cookie: 0.5.0
    dev: true

  /@bundled-es-modules/js-levenshtein@2.0.1:
    resolution: {integrity: sha512-DERMS3yfbAljKsQc0U2wcqGKUWpdFjwqWuoMugEJlqBnKO180/n+4SR/J8MRDt1AN48X1ovgoD9KrdVXcaa3Rg==}
    dependencies:
      js-levenshtein: 1.1.6
    dev: true

  /@bundled-es-modules/statuses@1.0.1:
    resolution: {integrity: sha512-yn7BklA5acgcBr+7w064fGV+SGIFySjCKpqjcWgBAIfrAkY+4GQTJJHQMeT3V/sgz23VTEVV8TtOmkvJAhFVfg==}
    dependencies:
      statuses: 2.0.1
    dev: true

  /@colors/colors@1.5.0:
    resolution: {integrity: sha512-ooWCrlZP11i8GImSjTHYHLkvFDP48nS4+204nGb1RiX/WXYHmJA2III9/e2DWVabCESdW7hBAEzHRqUn9OUVvQ==}
    engines: {node: '>=0.1.90'}
    requiresBuild: true
    dev: false

  /@colors/colors@1.6.0:
    resolution: {integrity: sha512-Ir+AOibqzrIsL6ajt3Rz3LskB7OiMVHqltZmspbW/TJuTVuyOMirVqAkjfY6JISiLHgyNqicAC8AyHHGzNd/dA==}
    engines: {node: '>=0.1.90'}
    dev: false

  /@commander-js/extra-typings@9.4.1(commander@9.4.1):
    resolution: {integrity: sha512-v0BqORYamk1koxDon6femDGLWSL7P78vYTyOU5nFaALnmNALL+ktgdHvWbxzzBBJIKS7kv3XvM/DqNwiLcgFTA==}
    peerDependencies:
      commander: 9.4.x
    dependencies:
      commander: 9.4.1
    dev: true

  /@cspotcode/source-map-support@0.8.1:
    resolution: {integrity: sha512-IchNf6dN4tHoMFIn/7OE8LWZ19Y6q/67Bmf6vnGREv8RSbBVb9LPJxEcnwrcwX6ixSvaiGoomAUvu4YSxXrVgw==}
    engines: {node: '>=12'}
    dependencies:
      '@jridgewell/trace-mapping': 0.3.9

  /@dabh/diagnostics@2.0.3:
    resolution: {integrity: sha512-hrlQOIi7hAfzsMqlGSFyVucrx38O+j6wiGOf//H2ecvIEqYN4ADBSS2iLMh5UFyDunCNniUIPk/q3riFv45xRA==}
    dependencies:
      colorspace: 1.1.4
      enabled: 2.0.0
      kuler: 2.0.0
    dev: false

  /@esbuild/aix-ppc64@0.19.11:
    resolution: {integrity: sha512-FnzU0LyE3ySQk7UntJO4+qIiQgI7KoODnZg5xzXIrFJlKd2P2gwHsHY4927xj9y5PJmJSzULiUCWmv7iWnNa7g==}
    engines: {node: '>=12'}
    cpu: [ppc64]
    os: [aix]
    requiresBuild: true
    dev: true
    optional: true

  /@esbuild/android-arm64@0.16.4:
    resolution: {integrity: sha512-VPuTzXFm/m2fcGfN6CiwZTlLzxrKsWbPkG7ArRFpuxyaHUm/XFHQPD4xNwZT6uUmpIHhnSjcaCmcla8COzmZ5Q==}
    engines: {node: '>=12'}
    cpu: [arm64]
    os: [android]
    requiresBuild: true
    dev: true
    optional: true

  /@esbuild/android-arm64@0.18.20:
    resolution: {integrity: sha512-Nz4rJcchGDtENV0eMKUNa6L12zz2zBDXuhj/Vjh18zGqB44Bi7MBMSXjgunJgjRhCmKOjnPuZp4Mb6OKqtMHLQ==}
    engines: {node: '>=12'}
    cpu: [arm64]
    os: [android]
    requiresBuild: true
    dev: true
    optional: true

  /@esbuild/android-arm64@0.19.11:
    resolution: {integrity: sha512-aiu7K/5JnLj//KOnOfEZ0D90obUkRzDMyqd/wNAUQ34m4YUPVhRZpnqKV9uqDGxT7cToSDnIHsGooyIczu9T+Q==}
    engines: {node: '>=12'}
    cpu: [arm64]
    os: [android]
    requiresBuild: true
    dev: true
    optional: true

  /@esbuild/android-arm@0.16.4:
    resolution: {integrity: sha512-rZzb7r22m20S1S7ufIc6DC6W659yxoOrl7sKP1nCYhuvUlnCFHVSbATG4keGUtV8rDz11sRRDbWkvQZpzPaHiw==}
    engines: {node: '>=12'}
    cpu: [arm]
    os: [android]
    requiresBuild: true
    dev: true
    optional: true

  /@esbuild/android-arm@0.18.20:
    resolution: {integrity: sha512-fyi7TDI/ijKKNZTUJAQqiG5T7YjJXgnzkURqmGj13C6dCqckZBLdl4h7bkhHt/t0WP+zO9/zwroDvANaOqO5Sw==}
    engines: {node: '>=12'}
    cpu: [arm]
    os: [android]
    requiresBuild: true
    dev: true
    optional: true

  /@esbuild/android-arm@0.19.11:
    resolution: {integrity: sha512-5OVapq0ClabvKvQ58Bws8+wkLCV+Rxg7tUVbo9xu034Nm536QTII4YzhaFriQ7rMrorfnFKUsArD2lqKbFY4vw==}
    engines: {node: '>=12'}
    cpu: [arm]
    os: [android]
    requiresBuild: true
    dev: true
    optional: true

  /@esbuild/android-x64@0.16.4:
    resolution: {integrity: sha512-MW+B2O++BkcOfMWmuHXB15/l1i7wXhJFqbJhp82IBOais8RBEQv2vQz/jHrDEHaY2X0QY7Wfw86SBL2PbVOr0g==}
    engines: {node: '>=12'}
    cpu: [x64]
    os: [android]
    requiresBuild: true
    dev: true
    optional: true

  /@esbuild/android-x64@0.18.20:
    resolution: {integrity: sha512-8GDdlePJA8D6zlZYJV/jnrRAi6rOiNaCC/JclcXpB+KIuvfBN4owLtgzY2bsxnx666XjJx2kDPUmnTtR8qKQUg==}
    engines: {node: '>=12'}
    cpu: [x64]
    os: [android]
    requiresBuild: true
    dev: true
    optional: true

  /@esbuild/android-x64@0.19.11:
    resolution: {integrity: sha512-eccxjlfGw43WYoY9QgB82SgGgDbibcqyDTlk3l3C0jOVHKxrjdc9CTwDUQd0vkvYg5um0OH+GpxYvp39r+IPOg==}
    engines: {node: '>=12'}
    cpu: [x64]
    os: [android]
    requiresBuild: true
    dev: true
    optional: true

  /@esbuild/darwin-arm64@0.16.4:
    resolution: {integrity: sha512-a28X1O//aOfxwJVZVs7ZfM8Tyih2Za4nKJrBwW5Wm4yKsnwBy9aiS/xwpxiiTRttw3EaTg4Srerhcm6z0bu9Wg==}
    engines: {node: '>=12'}
    cpu: [arm64]
    os: [darwin]
    requiresBuild: true
    dev: true
    optional: true

  /@esbuild/darwin-arm64@0.18.20:
    resolution: {integrity: sha512-bxRHW5kHU38zS2lPTPOyuyTm+S+eobPUnTNkdJEfAddYgEcll4xkT8DB9d2008DtTbl7uJag2HuE5NZAZgnNEA==}
    engines: {node: '>=12'}
    cpu: [arm64]
    os: [darwin]
    requiresBuild: true
    dev: true
    optional: true

  /@esbuild/darwin-arm64@0.19.11:
    resolution: {integrity: sha512-ETp87DRWuSt9KdDVkqSoKoLFHYTrkyz2+65fj9nfXsaV3bMhTCjtQfw3y+um88vGRKRiF7erPrh/ZuIdLUIVxQ==}
    engines: {node: '>=12'}
    cpu: [arm64]
    os: [darwin]
    requiresBuild: true
    dev: true
    optional: true

  /@esbuild/darwin-x64@0.16.4:
    resolution: {integrity: sha512-e3doCr6Ecfwd7VzlaQqEPrnbvvPjE9uoTpxG5pyLzr2rI2NMjDHmvY1E5EO81O/e9TUOLLkXA5m6T8lfjK9yAA==}
    engines: {node: '>=12'}
    cpu: [x64]
    os: [darwin]
    requiresBuild: true
    dev: true
    optional: true

  /@esbuild/darwin-x64@0.18.20:
    resolution: {integrity: sha512-pc5gxlMDxzm513qPGbCbDukOdsGtKhfxD1zJKXjCCcU7ju50O7MeAZ8c4krSJcOIJGFR+qx21yMMVYwiQvyTyQ==}
    engines: {node: '>=12'}
    cpu: [x64]
    os: [darwin]
    requiresBuild: true
    dev: true
    optional: true

  /@esbuild/darwin-x64@0.19.11:
    resolution: {integrity: sha512-fkFUiS6IUK9WYUO/+22omwetaSNl5/A8giXvQlcinLIjVkxwTLSktbF5f/kJMftM2MJp9+fXqZ5ezS7+SALp4g==}
    engines: {node: '>=12'}
    cpu: [x64]
    os: [darwin]
    requiresBuild: true
    dev: true
    optional: true

  /@esbuild/freebsd-arm64@0.16.4:
    resolution: {integrity: sha512-Oup3G/QxBgvvqnXWrBed7xxkFNwAwJVHZcklWyQt7YCAL5bfUkaa6FVWnR78rNQiM8MqqLiT6ZTZSdUFuVIg1w==}
    engines: {node: '>=12'}
    cpu: [arm64]
    os: [freebsd]
    requiresBuild: true
    dev: true
    optional: true

  /@esbuild/freebsd-arm64@0.18.20:
    resolution: {integrity: sha512-yqDQHy4QHevpMAaxhhIwYPMv1NECwOvIpGCZkECn8w2WFHXjEwrBn3CeNIYsibZ/iZEUemj++M26W3cNR5h+Tw==}
    engines: {node: '>=12'}
    cpu: [arm64]
    os: [freebsd]
    requiresBuild: true
    dev: true
    optional: true

  /@esbuild/freebsd-arm64@0.19.11:
    resolution: {integrity: sha512-lhoSp5K6bxKRNdXUtHoNc5HhbXVCS8V0iZmDvyWvYq9S5WSfTIHU2UGjcGt7UeS6iEYp9eeymIl5mJBn0yiuxA==}
    engines: {node: '>=12'}
    cpu: [arm64]
    os: [freebsd]
    requiresBuild: true
    dev: true
    optional: true

  /@esbuild/freebsd-x64@0.16.4:
    resolution: {integrity: sha512-vAP+eYOxlN/Bpo/TZmzEQapNS8W1njECrqkTpNgvXskkkJC2AwOXwZWai/Kc2vEFZUXQttx6UJbj9grqjD/+9Q==}
    engines: {node: '>=12'}
    cpu: [x64]
    os: [freebsd]
    requiresBuild: true
    dev: true
    optional: true

  /@esbuild/freebsd-x64@0.18.20:
    resolution: {integrity: sha512-tgWRPPuQsd3RmBZwarGVHZQvtzfEBOreNuxEMKFcd5DaDn2PbBxfwLcj4+aenoh7ctXcbXmOQIn8HI6mCSw5MQ==}
    engines: {node: '>=12'}
    cpu: [x64]
    os: [freebsd]
    requiresBuild: true
    dev: true
    optional: true

  /@esbuild/freebsd-x64@0.19.11:
    resolution: {integrity: sha512-JkUqn44AffGXitVI6/AbQdoYAq0TEullFdqcMY/PCUZ36xJ9ZJRtQabzMA+Vi7r78+25ZIBosLTOKnUXBSi1Kw==}
    engines: {node: '>=12'}
    cpu: [x64]
    os: [freebsd]
    requiresBuild: true
    dev: true
    optional: true

  /@esbuild/linux-arm64@0.16.4:
    resolution: {integrity: sha512-2zXoBhv4r5pZiyjBKrOdFP4CXOChxXiYD50LRUU+65DkdS5niPFHbboKZd/c81l0ezpw7AQnHeoCy5hFrzzs4g==}
    engines: {node: '>=12'}
    cpu: [arm64]
    os: [linux]
    requiresBuild: true
    dev: true
    optional: true

  /@esbuild/linux-arm64@0.18.20:
    resolution: {integrity: sha512-2YbscF+UL7SQAVIpnWvYwM+3LskyDmPhe31pE7/aoTMFKKzIc9lLbyGUpmmb8a8AixOL61sQ/mFh3jEjHYFvdA==}
    engines: {node: '>=12'}
    cpu: [arm64]
    os: [linux]
    requiresBuild: true
    dev: true
    optional: true

  /@esbuild/linux-arm64@0.19.11:
    resolution: {integrity: sha512-LneLg3ypEeveBSMuoa0kwMpCGmpu8XQUh+mL8XXwoYZ6Be2qBnVtcDI5azSvh7vioMDhoJFZzp9GWp9IWpYoUg==}
    engines: {node: '>=12'}
    cpu: [arm64]
    os: [linux]
    requiresBuild: true
    dev: true
    optional: true

  /@esbuild/linux-arm@0.16.4:
    resolution: {integrity: sha512-A47ZmtpIPyERxkSvIv+zLd6kNIOtJH03XA0Hy7jaceRDdQaQVGSDt4mZqpWqJYgDk9rg96aglbF6kCRvPGDSUA==}
    engines: {node: '>=12'}
    cpu: [arm]
    os: [linux]
    requiresBuild: true
    dev: true
    optional: true

  /@esbuild/linux-arm@0.18.20:
    resolution: {integrity: sha512-/5bHkMWnq1EgKr1V+Ybz3s1hWXok7mDFUMQ4cG10AfW3wL02PSZi5kFpYKrptDsgb2WAJIvRcDm+qIvXf/apvg==}
    engines: {node: '>=12'}
    cpu: [arm]
    os: [linux]
    requiresBuild: true
    dev: true
    optional: true

  /@esbuild/linux-arm@0.19.11:
    resolution: {integrity: sha512-3CRkr9+vCV2XJbjwgzjPtO8T0SZUmRZla+UL1jw+XqHZPkPgZiyWvbDvl9rqAN8Zl7qJF0O/9ycMtjU67HN9/Q==}
    engines: {node: '>=12'}
    cpu: [arm]
    os: [linux]
    requiresBuild: true
    dev: true
    optional: true

  /@esbuild/linux-ia32@0.16.4:
    resolution: {integrity: sha512-uxdSrpe9wFhz4yBwt2kl2TxS/NWEINYBUFIxQtaEVtglm1eECvsj1vEKI0KX2k2wCe17zDdQ3v+jVxfwVfvvjw==}
    engines: {node: '>=12'}
    cpu: [ia32]
    os: [linux]
    requiresBuild: true
    dev: true
    optional: true

  /@esbuild/linux-ia32@0.18.20:
    resolution: {integrity: sha512-P4etWwq6IsReT0E1KHU40bOnzMHoH73aXp96Fs8TIT6z9Hu8G6+0SHSw9i2isWrD2nbx2qo5yUqACgdfVGx7TA==}
    engines: {node: '>=12'}
    cpu: [ia32]
    os: [linux]
    requiresBuild: true
    dev: true
    optional: true

  /@esbuild/linux-ia32@0.19.11:
    resolution: {integrity: sha512-caHy++CsD8Bgq2V5CodbJjFPEiDPq8JJmBdeyZ8GWVQMjRD0sU548nNdwPNvKjVpamYYVL40AORekgfIubwHoA==}
    engines: {node: '>=12'}
    cpu: [ia32]
    os: [linux]
    requiresBuild: true
    dev: true
    optional: true

  /@esbuild/linux-loong64@0.16.4:
    resolution: {integrity: sha512-peDrrUuxbZ9Jw+DwLCh/9xmZAk0p0K1iY5d2IcwmnN+B87xw7kujOkig6ZRcZqgrXgeRGurRHn0ENMAjjD5DEg==}
    engines: {node: '>=12'}
    cpu: [loong64]
    os: [linux]
    requiresBuild: true
    dev: true
    optional: true

  /@esbuild/linux-loong64@0.18.20:
    resolution: {integrity: sha512-nXW8nqBTrOpDLPgPY9uV+/1DjxoQ7DoB2N8eocyq8I9XuqJ7BiAMDMf9n1xZM9TgW0J8zrquIb/A7s3BJv7rjg==}
    engines: {node: '>=12'}
    cpu: [loong64]
    os: [linux]
    requiresBuild: true
    dev: true
    optional: true

  /@esbuild/linux-loong64@0.19.11:
    resolution: {integrity: sha512-ppZSSLVpPrwHccvC6nQVZaSHlFsvCQyjnvirnVjbKSHuE5N24Yl8F3UwYUUR1UEPaFObGD2tSvVKbvR+uT1Nrg==}
    engines: {node: '>=12'}
    cpu: [loong64]
    os: [linux]
    requiresBuild: true
    dev: true
    optional: true

  /@esbuild/linux-mips64el@0.16.4:
    resolution: {integrity: sha512-sD9EEUoGtVhFjjsauWjflZklTNr57KdQ6xfloO4yH1u7vNQlOfAlhEzbyBKfgbJlW7rwXYBdl5/NcZ+Mg2XhQA==}
    engines: {node: '>=12'}
    cpu: [mips64el]
    os: [linux]
    requiresBuild: true
    dev: true
    optional: true

  /@esbuild/linux-mips64el@0.18.20:
    resolution: {integrity: sha512-d5NeaXZcHp8PzYy5VnXV3VSd2D328Zb+9dEq5HE6bw6+N86JVPExrA6O68OPwobntbNJ0pzCpUFZTo3w0GyetQ==}
    engines: {node: '>=12'}
    cpu: [mips64el]
    os: [linux]
    requiresBuild: true
    dev: true
    optional: true

  /@esbuild/linux-mips64el@0.19.11:
    resolution: {integrity: sha512-B5x9j0OgjG+v1dF2DkH34lr+7Gmv0kzX6/V0afF41FkPMMqaQ77pH7CrhWeR22aEeHKaeZVtZ6yFwlxOKPVFyg==}
    engines: {node: '>=12'}
    cpu: [mips64el]
    os: [linux]
    requiresBuild: true
    dev: true
    optional: true

  /@esbuild/linux-ppc64@0.16.4:
    resolution: {integrity: sha512-X1HSqHUX9D+d0l6/nIh4ZZJ94eQky8d8z6yxAptpZE3FxCWYWvTDd9X9ST84MGZEJx04VYUD/AGgciddwO0b8g==}
    engines: {node: '>=12'}
    cpu: [ppc64]
    os: [linux]
    requiresBuild: true
    dev: true
    optional: true

  /@esbuild/linux-ppc64@0.18.20:
    resolution: {integrity: sha512-WHPyeScRNcmANnLQkq6AfyXRFr5D6N2sKgkFo2FqguP44Nw2eyDlbTdZwd9GYk98DZG9QItIiTlFLHJHjxP3FA==}
    engines: {node: '>=12'}
    cpu: [ppc64]
    os: [linux]
    requiresBuild: true
    dev: true
    optional: true

  /@esbuild/linux-ppc64@0.19.11:
    resolution: {integrity: sha512-MHrZYLeCG8vXblMetWyttkdVRjQlQUb/oMgBNurVEnhj4YWOr4G5lmBfZjHYQHHN0g6yDmCAQRR8MUHldvvRDA==}
    engines: {node: '>=12'}
    cpu: [ppc64]
    os: [linux]
    requiresBuild: true
    dev: true
    optional: true

  /@esbuild/linux-riscv64@0.16.4:
    resolution: {integrity: sha512-97ANpzyNp0GTXCt6SRdIx1ngwncpkV/z453ZuxbnBROCJ5p/55UjhbaG23UdHj88fGWLKPFtMoU4CBacz4j9FA==}
    engines: {node: '>=12'}
    cpu: [riscv64]
    os: [linux]
    requiresBuild: true
    dev: true
    optional: true

  /@esbuild/linux-riscv64@0.18.20:
    resolution: {integrity: sha512-WSxo6h5ecI5XH34KC7w5veNnKkju3zBRLEQNY7mv5mtBmrP/MjNBCAlsM2u5hDBlS3NGcTQpoBvRzqBcRtpq1A==}
    engines: {node: '>=12'}
    cpu: [riscv64]
    os: [linux]
    requiresBuild: true
    dev: true
    optional: true

  /@esbuild/linux-riscv64@0.19.11:
    resolution: {integrity: sha512-f3DY++t94uVg141dozDu4CCUkYW+09rWtaWfnb3bqe4w5NqmZd6nPVBm+qbz7WaHZCoqXqHz5p6CM6qv3qnSSQ==}
    engines: {node: '>=12'}
    cpu: [riscv64]
    os: [linux]
    requiresBuild: true
    dev: true
    optional: true

  /@esbuild/linux-s390x@0.16.4:
    resolution: {integrity: sha512-pUvPQLPmbEeJRPjP0DYTC1vjHyhrnCklQmCGYbipkep+oyfTn7GTBJXoPodR7ZS5upmEyc8lzAkn2o29wD786A==}
    engines: {node: '>=12'}
    cpu: [s390x]
    os: [linux]
    requiresBuild: true
    dev: true
    optional: true

  /@esbuild/linux-s390x@0.18.20:
    resolution: {integrity: sha512-+8231GMs3mAEth6Ja1iK0a1sQ3ohfcpzpRLH8uuc5/KVDFneH6jtAJLFGafpzpMRO6DzJ6AvXKze9LfFMrIHVQ==}
    engines: {node: '>=12'}
    cpu: [s390x]
    os: [linux]
    requiresBuild: true
    dev: true
    optional: true

  /@esbuild/linux-s390x@0.19.11:
    resolution: {integrity: sha512-A5xdUoyWJHMMlcSMcPGVLzYzpcY8QP1RtYzX5/bS4dvjBGVxdhuiYyFwp7z74ocV7WDc0n1harxmpq2ePOjI0Q==}
    engines: {node: '>=12'}
    cpu: [s390x]
    os: [linux]
    requiresBuild: true
    dev: true
    optional: true

  /@esbuild/linux-x64@0.16.4:
    resolution: {integrity: sha512-N55Q0mJs3Sl8+utPRPBrL6NLYZKBCLLx0bme/+RbjvMforTGGzFvsRl4xLTZMUBFC1poDzBEPTEu5nxizQ9Nlw==}
    engines: {node: '>=12'}
    cpu: [x64]
    os: [linux]
    requiresBuild: true
    dev: true
    optional: true

  /@esbuild/linux-x64@0.18.20:
    resolution: {integrity: sha512-UYqiqemphJcNsFEskc73jQ7B9jgwjWrSayxawS6UVFZGWrAAtkzjxSqnoclCXxWtfwLdzU+vTpcNYhpn43uP1w==}
    engines: {node: '>=12'}
    cpu: [x64]
    os: [linux]
    requiresBuild: true
    dev: true
    optional: true

  /@esbuild/linux-x64@0.19.11:
    resolution: {integrity: sha512-grbyMlVCvJSfxFQUndw5mCtWs5LO1gUlwP4CDi4iJBbVpZcqLVT29FxgGuBJGSzyOxotFG4LoO5X+M1350zmPA==}
    engines: {node: '>=12'}
    cpu: [x64]
    os: [linux]
    requiresBuild: true
    dev: true
    optional: true

  /@esbuild/netbsd-x64@0.16.4:
    resolution: {integrity: sha512-LHSJLit8jCObEQNYkgsDYBh2JrJT53oJO2HVdkSYLa6+zuLJh0lAr06brXIkljrlI+N7NNW1IAXGn/6IZPi3YQ==}
    engines: {node: '>=12'}
    cpu: [x64]
    os: [netbsd]
    requiresBuild: true
    dev: true
    optional: true

  /@esbuild/netbsd-x64@0.18.20:
    resolution: {integrity: sha512-iO1c++VP6xUBUmltHZoMtCUdPlnPGdBom6IrO4gyKPFFVBKioIImVooR5I83nTew5UOYrk3gIJhbZh8X44y06A==}
    engines: {node: '>=12'}
    cpu: [x64]
    os: [netbsd]
    requiresBuild: true
    dev: true
    optional: true

  /@esbuild/netbsd-x64@0.19.11:
    resolution: {integrity: sha512-13jvrQZJc3P230OhU8xgwUnDeuC/9egsjTkXN49b3GcS5BKvJqZn86aGM8W9pd14Kd+u7HuFBMVtrNGhh6fHEQ==}
    engines: {node: '>=12'}
    cpu: [x64]
    os: [netbsd]
    requiresBuild: true
    dev: true
    optional: true

  /@esbuild/openbsd-x64@0.16.4:
    resolution: {integrity: sha512-nLgdc6tWEhcCFg/WVFaUxHcPK3AP/bh+KEwKtl69Ay5IBqUwKDaq/6Xk0E+fh/FGjnLwqFSsarsbPHeKM8t8Sw==}
    engines: {node: '>=12'}
    cpu: [x64]
    os: [openbsd]
    requiresBuild: true
    dev: true
    optional: true

  /@esbuild/openbsd-x64@0.18.20:
    resolution: {integrity: sha512-e5e4YSsuQfX4cxcygw/UCPIEP6wbIL+se3sxPdCiMbFLBWu0eiZOJ7WoD+ptCLrmjZBK1Wk7I6D/I3NglUGOxg==}
    engines: {node: '>=12'}
    cpu: [x64]
    os: [openbsd]
    requiresBuild: true
    dev: true
    optional: true

  /@esbuild/openbsd-x64@0.19.11:
    resolution: {integrity: sha512-ysyOGZuTp6SNKPE11INDUeFVVQFrhcNDVUgSQVDzqsqX38DjhPEPATpid04LCoUr2WXhQTEZ8ct/EgJCUDpyNw==}
    engines: {node: '>=12'}
    cpu: [x64]
    os: [openbsd]
    requiresBuild: true
    dev: true
    optional: true

  /@esbuild/sunos-x64@0.16.4:
    resolution: {integrity: sha512-08SluG24GjPO3tXKk95/85n9kpyZtXCVwURR2i4myhrOfi3jspClV0xQQ0W0PYWHioJj+LejFMt41q+PG3mlAQ==}
    engines: {node: '>=12'}
    cpu: [x64]
    os: [sunos]
    requiresBuild: true
    dev: true
    optional: true

  /@esbuild/sunos-x64@0.18.20:
    resolution: {integrity: sha512-kDbFRFp0YpTQVVrqUd5FTYmWo45zGaXe0X8E1G/LKFC0v8x0vWrhOWSLITcCn63lmZIxfOMXtCfti/RxN/0wnQ==}
    engines: {node: '>=12'}
    cpu: [x64]
    os: [sunos]
    requiresBuild: true
    dev: true
    optional: true

  /@esbuild/sunos-x64@0.19.11:
    resolution: {integrity: sha512-Hf+Sad9nVwvtxy4DXCZQqLpgmRTQqyFyhT3bZ4F2XlJCjxGmRFF0Shwn9rzhOYRB61w9VMXUkxlBy56dk9JJiQ==}
    engines: {node: '>=12'}
    cpu: [x64]
    os: [sunos]
    requiresBuild: true
    dev: true
    optional: true

  /@esbuild/win32-arm64@0.16.4:
    resolution: {integrity: sha512-yYiRDQcqLYQSvNQcBKN7XogbrSvBE45FEQdH8fuXPl7cngzkCvpsG2H9Uey39IjQ6gqqc+Q4VXYHsQcKW0OMjQ==}
    engines: {node: '>=12'}
    cpu: [arm64]
    os: [win32]
    requiresBuild: true
    dev: true
    optional: true

  /@esbuild/win32-arm64@0.18.20:
    resolution: {integrity: sha512-ddYFR6ItYgoaq4v4JmQQaAI5s7npztfV4Ag6NrhiaW0RrnOXqBkgwZLofVTlq1daVTQNhtI5oieTvkRPfZrePg==}
    engines: {node: '>=12'}
    cpu: [arm64]
    os: [win32]
    requiresBuild: true
    dev: true
    optional: true

  /@esbuild/win32-arm64@0.19.11:
    resolution: {integrity: sha512-0P58Sbi0LctOMOQbpEOvOL44Ne0sqbS0XWHMvvrg6NE5jQ1xguCSSw9jQeUk2lfrXYsKDdOe6K+oZiwKPilYPQ==}
    engines: {node: '>=12'}
    cpu: [arm64]
    os: [win32]
    requiresBuild: true
    dev: true
    optional: true

  /@esbuild/win32-ia32@0.16.4:
    resolution: {integrity: sha512-5rabnGIqexekYkh9zXG5waotq8mrdlRoBqAktjx2W3kb0zsI83mdCwrcAeKYirnUaTGztR5TxXcXmQrEzny83w==}
    engines: {node: '>=12'}
    cpu: [ia32]
    os: [win32]
    requiresBuild: true
    dev: true
    optional: true

  /@esbuild/win32-ia32@0.18.20:
    resolution: {integrity: sha512-Wv7QBi3ID/rROT08SABTS7eV4hX26sVduqDOTe1MvGMjNd3EjOz4b7zeexIR62GTIEKrfJXKL9LFxTYgkyeu7g==}
    engines: {node: '>=12'}
    cpu: [ia32]
    os: [win32]
    requiresBuild: true
    dev: true
    optional: true

  /@esbuild/win32-ia32@0.19.11:
    resolution: {integrity: sha512-6YOrWS+sDJDmshdBIQU+Uoyh7pQKrdykdefC1avn76ss5c+RN6gut3LZA4E2cH5xUEp5/cA0+YxRaVtRAb0xBg==}
    engines: {node: '>=12'}
    cpu: [ia32]
    os: [win32]
    requiresBuild: true
    dev: true
    optional: true

  /@esbuild/win32-x64@0.16.4:
    resolution: {integrity: sha512-sN/I8FMPtmtT2Yw+Dly8Ur5vQ5a/RmC8hW7jO9PtPSQUPkowxWpcUZnqOggU7VwyT3Xkj6vcXWd3V/qTXwultQ==}
    engines: {node: '>=12'}
    cpu: [x64]
    os: [win32]
    requiresBuild: true
    dev: true
    optional: true

  /@esbuild/win32-x64@0.18.20:
    resolution: {integrity: sha512-kTdfRcSiDfQca/y9QIkng02avJ+NCaQvrMejlsB3RRv5sE9rRoeBPISaZpKxHELzRxZyLvNts1P27W3wV+8geQ==}
    engines: {node: '>=12'}
    cpu: [x64]
    os: [win32]
    requiresBuild: true
    dev: true
    optional: true

  /@esbuild/win32-x64@0.19.11:
    resolution: {integrity: sha512-vfkhltrjCAb603XaFhqhAF4LGDi2M4OrCRrFusyQ+iTLQ/o60QQXxc9cZC/FFpihBI9N1Grn6SMKVJ4KP7Fuiw==}
    engines: {node: '>=12'}
    cpu: [x64]
    os: [win32]
    requiresBuild: true
    dev: true
    optional: true

  /@floating-ui/core@1.4.1:
    resolution: {integrity: sha512-jk3WqquEJRlcyu7997NtR5PibI+y5bi+LS3hPmguVClypenMsCY3CBa3LAQnozRCtCrYWSEtAdiskpamuJRFOQ==}
    dependencies:
      '@floating-ui/utils': 0.1.1
    dev: false

  /@floating-ui/core@1.5.3:
    resolution: {integrity: sha512-O0WKDOo0yhJuugCx6trZQj5jVJ9yR0ystG2JaNAemYUWce+pmM6WUEFIibnWyEJKdrDxhm75NoSRME35FNaM/Q==}
    dependencies:
      '@floating-ui/utils': 0.2.1
    dev: false

  /@floating-ui/dom@1.5.1:
    resolution: {integrity: sha512-KwvVcPSXg6mQygvA1TjbN/gh///36kKtllIF8SUm0qpFj8+rvYrpvlYdL1JoA71SHpDqgSSdGOSoQ0Mp3uY5aw==}
    dependencies:
      '@floating-ui/core': 1.4.1
      '@floating-ui/utils': 0.1.1
    dev: false

  /@floating-ui/dom@1.5.4:
    resolution: {integrity: sha512-jByEsHIY+eEdCjnTVu+E3ephzTOzkQ8hgUfGwos+bg7NlH33Zc5uO+QHz1mrQUOgIKKDD1RtS201P9NvAfq3XQ==}
    dependencies:
      '@floating-ui/core': 1.5.3
      '@floating-ui/utils': 0.2.1
    dev: false

  /@floating-ui/react-dom@2.0.1(react-dom@18.2.0)(react@18.2.0):
    resolution: {integrity: sha512-rZtAmSht4Lry6gdhAJDrCp/6rKN7++JnL1/Anbr/DdeyYXQPxvg/ivrbYvJulbRf4vL8b212suwMM2lxbv+RQA==}
    peerDependencies:
      react: '>=16.8.0'
      react-dom: '>=16.8.0'
    dependencies:
      '@floating-ui/dom': 1.5.1
      react: 18.2.0
      react-dom: 18.2.0(react@18.2.0)
    dev: false

  /@floating-ui/react-dom@2.0.6(react-dom@18.2.0)(react@18.2.0):
    resolution: {integrity: sha512-IB8aCRFxr8nFkdYZgH+Otd9EVQPJoynxeFRGTB8voPoZMRWo8XjYuCRgpI1btvuKY69XMiLnW+ym7zoBHM90Rw==}
    peerDependencies:
      react: '>=16.8.0'
      react-dom: '>=16.8.0'
    dependencies:
      '@floating-ui/dom': 1.5.4
      react: 18.2.0
      react-dom: 18.2.0(react@18.2.0)
    dev: false

  /@floating-ui/react@0.24.8(react-dom@18.2.0)(react@18.2.0):
    resolution: {integrity: sha512-AuYeDoaR8jtUlUXtZ1IJ/6jtBkGnSpJXbGNzokBL87VDJ8opMq1Bgrc0szhK482ReQY6KZsMoZCVSb4xwalkBA==}
    peerDependencies:
      react: '>=16.8.0'
      react-dom: '>=16.8.0'
    dependencies:
      '@floating-ui/react-dom': 2.0.1(react-dom@18.2.0)(react@18.2.0)
      aria-hidden: 1.2.3
      react: 18.2.0
      react-dom: 18.2.0(react@18.2.0)
      tabbable: 6.2.0
    dev: false

  /@floating-ui/utils@0.1.1:
    resolution: {integrity: sha512-m0G6wlnhm/AX0H12IOWtK8gASEMffnX08RtKkCgTdHb9JpHKGloI7icFfLg9ZmQeavcvR0PKmzxClyuFPSjKWw==}
    dev: false

  /@floating-ui/utils@0.2.1:
    resolution: {integrity: sha512-9TANp6GPoMtYzQdt54kfAyMmz1+osLlXdg2ENroU7zzrtflTLrrC/lgrIfaSe+Wu0b89GKccT7vxXA0MoAIO+Q==}
    dev: false

  /@hookform/error-message@2.0.1(react-dom@18.2.0)(react-hook-form@7.49.3)(react@18.2.0):
    resolution: {integrity: sha512-U410sAr92xgxT1idlu9WWOVjndxLdgPUHEB8Schr27C9eh7/xUnITWpCMF93s+lGiG++D4JnbSnrb5A21AdSNg==}
    peerDependencies:
      react: '>=16.8.0'
      react-dom: '>=16.8.0'
      react-hook-form: ^7.0.0
    dependencies:
      react: 18.2.0
      react-dom: 18.2.0(react@18.2.0)
      react-hook-form: 7.49.3(react@18.2.0)
    dev: false

  /@hookform/resolvers@3.3.2(react-hook-form@7.49.3):
    resolution: {integrity: sha512-Tw+GGPnBp+5DOsSg4ek3LCPgkBOuOgS5DsDV7qsWNH9LZc433kgsWICjlsh2J9p04H2K66hsXPPb9qn9ILdUtA==}
    peerDependencies:
      react-hook-form: ^7.0.0
    dependencies:
      react-hook-form: 7.49.3(react@18.2.0)
    dev: false

  /@iconify-icon/react@1.0.8(react@18.2.0):
    resolution: {integrity: sha512-T8Hzz0cQ+08hboS1KFt5t/lBxwpZZuMNVxld2O7vfarPd6mZt9DRRQiM5RIYfB6hxVNddDuzyxbqqfGcMU27pA==}
    peerDependencies:
      react: '>=16'
    dependencies:
      iconify-icon: 1.0.8
      react: 18.2.0
    dev: false

  /@iconify/react@4.1.1(react@18.2.0):
    resolution: {integrity: sha512-jed14EjvKjee8mc0eoscGxlg7mSQRkwQG3iX3cPBCO7UlOjz0DtlvTqxqEcHUJGh+z1VJ31Yhu5B9PxfO0zbdg==}
    peerDependencies:
      react: '>=16'
    dependencies:
      '@iconify/types': 2.0.0
      react: 18.2.0
    dev: false

  /@iconify/types@2.0.0:
    resolution: {integrity: sha512-+wluvCrRhXrhyOmRDJ3q8mux9JkKy5SJ/v8ol2tu4FVjyYvtEzkc/3pK15ET6RKg4b4w4BmTk1+gsCUhf21Ykg==}
    dev: false

  /@jest/schemas@29.6.3:
    resolution: {integrity: sha512-mo5j5X+jIZmJQveBKeS/clAueipV7KgiX1vMgCxam1RNYiqE1w62n0/tJJnHtjW8ZHcQco5gY85jA3mi0L+nSA==}
    engines: {node: ^14.15.0 || ^16.10.0 || >=18.0.0}
    dependencies:
      '@sinclair/typebox': 0.27.8
    dev: true

  /@jridgewell/gen-mapping@0.3.3:
    resolution: {integrity: sha512-HLhSWOLRi875zjjMG/r+Nv0oCW8umGb0BgEhyX3dDX3egwZtB8PqLnjz3yedt8R5StBrzcg4aBpnh8UA9D1BoQ==}
    engines: {node: '>=6.0.0'}
    dependencies:
      '@jridgewell/set-array': 1.1.2
      '@jridgewell/sourcemap-codec': 1.4.15
      '@jridgewell/trace-mapping': 0.3.18

  /@jridgewell/resolve-uri@3.1.0:
    resolution: {integrity: sha512-F2msla3tad+Mfht5cJq7LSXcdudKTWCVYUgw6pLFOOHSTtZlj6SWNYAp+AhuqLmWdBO2X5hPrLcu8cVP8fy28w==}
    engines: {node: '>=6.0.0'}

  /@jridgewell/resolve-uri@3.1.1:
    resolution: {integrity: sha512-dSYZh7HhCDtCKm4QakX0xFpsRDqjjtZf/kjI/v3T3Nwt5r8/qz/M19F9ySyOqU94SXBmeG9ttTul+YnR4LOxFA==}
    engines: {node: '>=6.0.0'}

  /@jridgewell/set-array@1.1.2:
    resolution: {integrity: sha512-xnkseuNADM0gt2bs+BvhO0p78Mk762YnZdsuzFV018NoG1Sj1SCQvpSqa7XUaTam5vAGasABV9qXASMKnFMwMw==}
    engines: {node: '>=6.0.0'}

  /@jridgewell/sourcemap-codec@1.4.14:
    resolution: {integrity: sha512-XPSJHWmi394fuUuzDnGz1wiKqWfo1yXecHQMRf2l6hztTO+nPru658AyDngaBe7isIxEkRsPR3FZh+s7iVa4Uw==}

  /@jridgewell/sourcemap-codec@1.4.15:
    resolution: {integrity: sha512-eF2rxCRulEKXHTRiDrDy6erMYWqNw4LPdQ8UQA4huuxaQsVeRPFl2oM8oDGxMFhJUWZf9McpLtJasDDZb/Bpeg==}

  /@jridgewell/trace-mapping@0.3.18:
    resolution: {integrity: sha512-w+niJYzMHdd7USdiH2U6869nqhD2nbfZXND5Yp93qIbEmnDNk7PD48o+YchRVpzMU7M6jVCbenTR7PA1FLQ9pA==}
    dependencies:
      '@jridgewell/resolve-uri': 3.1.0
      '@jridgewell/sourcemap-codec': 1.4.14

  /@jridgewell/trace-mapping@0.3.9:
    resolution: {integrity: sha512-3Belt6tdc8bPgAtbcmdtNJlirVoTmEb5e2gC94PnkwEW9jI6CAHUeoG85tjWP5WquqfavoMtMwiG4P926ZKKuQ==}
    dependencies:
      '@jridgewell/resolve-uri': 3.1.1
      '@jridgewell/sourcemap-codec': 1.4.15

  /@ladle/react-context@1.0.1(react-dom@18.2.0)(react@18.2.0):
    resolution: {integrity: sha512-xVQ8siyOEQG6e4Knibes1uA3PTyXnqiMmfSmd5pIbkzeDty8NCBtYHhTXSlfmcDNEsw/G8OzNWo4VbyQAVDl2A==}
    peerDependencies:
      react: '>=16.14.0'
      react-dom: '>=16.14.0'
    dependencies:
      react: 18.2.0
      react-dom: 18.2.0(react@18.2.0)
    dev: true

  /@ladle/react@4.0.2(@types/node@18.18.13)(@types/react@18.2.48)(react-dom@18.2.0)(react@18.2.0)(typescript@5.2.2):
    resolution: {integrity: sha512-SnYniR/U7kJX1Zh199jhjxqiFa5e5eA8chuX6uYEZYAUtCCY/hQqGr7/7Grr0j6Q4FYu9iQyyV2K1NJKDdUZIw==}
    engines: {node: '>=18.0.0'}
    hasBin: true
    peerDependencies:
      react: '>=18.0.0'
      react-dom: '>=18.0.0'
    dependencies:
      '@babel/code-frame': 7.23.5
      '@babel/core': 7.23.7
      '@babel/generator': 7.23.6
      '@babel/parser': 7.23.6
      '@babel/template': 7.22.15
      '@babel/traverse': 7.23.7
      '@babel/types': 7.23.6
      '@ladle/react-context': 1.0.1(react-dom@18.2.0)(react@18.2.0)
      '@mdx-js/mdx': 3.0.0
      '@mdx-js/react': 3.0.0(@types/react@18.2.48)(react@18.2.0)
      '@vitejs/plugin-react': 4.2.1(vite@5.0.11)
      '@vitejs/plugin-react-swc': 3.5.0(vite@5.0.11)
      axe-core: 4.8.2
      boxen: 7.1.1
      chokidar: 3.5.3
      classnames: 2.3.2
      commander: 11.1.0
      cross-spawn: 7.0.3
      debug: 4.3.4
      get-port: 7.0.0
      globby: 14.0.0
      history: 5.3.0
      koa: 2.14.2
      koa-connect: 2.1.0
      lodash.merge: 4.6.2
      msw: 2.1.2(typescript@5.2.2)
      open: 9.1.0
      prism-react-renderer: 2.3.1(react@18.2.0)
      prop-types: 15.8.1
      query-string: 8.1.0
      react: 18.2.0
      react-dom: 18.2.0(react@18.2.0)
      react-hotkeys-hook: 4.4.1(react-dom@18.2.0)(react@18.2.0)
      react-inspector: 6.0.2(react@18.2.0)
      rehype-class-names: 1.0.14
      rehype-raw: 7.0.0
      remark-gfm: 4.0.0
      source-map: 0.7.4
      vfile: 6.0.1
      vite: 5.0.11(@types/node@18.18.13)
      vite-tsconfig-paths: 4.2.1(typescript@5.2.2)(vite@5.0.11)
    transitivePeerDependencies:
      - '@swc/helpers'
      - '@types/node'
      - '@types/react'
      - less
      - lightningcss
      - sass
      - stylus
      - sugarss
      - supports-color
      - terser
      - typescript
    dev: true

  /@mantine/core@7.4.1(@mantine/hooks@7.4.1)(@types/react@18.2.48)(react-dom@18.2.0)(react@18.2.0):
    resolution: {integrity: sha512-crz9BemmwR8V/h6db9FgznCp0Ssp6rCUYkBBO4JprpH8NDSEblHyWcZZo43IuA1vZptp8eyrhRNJ4nfe8CAYFQ==}
    peerDependencies:
      '@mantine/hooks': 7.4.1
      react: ^18.2.0
      react-dom: ^18.2.0
    dependencies:
      '@floating-ui/react': 0.24.8(react-dom@18.2.0)(react@18.2.0)
      '@mantine/hooks': 7.4.1(react@18.2.0)
      clsx: 2.0.0
      react: 18.2.0
      react-dom: 18.2.0(react@18.2.0)
      react-number-format: 5.3.1(react-dom@18.2.0)(react@18.2.0)
      react-remove-scroll: 2.5.7(@types/react@18.2.48)(react@18.2.0)
      react-textarea-autosize: 8.5.3(@types/react@18.2.48)(react@18.2.0)
      type-fest: 3.13.1
    transitivePeerDependencies:
      - '@types/react'
    dev: false

  /@mantine/dates@7.4.1(@mantine/core@7.4.1)(@mantine/hooks@7.4.1)(dayjs@1.11.10)(react-dom@18.2.0)(react@18.2.0):
    resolution: {integrity: sha512-a7DNeJmLCgnFbd9NAEQ/LP998zLFPu8IWVjtJY/YJ4OUIDLEPi56OzuopA3epVzGkMcEvL4Ak78Z23KfZPJepg==}
    peerDependencies:
      '@mantine/core': 7.4.1
      '@mantine/hooks': 7.4.1
      dayjs: '>=1.0.0'
      react: ^18.2.0
      react-dom: ^18.2.0
    dependencies:
      '@mantine/core': 7.4.1(@mantine/hooks@7.4.1)(@types/react@18.2.48)(react-dom@18.2.0)(react@18.2.0)
      '@mantine/hooks': 7.4.1(react@18.2.0)
      clsx: 2.0.0
      dayjs: 1.11.10
      react: 18.2.0
      react-dom: 18.2.0(react@18.2.0)
    dev: false

  /@mantine/hooks@7.4.1(react@18.2.0):
    resolution: {integrity: sha512-7gV9YR+xZ1L69MGVaSNwV0gaxIz4bCZuGxXTtnuaamDcO/4YiNDtmvdD7/jC/RTa1iJMnZ6YiYrcPXLOn+8saQ==}
    peerDependencies:
      react: ^18.2.0
    dependencies:
      react: 18.2.0
    dev: false

  /@mantine/modals@7.4.1(@mantine/core@7.4.1)(@mantine/hooks@7.4.1)(react-dom@18.2.0)(react@18.2.0):
    resolution: {integrity: sha512-LNE7tge2FJfmaZpW/Ai+5wMW8rbZ0CN2O0BtCxXF4Ztpzdsb+d/RJ3Me92Cext3ykWljfCFaNDbsEirWxS2mZQ==}
    peerDependencies:
      '@mantine/core': 7.4.1
      '@mantine/hooks': 7.4.1
      react: ^18.2.0
      react-dom: ^18.2.0
    dependencies:
      '@mantine/core': 7.4.1(@mantine/hooks@7.4.1)(@types/react@18.2.48)(react-dom@18.2.0)(react@18.2.0)
      '@mantine/hooks': 7.4.1(react@18.2.0)
      react: 18.2.0
      react-dom: 18.2.0(react@18.2.0)
    dev: false

  /@mantine/notifications@7.4.1(@mantine/core@7.4.1)(@mantine/hooks@7.4.1)(react-dom@18.2.0)(react@18.2.0):
    resolution: {integrity: sha512-tDp2le/CsX7l8X4Kgx7eUQ2tdC8Z8cscPjRv2RPlkXI6giFYp0agOvc3BhwxED8xFDNZC4BkC+uoOonB9XTmdg==}
    peerDependencies:
      '@mantine/core': 7.4.1
      '@mantine/hooks': 7.4.1
      react: ^18.2.0
      react-dom: ^18.2.0
    dependencies:
      '@mantine/core': 7.4.1(@mantine/hooks@7.4.1)(@types/react@18.2.48)(react-dom@18.2.0)(react@18.2.0)
      '@mantine/hooks': 7.4.1(react@18.2.0)
      '@mantine/store': 7.4.1(react@18.2.0)
      react: 18.2.0
      react-dom: 18.2.0(react@18.2.0)
      react-transition-group: 4.4.5(react-dom@18.2.0)(react@18.2.0)
    dev: false

  /@mantine/store@7.4.1(react@18.2.0):
    resolution: {integrity: sha512-BWU2b+t8Rnlc+GsPMEhGzU0hzZIuf58miZvxDXDnXr8NcBubSPhoR97bSFQ81UAvDAczI4xqOQi8vVUcoKa+ng==}
    peerDependencies:
      react: ^18.2.0
    dependencies:
      react: 18.2.0
    dev: false

  /@manypkg/find-root@2.2.1:
    resolution: {integrity: sha512-34NlypD5mmTY65cFAK7QPgY5Tzt0qXR4ZRXdg97xAlkiLuwXUPBEXy5Hsqzd+7S2acsLxUz6Cs50rlDZQr4xUA==}
    engines: {node: '>=14.18.0'}
    dependencies:
      '@manypkg/tools': 1.1.0
      find-up: 4.1.0
      fs-extra: 8.1.0
    dev: true

  /@manypkg/tools@1.1.0:
    resolution: {integrity: sha512-SkAyKAByB9l93Slyg8AUHGuM2kjvWioUTCckT/03J09jYnfEzMO/wSXmEhnKGYs6qx9De8TH4yJCl0Y9lRgnyQ==}
    engines: {node: '>=14.18.0'}
    dependencies:
      fs-extra: 8.1.0
      globby: 11.1.0
      jju: 1.4.0
      read-yaml-file: 1.1.0
    dev: true

  /@mdx-js/mdx@3.0.0:
    resolution: {integrity: sha512-Icm0TBKBLYqroYbNW3BPnzMGn+7mwpQOK310aZ7+fkCtiU3aqv2cdcX+nd0Ydo3wI5Rx8bX2Z2QmGb/XcAClCw==}
    dependencies:
      '@types/estree': 1.0.1
      '@types/estree-jsx': 1.0.2
      '@types/hast': 3.0.2
      '@types/mdx': 2.0.5
      collapse-white-space: 2.1.0
      devlop: 1.1.0
      estree-util-build-jsx: 3.0.1
      estree-util-is-identifier-name: 3.0.0
      estree-util-to-js: 2.0.0
      estree-walker: 3.0.3
      hast-util-to-estree: 3.1.0
      hast-util-to-jsx-runtime: 2.3.0
      markdown-extensions: 2.0.0
      periscopic: 3.1.0
      remark-mdx: 3.0.0
      remark-parse: 11.0.0
      remark-rehype: 11.1.0
      source-map: 0.7.4
      unified: 11.0.4
      unist-util-position-from-estree: 2.0.0
      unist-util-stringify-position: 4.0.0
      unist-util-visit: 5.0.0
      vfile: 6.0.1
    transitivePeerDependencies:
      - supports-color
    dev: true

  /@mdx-js/react@3.0.0(@types/react@18.2.48)(react@18.2.0):
    resolution: {integrity: sha512-nDctevR9KyYFyV+m+/+S4cpzCWHqj+iHDHq3QrsWezcC+B17uZdIWgCguESUkwFhM3n/56KxWVE3V6EokrmONQ==}
    peerDependencies:
      '@types/react': '>=16'
      react: '>=16'
    dependencies:
      '@types/mdx': 2.0.5
      '@types/react': 18.2.48
      react: 18.2.0
    dev: true

  /@mswjs/cookies@1.1.0:
    resolution: {integrity: sha512-0ZcCVQxifZmhwNBoQIrystCb+2sWBY2Zw8lpfJBPCHGCA/HWqehITeCRVIv4VMy8MPlaHo2w2pTHFV2pFfqKPw==}
    engines: {node: '>=18'}
    dev: true

  /@mswjs/interceptors@0.25.14:
    resolution: {integrity: sha512-2dnIxl+obqIqjoPXTFldhe6pcdOrqiz+GcLaQQ6hmL02OldAF7nIC+rUgTWm+iF6lvmyCVhFFqbgbapNhR8eag==}
    engines: {node: '>=18'}
    dependencies:
      '@open-draft/deferred-promise': 2.2.0
      '@open-draft/logger': 0.3.0
      '@open-draft/until': 2.1.0
      is-node-process: 1.2.0
      outvariant: 1.4.2
      strict-event-emitter: 0.5.1
    dev: true

  /@next/env@14.0.4:
    resolution: {integrity: sha512-irQnbMLbUNQpP1wcE5NstJtbuA/69kRfzBrpAD7Gsn8zm/CY6YQYc3HQBz8QPxwISG26tIm5afvvVbu508oBeQ==}
    dev: false

  /@next/swc-darwin-arm64@14.0.4:
    resolution: {integrity: sha512-mF05E/5uPthWzyYDyptcwHptucf/jj09i2SXBPwNzbgBNc+XnwzrL0U6BmPjQeOL+FiB+iG1gwBeq7mlDjSRPg==}
    engines: {node: '>= 10'}
    cpu: [arm64]
    os: [darwin]
    requiresBuild: true
    dev: false
    optional: true

  /@next/swc-darwin-x64@14.0.4:
    resolution: {integrity: sha512-IZQ3C7Bx0k2rYtrZZxKKiusMTM9WWcK5ajyhOZkYYTCc8xytmwSzR1skU7qLgVT/EY9xtXDG0WhY6fyujnI3rw==}
    engines: {node: '>= 10'}
    cpu: [x64]
    os: [darwin]
    requiresBuild: true
    dev: false
    optional: true

  /@next/swc-linux-arm64-gnu@14.0.4:
    resolution: {integrity: sha512-VwwZKrBQo/MGb1VOrxJ6LrKvbpo7UbROuyMRvQKTFKhNaXjUmKTu7wxVkIuCARAfiI8JpaWAnKR+D6tzpCcM4w==}
    engines: {node: '>= 10'}
    cpu: [arm64]
    os: [linux]
    requiresBuild: true
    dev: false
    optional: true

  /@next/swc-linux-arm64-musl@14.0.4:
    resolution: {integrity: sha512-8QftwPEW37XxXoAwsn+nXlodKWHfpMaSvt81W43Wh8dv0gkheD+30ezWMcFGHLI71KiWmHK5PSQbTQGUiidvLQ==}
    engines: {node: '>= 10'}
    cpu: [arm64]
    os: [linux]
    requiresBuild: true
    dev: false
    optional: true

  /@next/swc-linux-x64-gnu@14.0.4:
    resolution: {integrity: sha512-/s/Pme3VKfZAfISlYVq2hzFS8AcAIOTnoKupc/j4WlvF6GQ0VouS2Q2KEgPuO1eMBwakWPB1aYFIA4VNVh667A==}
    engines: {node: '>= 10'}
    cpu: [x64]
    os: [linux]
    requiresBuild: true
    dev: false
    optional: true

  /@next/swc-linux-x64-musl@14.0.4:
    resolution: {integrity: sha512-m8z/6Fyal4L9Bnlxde5g2Mfa1Z7dasMQyhEhskDATpqr+Y0mjOBZcXQ7G5U+vgL22cI4T7MfvgtrM2jdopqWaw==}
    engines: {node: '>= 10'}
    cpu: [x64]
    os: [linux]
    requiresBuild: true
    dev: false
    optional: true

  /@next/swc-win32-arm64-msvc@14.0.4:
    resolution: {integrity: sha512-7Wv4PRiWIAWbm5XrGz3D8HUkCVDMMz9igffZG4NB1p4u1KoItwx9qjATHz88kwCEal/HXmbShucaslXCQXUM5w==}
    engines: {node: '>= 10'}
    cpu: [arm64]
    os: [win32]
    requiresBuild: true
    dev: false
    optional: true

  /@next/swc-win32-ia32-msvc@14.0.4:
    resolution: {integrity: sha512-zLeNEAPULsl0phfGb4kdzF/cAVIfaC7hY+kt0/d+y9mzcZHsMS3hAS829WbJ31DkSlVKQeHEjZHIdhN+Pg7Gyg==}
    engines: {node: '>= 10'}
    cpu: [ia32]
    os: [win32]
    requiresBuild: true
    dev: false
    optional: true

  /@next/swc-win32-x64-msvc@14.0.4:
    resolution: {integrity: sha512-yEh2+R8qDlDCjxVpzOTEpBLQTEFAcP2A8fUFLaWNap9GitYKkKv1//y2S6XY6zsR4rCOPRpU7plYDR+az2n30A==}
    engines: {node: '>= 10'}
    cpu: [x64]
    os: [win32]
    requiresBuild: true
    dev: false
    optional: true

  /@nodelib/fs.scandir@2.1.5:
    resolution: {integrity: sha512-vq24Bq3ym5HEQm2NKCr3yXDwjc7vTsEThRDnkp2DK9p1uqLR+DHurm/NOTo0KG7HYHU7eppKZj3MyqYuMBf62g==}
    engines: {node: '>= 8'}
    dependencies:
      '@nodelib/fs.stat': 2.0.5
      run-parallel: 1.2.0

  /@nodelib/fs.stat@2.0.5:
    resolution: {integrity: sha512-RkhPPp2zrqDAQA/2jNhnztcPAlv64XdhIp7a7454A5ovI7Bukxgt7MX7udwAu3zg1DcpPU0rz3VV1SeaqvY4+A==}
    engines: {node: '>= 8'}

  /@nodelib/fs.walk@1.2.8:
    resolution: {integrity: sha512-oGB+UxlgWcgQkgwo8GcEGwemoTFt3FIO9ababBmaGwXIoBKZ+GTy0pP185beGg7Llih/NSHSV2XAs1lnznocSg==}
    engines: {node: '>= 8'}
    dependencies:
      '@nodelib/fs.scandir': 2.1.5
      fastq: 1.16.0

  /@octokit/auth-token@3.0.4:
    resolution: {integrity: sha512-TWFX7cZF2LXoCvdmJWY7XVPi74aSY0+FfBZNSXEXFkMpjcqsQwDSYVv5FhRFaI0V1ECnwbz4j59T/G+rXNWaIQ==}
    engines: {node: '>= 14'}
    dev: true

  /@octokit/core@4.2.4:
    resolution: {integrity: sha512-rYKilwgzQ7/imScn3M9/pFfUf4I1AZEH3KhyJmtPdE2zfaXAn2mFfUy4FbKewzc2We5y/LlKLj36fWJLKC2SIQ==}
    engines: {node: '>= 14'}
    dependencies:
      '@octokit/auth-token': 3.0.4
      '@octokit/graphql': 5.0.6
      '@octokit/request': 6.2.8
      '@octokit/request-error': 3.0.3
      '@octokit/types': 9.3.2
      before-after-hook: 2.2.3
      universal-user-agent: 6.0.0
    transitivePeerDependencies:
      - encoding
    dev: true

  /@octokit/endpoint@7.0.6:
    resolution: {integrity: sha512-5L4fseVRUsDFGR00tMWD/Trdeeihn999rTMGRMC1G/Ldi1uWlWJzI98H4Iak5DB/RVvQuyMYKqSK/R6mbSOQyg==}
    engines: {node: '>= 14'}
    dependencies:
      '@octokit/types': 9.3.2
      is-plain-object: 5.0.0
      universal-user-agent: 6.0.0
    dev: true

  /@octokit/graphql@5.0.6:
    resolution: {integrity: sha512-Fxyxdy/JH0MnIB5h+UQ3yCoh1FG4kWXfFKkpWqjZHw/p+Kc8Y44Hu/kCgNBT6nU1shNumEchmW/sUO1JuQnPcw==}
    engines: {node: '>= 14'}
    dependencies:
      '@octokit/request': 6.2.8
      '@octokit/types': 9.3.2
      universal-user-agent: 6.0.0
    transitivePeerDependencies:
      - encoding
    dev: true

  /@octokit/openapi-types@18.1.1:
    resolution: {integrity: sha512-VRaeH8nCDtF5aXWnjPuEMIYf1itK/s3JYyJcWFJT8X9pSNnBtriDf7wlEWsGuhPLl4QIH4xM8fqTXDwJ3Mu6sw==}
    dev: true

  /@octokit/plugin-paginate-rest@6.1.2(@octokit/core@4.2.4):
    resolution: {integrity: sha512-qhrmtQeHU/IivxucOV1bbI/xZyC/iOBhclokv7Sut5vnejAIAEXVcGQeRpQlU39E0WwK9lNvJHphHri/DB6lbQ==}
    engines: {node: '>= 14'}
    peerDependencies:
      '@octokit/core': '>=4'
    dependencies:
      '@octokit/core': 4.2.4
      '@octokit/tsconfig': 1.0.2
      '@octokit/types': 9.3.2
    dev: true

  /@octokit/plugin-request-log@1.0.4(@octokit/core@4.2.4):
    resolution: {integrity: sha512-mLUsMkgP7K/cnFEw07kWqXGF5LKrOkD+lhCrKvPHXWDywAwuDUeDwWBpc69XK3pNX0uKiVt8g5z96PJ6z9xCFA==}
    peerDependencies:
      '@octokit/core': '>=3'
    dependencies:
      '@octokit/core': 4.2.4
    dev: true

  /@octokit/plugin-rest-endpoint-methods@7.2.3(@octokit/core@4.2.4):
    resolution: {integrity: sha512-I5Gml6kTAkzVlN7KCtjOM+Ruwe/rQppp0QU372K1GP7kNOYEKe8Xn5BW4sE62JAHdwpq95OQK/qGNyKQMUzVgA==}
    engines: {node: '>= 14'}
    peerDependencies:
      '@octokit/core': '>=3'
    dependencies:
      '@octokit/core': 4.2.4
      '@octokit/types': 10.0.0
    dev: true

  /@octokit/request-error@3.0.3:
    resolution: {integrity: sha512-crqw3V5Iy2uOU5Np+8M/YexTlT8zxCfI+qu+LxUB7SZpje4Qmx3mub5DfEKSO8Ylyk0aogi6TYdf6kxzh2BguQ==}
    engines: {node: '>= 14'}
    dependencies:
      '@octokit/types': 9.3.2
      deprecation: 2.3.1
      once: 1.4.0
    dev: true

  /@octokit/request@6.2.8:
    resolution: {integrity: sha512-ow4+pkVQ+6XVVsekSYBzJC0VTVvh/FCTUUgTsboGq+DTeWdyIFV8WSCdo0RIxk6wSkBTHqIK1mYuY7nOBXOchw==}
    engines: {node: '>= 14'}
    dependencies:
      '@octokit/endpoint': 7.0.6
      '@octokit/request-error': 3.0.3
      '@octokit/types': 9.3.2
      is-plain-object: 5.0.0
      node-fetch: 2.6.12
      universal-user-agent: 6.0.0
    transitivePeerDependencies:
      - encoding
    dev: true

  /@octokit/rest@19.0.7:
    resolution: {integrity: sha512-HRtSfjrWmWVNp2uAkEpQnuGMJsu/+dBr47dRc5QVgsCbnIc1+GFEaoKBWkYG+zjrsHpSqcAElMio+n10c0b5JA==}
    engines: {node: '>= 14'}
    dependencies:
      '@octokit/core': 4.2.4
      '@octokit/plugin-paginate-rest': 6.1.2(@octokit/core@4.2.4)
      '@octokit/plugin-request-log': 1.0.4(@octokit/core@4.2.4)
      '@octokit/plugin-rest-endpoint-methods': 7.2.3(@octokit/core@4.2.4)
    transitivePeerDependencies:
      - encoding
    dev: true

  /@octokit/tsconfig@1.0.2:
    resolution: {integrity: sha512-I0vDR0rdtP8p2lGMzvsJzbhdOWy405HcGovrspJ8RRibHnyRgggUSNO5AIox5LmqiwmatHKYsvj6VGFHkqS7lA==}
    dev: true

  /@octokit/types@10.0.0:
    resolution: {integrity: sha512-Vm8IddVmhCgU1fxC1eyinpwqzXPEYu0NrYzD3YZjlGjyftdLBTeqNblRC0jmJmgxbJIsQlyogVeGnrNaaMVzIg==}
    dependencies:
      '@octokit/openapi-types': 18.1.1
    dev: true

  /@octokit/types@9.3.2:
    resolution: {integrity: sha512-D4iHGTdAnEEVsB8fl95m1hiz7D5YiRdQ9b/OEb3BYRVwbLsGHcRVPz+u+BgRLNk0Q0/4iZCBqDN96j2XNxfXrA==}
    dependencies:
      '@octokit/openapi-types': 18.1.1
    dev: true

  /@one-ini/wasm@0.1.1:
    resolution: {integrity: sha512-XuySG1E38YScSJoMlqovLru4KTUNSjgVTIjyh7qMX6aNN5HY5Ct5LhRJdxO79JtTzKfzV/bnWpz+zquYrISsvw==}

  /@open-draft/deferred-promise@2.2.0:
    resolution: {integrity: sha512-CecwLWx3rhxVQF6V4bAgPS5t+So2sTbPgAzafKkVizyi7tlwpcFpdFqq+wqF2OwNBmqFuu6tOyouTuxgpMfzmA==}
    dev: true

  /@open-draft/logger@0.3.0:
    resolution: {integrity: sha512-X2g45fzhxH238HKO4xbSr7+wBS8Fvw6ixhTDuvLd5mqh6bJJCFAPwU9mPDxbcrRtfxv4u5IHCEH77BmxvXmmxQ==}
    dependencies:
      is-node-process: 1.2.0
      outvariant: 1.4.2
    dev: true

  /@open-draft/until@2.1.0:
    resolution: {integrity: sha512-U69T3ItWHvLwGg5eJ0n3I62nWuE6ilHlmz7zM0npLBRvPRd7e6NYmg54vvRtP5mZG7kZqZCFVdsTWo7BPtBujg==}
    dev: true

  /@panva/hkdf@1.1.1:
    resolution: {integrity: sha512-dhPeilub1NuIG0X5Kvhh9lH4iW3ZsHlnzwgwbOlgwQ2wG1IqFzsgHqmKPk3WzsdWAeaxKJxgM0+W433RmN45GA==}
    dev: false

  /@polka/url@1.0.0-next.25:
    resolution: {integrity: sha512-j7P6Rgr3mmtdkeDGTe0E/aYyWEWVtc5yFXtHCRHs28/jptDEWfaVOc5T7cblqy1XKPPfCxJc/8DwQ5YgLOZOVQ==}
    dev: true

  /@portabletext/react@3.0.11(react@18.2.0):
    resolution: {integrity: sha512-LATQQRxvP3TlAnFayjYt7kPJcnpAtWH6XHl4RFU31pKb1G6gZlTWTB+chXXAv0uQG6Be7OEdRzCmsz9XFEVNew==}
    engines: {node: ^14.13.1 || >=16.0.0}
    peerDependencies:
      react: ^17 || ^18
    dependencies:
      '@portabletext/toolkit': 2.0.10
      '@portabletext/types': 2.0.8
      react: 18.2.0
    dev: false

  /@portabletext/toolkit@2.0.10:
    resolution: {integrity: sha512-d+F9JvpnMEx7kd6saZ9OWA4U1Iwuokh6TOht7iqkfWU+0ivh9yM4v+b0Kpu+iiPcElicoabhtXol+yTvWJ1jDw==}
    engines: {node: ^14.13.1 || >=16.0.0}
    dependencies:
      '@portabletext/types': 2.0.8
    dev: false

  /@portabletext/types@2.0.8:
    resolution: {integrity: sha512-eiq9/kMX2bYezS4/kLFk3xNnruCFjCDdw6aYEv5ECHVKkYROiuLd3/AsP5d7tWF3+kPPy6tB0Wq8aqDG/URHGA==}
    engines: {node: ^14.13.1 || >=16.0.0 || >=18.0.0}
    dev: false

  /@radix-ui/colors@3.0.0:
    resolution: {integrity: sha512-FUOsGBkHrYJwCSEtWRCIfQbZG7q1e6DgxCIOe1SUQzDe/7rXXeA47s8yCn6fuTNQAj1Zq4oTFi9Yjp3wzElcxg==}

  /@radix-ui/number@1.0.1:
    resolution: {integrity: sha512-T5gIdVO2mmPW3NNhjNgEP3cqMXjXL9UbO0BzWcXfvdBs+BohbQxvd/K5hSVKmn9/lbTdsQVKbUcP5WLCwvUbBg==}
    dependencies:
      '@babel/runtime': 7.23.8
    dev: false

  /@radix-ui/primitive@1.0.1:
    resolution: {integrity: sha512-yQ8oGX2GVsEYMWGxcovu1uGWPCxV5BFfeeYxqPmuAzUyLT9qmaMXSAhXpb0WrspIeqYzdJpkh2vHModJPgRIaw==}
    dependencies:
      '@babel/runtime': 7.22.6
    dev: false

  /@radix-ui/react-accordion@1.1.2(@types/react@18.2.48)(react-dom@18.2.0)(react@18.2.0):
    resolution: {integrity: sha512-fDG7jcoNKVjSK6yfmuAs0EnPDro0WMXIhMtXdTBWqEioVW206ku+4Lw07e+13lUkFkpoEQ2PdeMIAGpdqEAmDg==}
    peerDependencies:
      '@types/react': '*'
      '@types/react-dom': '*'
      react: ^16.8 || ^17.0 || ^18.0
      react-dom: ^16.8 || ^17.0 || ^18.0
    peerDependenciesMeta:
      '@types/react':
        optional: true
      '@types/react-dom':
        optional: true
    dependencies:
      '@babel/runtime': 7.22.6
      '@radix-ui/primitive': 1.0.1
      '@radix-ui/react-collapsible': 1.0.3(@types/react@18.2.48)(react-dom@18.2.0)(react@18.2.0)
      '@radix-ui/react-collection': 1.0.3(@types/react-dom@18.2.18)(@types/react@18.2.48)(react-dom@18.2.0)(react@18.2.0)
      '@radix-ui/react-compose-refs': 1.0.1(@types/react@18.2.48)(react@18.2.0)
      '@radix-ui/react-context': 1.0.1(@types/react@18.2.48)(react@18.2.0)
      '@radix-ui/react-direction': 1.0.1(@types/react@18.2.48)(react@18.2.0)
      '@radix-ui/react-id': 1.0.1(@types/react@18.2.48)(react@18.2.0)
      '@radix-ui/react-primitive': 1.0.3(@types/react-dom@18.2.18)(@types/react@18.2.48)(react-dom@18.2.0)(react@18.2.0)
      '@radix-ui/react-use-controllable-state': 1.0.1(@types/react@18.2.48)(react@18.2.0)
      '@types/react': 18.2.48
      react: 18.2.0
      react-dom: 18.2.0(react@18.2.0)
    dev: false

  /@radix-ui/react-alert-dialog@1.0.5(@types/react-dom@18.2.18)(@types/react@18.2.48)(react-dom@18.2.0)(react@18.2.0):
    resolution: {integrity: sha512-OrVIOcZL0tl6xibeuGt5/+UxoT2N27KCFOPjFyfXMnchxSHZ/OW7cCX2nGlIYJrbHK/fczPcFzAwvNBB6XBNMA==}
    peerDependencies:
      '@types/react': '*'
      '@types/react-dom': '*'
      react: ^16.8 || ^17.0 || ^18.0
      react-dom: ^16.8 || ^17.0 || ^18.0
    peerDependenciesMeta:
      '@types/react':
        optional: true
      '@types/react-dom':
        optional: true
    dependencies:
      '@babel/runtime': 7.22.6
      '@radix-ui/primitive': 1.0.1
      '@radix-ui/react-compose-refs': 1.0.1(@types/react@18.2.48)(react@18.2.0)
      '@radix-ui/react-context': 1.0.1(@types/react@18.2.48)(react@18.2.0)
      '@radix-ui/react-dialog': 1.0.5(@types/react-dom@18.2.18)(@types/react@18.2.48)(react-dom@18.2.0)(react@18.2.0)
      '@radix-ui/react-primitive': 1.0.3(@types/react-dom@18.2.18)(@types/react@18.2.48)(react-dom@18.2.0)(react@18.2.0)
      '@radix-ui/react-slot': 1.0.2(@types/react@18.2.48)(react@18.2.0)
      '@types/react': 18.2.48
      '@types/react-dom': 18.2.18
      react: 18.2.0
      react-dom: 18.2.0(react@18.2.0)
    dev: false

  /@radix-ui/react-arrow@1.0.3(@types/react-dom@18.2.18)(@types/react@18.2.48)(react-dom@18.2.0)(react@18.2.0):
    resolution: {integrity: sha512-wSP+pHsB/jQRaL6voubsQ/ZlrGBHHrOjmBnr19hxYgtS0WvAFwZhK2WP/YY5yF9uKECCEEDGxuLxq1NBK51wFA==}
    peerDependencies:
      '@types/react': '*'
      '@types/react-dom': '*'
      react: ^16.8 || ^17.0 || ^18.0
      react-dom: ^16.8 || ^17.0 || ^18.0
    peerDependenciesMeta:
      '@types/react':
        optional: true
      '@types/react-dom':
        optional: true
    dependencies:
      '@babel/runtime': 7.22.6
      '@radix-ui/react-primitive': 1.0.3(@types/react-dom@18.2.18)(@types/react@18.2.48)(react-dom@18.2.0)(react@18.2.0)
      '@types/react': 18.2.48
      '@types/react-dom': 18.2.18
      react: 18.2.0
      react-dom: 18.2.0(react@18.2.0)
    dev: false

  /@radix-ui/react-avatar@1.0.4(@types/react-dom@18.2.18)(@types/react@18.2.48)(react-dom@18.2.0)(react@18.2.0):
    resolution: {integrity: sha512-kVK2K7ZD3wwj3qhle0ElXhOjbezIgyl2hVvgwfIdexL3rN6zJmy5AqqIf+D31lxVppdzV8CjAfZ6PklkmInZLw==}
    peerDependencies:
      '@types/react': '*'
      '@types/react-dom': '*'
      react: ^16.8 || ^17.0 || ^18.0
      react-dom: ^16.8 || ^17.0 || ^18.0
    peerDependenciesMeta:
      '@types/react':
        optional: true
      '@types/react-dom':
        optional: true
    dependencies:
      '@babel/runtime': 7.22.6
      '@radix-ui/react-context': 1.0.1(@types/react@18.2.48)(react@18.2.0)
      '@radix-ui/react-primitive': 1.0.3(@types/react-dom@18.2.18)(@types/react@18.2.48)(react-dom@18.2.0)(react@18.2.0)
      '@radix-ui/react-use-callback-ref': 1.0.1(@types/react@18.2.48)(react@18.2.0)
      '@radix-ui/react-use-layout-effect': 1.0.1(@types/react@18.2.48)(react@18.2.0)
      '@types/react': 18.2.48
      '@types/react-dom': 18.2.18
      react: 18.2.0
      react-dom: 18.2.0(react@18.2.0)
    dev: false

  /@radix-ui/react-checkbox@1.0.4(@types/react-dom@18.2.18)(@types/react@18.2.48)(react-dom@18.2.0)(react@18.2.0):
    resolution: {integrity: sha512-CBuGQa52aAYnADZVt/KBQzXrwx6TqnlwtcIPGtVt5JkkzQwMOLJjPukimhfKEr4GQNd43C+djUh5Ikopj8pSLg==}
    peerDependencies:
      '@types/react': '*'
      '@types/react-dom': '*'
      react: ^16.8 || ^17.0 || ^18.0
      react-dom: ^16.8 || ^17.0 || ^18.0
    peerDependenciesMeta:
      '@types/react':
        optional: true
      '@types/react-dom':
        optional: true
    dependencies:
      '@babel/runtime': 7.22.6
      '@radix-ui/primitive': 1.0.1
      '@radix-ui/react-compose-refs': 1.0.1(@types/react@18.2.48)(react@18.2.0)
      '@radix-ui/react-context': 1.0.1(@types/react@18.2.48)(react@18.2.0)
      '@radix-ui/react-presence': 1.0.1(@types/react-dom@18.2.18)(@types/react@18.2.48)(react-dom@18.2.0)(react@18.2.0)
      '@radix-ui/react-primitive': 1.0.3(@types/react-dom@18.2.18)(@types/react@18.2.48)(react-dom@18.2.0)(react@18.2.0)
      '@radix-ui/react-use-controllable-state': 1.0.1(@types/react@18.2.48)(react@18.2.0)
      '@radix-ui/react-use-previous': 1.0.1(@types/react@18.2.48)(react@18.2.0)
      '@radix-ui/react-use-size': 1.0.1(@types/react@18.2.48)(react@18.2.0)
      '@types/react': 18.2.48
      '@types/react-dom': 18.2.18
      react: 18.2.0
      react-dom: 18.2.0(react@18.2.0)
    dev: false

  /@radix-ui/react-collapsible@1.0.3(@types/react@18.2.48)(react-dom@18.2.0)(react@18.2.0):
    resolution: {integrity: sha512-UBmVDkmR6IvDsloHVN+3rtx4Mi5TFvylYXpluuv0f37dtaz3H99bp8No0LGXRigVpl3UAT4l9j6bIchh42S/Gg==}
    peerDependencies:
      '@types/react': '*'
      '@types/react-dom': '*'
      react: ^16.8 || ^17.0 || ^18.0
      react-dom: ^16.8 || ^17.0 || ^18.0
    peerDependenciesMeta:
      '@types/react':
        optional: true
      '@types/react-dom':
        optional: true
    dependencies:
      '@babel/runtime': 7.22.6
      '@radix-ui/primitive': 1.0.1
      '@radix-ui/react-compose-refs': 1.0.1(@types/react@18.2.48)(react@18.2.0)
      '@radix-ui/react-context': 1.0.1(@types/react@18.2.48)(react@18.2.0)
      '@radix-ui/react-id': 1.0.1(@types/react@18.2.48)(react@18.2.0)
      '@radix-ui/react-presence': 1.0.1(@types/react-dom@18.2.18)(@types/react@18.2.48)(react-dom@18.2.0)(react@18.2.0)
      '@radix-ui/react-primitive': 1.0.3(@types/react-dom@18.2.18)(@types/react@18.2.48)(react-dom@18.2.0)(react@18.2.0)
      '@radix-ui/react-use-controllable-state': 1.0.1(@types/react@18.2.48)(react@18.2.0)
      '@radix-ui/react-use-layout-effect': 1.0.1(@types/react@18.2.48)(react@18.2.0)
      '@types/react': 18.2.48
      react: 18.2.0
      react-dom: 18.2.0(react@18.2.0)
    dev: false

  /@radix-ui/react-collection@1.0.3(@types/react-dom@18.2.18)(@types/react@18.2.48)(react-dom@18.2.0)(react@18.2.0):
    resolution: {integrity: sha512-3SzW+0PW7yBBoQlT8wNcGtaxaD0XSu0uLUFgrtHY08Acx05TaHaOmVLR73c0j/cqpDy53KBMO7s0dx2wmOIDIA==}
    peerDependencies:
      '@types/react': '*'
      '@types/react-dom': '*'
      react: ^16.8 || ^17.0 || ^18.0
      react-dom: ^16.8 || ^17.0 || ^18.0
    peerDependenciesMeta:
      '@types/react':
        optional: true
      '@types/react-dom':
        optional: true
    dependencies:
      '@babel/runtime': 7.22.6
      '@radix-ui/react-compose-refs': 1.0.1(@types/react@18.2.48)(react@18.2.0)
      '@radix-ui/react-context': 1.0.1(@types/react@18.2.48)(react@18.2.0)
      '@radix-ui/react-primitive': 1.0.3(@types/react-dom@18.2.18)(@types/react@18.2.48)(react-dom@18.2.0)(react@18.2.0)
      '@radix-ui/react-slot': 1.0.2(@types/react@18.2.48)(react@18.2.0)
      '@types/react': 18.2.48
      '@types/react-dom': 18.2.18
      react: 18.2.0
      react-dom: 18.2.0(react@18.2.0)
    dev: false

  /@radix-ui/react-compose-refs@1.0.1(@types/react@18.2.48)(react@18.2.0):
    resolution: {integrity: sha512-fDSBgd44FKHa1FRMU59qBMPFcl2PZE+2nmqunj+BWFyYYjnhIDWL2ItDs3rrbJDQOtzt5nIebLCQc4QRfz6LJw==}
    peerDependencies:
      '@types/react': '*'
      react: ^16.8 || ^17.0 || ^18.0
    peerDependenciesMeta:
      '@types/react':
        optional: true
    dependencies:
      '@babel/runtime': 7.22.6
      '@types/react': 18.2.48
      react: 18.2.0
    dev: false

  /@radix-ui/react-context@1.0.1(@types/react@18.2.48)(react@18.2.0):
    resolution: {integrity: sha512-ebbrdFoYTcuZ0v4wG5tedGnp9tzcV8awzsxYph7gXUyvnNLuTIcCk1q17JEbnVhXAKG9oX3KtchwiMIAYp9NLg==}
    peerDependencies:
      '@types/react': '*'
      react: ^16.8 || ^17.0 || ^18.0
    peerDependenciesMeta:
      '@types/react':
        optional: true
    dependencies:
      '@babel/runtime': 7.22.6
      '@types/react': 18.2.48
      react: 18.2.0
    dev: false

  /@radix-ui/react-dialog@1.0.5(@types/react-dom@18.2.18)(@types/react@18.2.48)(react-dom@18.2.0)(react@18.2.0):
    resolution: {integrity: sha512-GjWJX/AUpB703eEBanuBnIWdIXg6NvJFCXcNlSZk4xdszCdhrJgBoUd1cGk67vFO+WdA2pfI/plOpqz/5GUP6Q==}
    peerDependencies:
      '@types/react': '*'
      '@types/react-dom': '*'
      react: ^16.8 || ^17.0 || ^18.0
      react-dom: ^16.8 || ^17.0 || ^18.0
    peerDependenciesMeta:
      '@types/react':
        optional: true
      '@types/react-dom':
        optional: true
    dependencies:
      '@babel/runtime': 7.22.6
      '@radix-ui/primitive': 1.0.1
      '@radix-ui/react-compose-refs': 1.0.1(@types/react@18.2.48)(react@18.2.0)
      '@radix-ui/react-context': 1.0.1(@types/react@18.2.48)(react@18.2.0)
      '@radix-ui/react-dismissable-layer': 1.0.5(@types/react-dom@18.2.18)(@types/react@18.2.48)(react-dom@18.2.0)(react@18.2.0)
      '@radix-ui/react-focus-guards': 1.0.1(@types/react@18.2.48)(react@18.2.0)
      '@radix-ui/react-focus-scope': 1.0.4(@types/react-dom@18.2.18)(@types/react@18.2.48)(react-dom@18.2.0)(react@18.2.0)
      '@radix-ui/react-id': 1.0.1(@types/react@18.2.48)(react@18.2.0)
      '@radix-ui/react-portal': 1.0.4(@types/react-dom@18.2.18)(@types/react@18.2.48)(react-dom@18.2.0)(react@18.2.0)
      '@radix-ui/react-presence': 1.0.1(@types/react-dom@18.2.18)(@types/react@18.2.48)(react-dom@18.2.0)(react@18.2.0)
      '@radix-ui/react-primitive': 1.0.3(@types/react-dom@18.2.18)(@types/react@18.2.48)(react-dom@18.2.0)(react@18.2.0)
      '@radix-ui/react-slot': 1.0.2(@types/react@18.2.48)(react@18.2.0)
      '@radix-ui/react-use-controllable-state': 1.0.1(@types/react@18.2.48)(react@18.2.0)
      '@types/react': 18.2.48
      '@types/react-dom': 18.2.18
      aria-hidden: 1.2.3
      react: 18.2.0
      react-dom: 18.2.0(react@18.2.0)
      react-remove-scroll: 2.5.5(@types/react@18.2.48)(react@18.2.0)
    dev: false

  /@radix-ui/react-direction@1.0.1(@types/react@18.2.48)(react@18.2.0):
    resolution: {integrity: sha512-RXcvnXgyvYvBEOhCBuddKecVkoMiI10Jcm5cTI7abJRAHYfFxeu+FBQs/DvdxSYucxR5mna0dNsL6QFlds5TMA==}
    peerDependencies:
      '@types/react': '*'
      react: ^16.8 || ^17.0 || ^18.0
    peerDependenciesMeta:
      '@types/react':
        optional: true
    dependencies:
      '@babel/runtime': 7.22.6
      '@types/react': 18.2.48
      react: 18.2.0
    dev: false

  /@radix-ui/react-dismissable-layer@1.0.4(@types/react@18.2.48)(react-dom@18.2.0)(react@18.2.0):
    resolution: {integrity: sha512-7UpBa/RKMoHJYjie1gkF1DlK8l1fdU/VKDpoS3rCCo8YBJR294GwcEHyxHw72yvphJ7ld0AXEcSLAzY2F/WyCg==}
    peerDependencies:
      '@types/react': '*'
      '@types/react-dom': '*'
      react: ^16.8 || ^17.0 || ^18.0
      react-dom: ^16.8 || ^17.0 || ^18.0
    peerDependenciesMeta:
      '@types/react':
        optional: true
      '@types/react-dom':
        optional: true
    dependencies:
      '@babel/runtime': 7.23.8
      '@radix-ui/primitive': 1.0.1
      '@radix-ui/react-compose-refs': 1.0.1(@types/react@18.2.48)(react@18.2.0)
      '@radix-ui/react-primitive': 1.0.3(@types/react-dom@18.2.18)(@types/react@18.2.48)(react-dom@18.2.0)(react@18.2.0)
      '@radix-ui/react-use-callback-ref': 1.0.1(@types/react@18.2.48)(react@18.2.0)
      '@radix-ui/react-use-escape-keydown': 1.0.3(@types/react@18.2.48)(react@18.2.0)
      '@types/react': 18.2.48
      react: 18.2.0
      react-dom: 18.2.0(react@18.2.0)
    dev: false

  /@radix-ui/react-dismissable-layer@1.0.5(@types/react-dom@18.2.18)(@types/react@18.2.48)(react-dom@18.2.0)(react@18.2.0):
    resolution: {integrity: sha512-aJeDjQhywg9LBu2t/At58hCvr7pEm0o2Ke1x33B+MhjNmmZ17sy4KImo0KPLgsnc/zN7GPdce8Cnn0SWvwZO7g==}
    peerDependencies:
      '@types/react': '*'
      '@types/react-dom': '*'
      react: ^16.8 || ^17.0 || ^18.0
      react-dom: ^16.8 || ^17.0 || ^18.0
    peerDependenciesMeta:
      '@types/react':
        optional: true
      '@types/react-dom':
        optional: true
    dependencies:
      '@babel/runtime': 7.22.6
      '@radix-ui/primitive': 1.0.1
      '@radix-ui/react-compose-refs': 1.0.1(@types/react@18.2.48)(react@18.2.0)
      '@radix-ui/react-primitive': 1.0.3(@types/react-dom@18.2.18)(@types/react@18.2.48)(react-dom@18.2.0)(react@18.2.0)
      '@radix-ui/react-use-callback-ref': 1.0.1(@types/react@18.2.48)(react@18.2.0)
      '@radix-ui/react-use-escape-keydown': 1.0.3(@types/react@18.2.48)(react@18.2.0)
      '@types/react': 18.2.48
      '@types/react-dom': 18.2.18
      react: 18.2.0
      react-dom: 18.2.0(react@18.2.0)
    dev: false

  /@radix-ui/react-dropdown-menu@2.0.6(@types/react-dom@18.2.18)(@types/react@18.2.48)(react-dom@18.2.0)(react@18.2.0):
    resolution: {integrity: sha512-i6TuFOoWmLWq+M/eCLGd/bQ2HfAX1RJgvrBQ6AQLmzfvsLdefxbWu8G9zczcPFfcSPehz9GcpF6K9QYreFV8hA==}
    peerDependencies:
      '@types/react': '*'
      '@types/react-dom': '*'
      react: ^16.8 || ^17.0 || ^18.0
      react-dom: ^16.8 || ^17.0 || ^18.0
    peerDependenciesMeta:
      '@types/react':
        optional: true
      '@types/react-dom':
        optional: true
    dependencies:
      '@babel/runtime': 7.22.6
      '@radix-ui/primitive': 1.0.1
      '@radix-ui/react-compose-refs': 1.0.1(@types/react@18.2.48)(react@18.2.0)
      '@radix-ui/react-context': 1.0.1(@types/react@18.2.48)(react@18.2.0)
      '@radix-ui/react-id': 1.0.1(@types/react@18.2.48)(react@18.2.0)
      '@radix-ui/react-menu': 2.0.6(@types/react-dom@18.2.18)(@types/react@18.2.48)(react-dom@18.2.0)(react@18.2.0)
      '@radix-ui/react-primitive': 1.0.3(@types/react-dom@18.2.18)(@types/react@18.2.48)(react-dom@18.2.0)(react@18.2.0)
      '@radix-ui/react-use-controllable-state': 1.0.1(@types/react@18.2.48)(react@18.2.0)
      '@types/react': 18.2.48
      '@types/react-dom': 18.2.18
      react: 18.2.0
      react-dom: 18.2.0(react@18.2.0)
    dev: false

  /@radix-ui/react-focus-guards@1.0.1(@types/react@18.2.48)(react@18.2.0):
    resolution: {integrity: sha512-Rect2dWbQ8waGzhMavsIbmSVCgYxkXLxxR3ZvCX79JOglzdEy4JXMb98lq4hPxUbLr77nP0UOGf4rcMU+s1pUA==}
    peerDependencies:
      '@types/react': '*'
      react: ^16.8 || ^17.0 || ^18.0
    peerDependenciesMeta:
      '@types/react':
        optional: true
    dependencies:
      '@babel/runtime': 7.22.6
      '@types/react': 18.2.48
      react: 18.2.0
    dev: false

  /@radix-ui/react-focus-scope@1.0.3(@types/react@18.2.48)(react-dom@18.2.0)(react@18.2.0):
    resolution: {integrity: sha512-upXdPfqI4islj2CslyfUBNlaJCPybbqRHAi1KER7Isel9Q2AtSJ0zRBZv8mWQiFXD2nyAJ4BhC3yXgZ6kMBSrQ==}
    peerDependencies:
      '@types/react': '*'
      '@types/react-dom': '*'
      react: ^16.8 || ^17.0 || ^18.0
      react-dom: ^16.8 || ^17.0 || ^18.0
    peerDependenciesMeta:
      '@types/react':
        optional: true
      '@types/react-dom':
        optional: true
    dependencies:
      '@babel/runtime': 7.23.8
      '@radix-ui/react-compose-refs': 1.0.1(@types/react@18.2.48)(react@18.2.0)
      '@radix-ui/react-primitive': 1.0.3(@types/react-dom@18.2.18)(@types/react@18.2.48)(react-dom@18.2.0)(react@18.2.0)
      '@radix-ui/react-use-callback-ref': 1.0.1(@types/react@18.2.48)(react@18.2.0)
      '@types/react': 18.2.48
      react: 18.2.0
      react-dom: 18.2.0(react@18.2.0)
    dev: false

  /@radix-ui/react-focus-scope@1.0.4(@types/react-dom@18.2.18)(@types/react@18.2.48)(react-dom@18.2.0)(react@18.2.0):
    resolution: {integrity: sha512-sL04Mgvf+FmyvZeYfNu1EPAaaxD+aw7cYeIB9L9Fvq8+urhltTRaEo5ysKOpHuKPclsZcSUMKlN05x4u+CINpA==}
    peerDependencies:
      '@types/react': '*'
      '@types/react-dom': '*'
      react: ^16.8 || ^17.0 || ^18.0
      react-dom: ^16.8 || ^17.0 || ^18.0
    peerDependenciesMeta:
      '@types/react':
        optional: true
      '@types/react-dom':
        optional: true
    dependencies:
      '@babel/runtime': 7.22.6
      '@radix-ui/react-compose-refs': 1.0.1(@types/react@18.2.48)(react@18.2.0)
      '@radix-ui/react-primitive': 1.0.3(@types/react-dom@18.2.18)(@types/react@18.2.48)(react-dom@18.2.0)(react@18.2.0)
      '@radix-ui/react-use-callback-ref': 1.0.1(@types/react@18.2.48)(react@18.2.0)
      '@types/react': 18.2.48
      '@types/react-dom': 18.2.18
      react: 18.2.0
      react-dom: 18.2.0(react@18.2.0)
    dev: false

  /@radix-ui/react-icons@1.3.0(react@18.2.0):
    resolution: {integrity: sha512-jQxj/0LKgp+j9BiTXz3O3sgs26RNet2iLWmsPyRz2SIcR4q/4SbazXfnYwbAr+vLYKSfc7qxzyGQA1HLlYiuNw==}
    peerDependencies:
      react: ^16.x || ^17.x || ^18.x
    dependencies:
      react: 18.2.0
    dev: false

  /@radix-ui/react-id@1.0.1(@types/react@18.2.48)(react@18.2.0):
    resolution: {integrity: sha512-tI7sT/kqYp8p96yGWY1OAnLHrqDgzHefRBKQ2YAkBS5ja7QLcZ9Z/uY7bEjPUatf8RomoXM8/1sMj1IJaE5UzQ==}
    peerDependencies:
      '@types/react': '*'
      react: ^16.8 || ^17.0 || ^18.0
    peerDependenciesMeta:
      '@types/react':
        optional: true
    dependencies:
      '@babel/runtime': 7.22.6
      '@radix-ui/react-use-layout-effect': 1.0.1(@types/react@18.2.48)(react@18.2.0)
      '@types/react': 18.2.48
      react: 18.2.0
    dev: false

  /@radix-ui/react-label@2.0.2(@types/react@18.2.48)(react-dom@18.2.0)(react@18.2.0):
    resolution: {integrity: sha512-N5ehvlM7qoTLx7nWPodsPYPgMzA5WM8zZChQg8nyFJKnDO5WHdba1vv5/H6IO5LtJMfD2Q3wh1qHFGNtK0w3bQ==}
    peerDependencies:
      '@types/react': '*'
      '@types/react-dom': '*'
      react: ^16.8 || ^17.0 || ^18.0
      react-dom: ^16.8 || ^17.0 || ^18.0
    peerDependenciesMeta:
      '@types/react':
        optional: true
      '@types/react-dom':
        optional: true
    dependencies:
      '@babel/runtime': 7.22.6
      '@radix-ui/react-primitive': 1.0.3(@types/react-dom@18.2.18)(@types/react@18.2.48)(react-dom@18.2.0)(react@18.2.0)
      '@types/react': 18.2.48
      react: 18.2.0
      react-dom: 18.2.0(react@18.2.0)
    dev: false

  /@radix-ui/react-menu@2.0.6(@types/react-dom@18.2.18)(@types/react@18.2.48)(react-dom@18.2.0)(react@18.2.0):
    resolution: {integrity: sha512-BVkFLS+bUC8HcImkRKPSiVumA1VPOOEC5WBMiT+QAVsPzW1FJzI9KnqgGxVDPBcql5xXrHkD3JOVoXWEXD8SYA==}
    peerDependencies:
      '@types/react': '*'
      '@types/react-dom': '*'
      react: ^16.8 || ^17.0 || ^18.0
      react-dom: ^16.8 || ^17.0 || ^18.0
    peerDependenciesMeta:
      '@types/react':
        optional: true
      '@types/react-dom':
        optional: true
    dependencies:
      '@babel/runtime': 7.22.6
      '@radix-ui/primitive': 1.0.1
      '@radix-ui/react-collection': 1.0.3(@types/react-dom@18.2.18)(@types/react@18.2.48)(react-dom@18.2.0)(react@18.2.0)
      '@radix-ui/react-compose-refs': 1.0.1(@types/react@18.2.48)(react@18.2.0)
      '@radix-ui/react-context': 1.0.1(@types/react@18.2.48)(react@18.2.0)
      '@radix-ui/react-direction': 1.0.1(@types/react@18.2.48)(react@18.2.0)
      '@radix-ui/react-dismissable-layer': 1.0.5(@types/react-dom@18.2.18)(@types/react@18.2.48)(react-dom@18.2.0)(react@18.2.0)
      '@radix-ui/react-focus-guards': 1.0.1(@types/react@18.2.48)(react@18.2.0)
      '@radix-ui/react-focus-scope': 1.0.4(@types/react-dom@18.2.18)(@types/react@18.2.48)(react-dom@18.2.0)(react@18.2.0)
      '@radix-ui/react-id': 1.0.1(@types/react@18.2.48)(react@18.2.0)
      '@radix-ui/react-popper': 1.1.3(@types/react-dom@18.2.18)(@types/react@18.2.48)(react-dom@18.2.0)(react@18.2.0)
      '@radix-ui/react-portal': 1.0.4(@types/react-dom@18.2.18)(@types/react@18.2.48)(react-dom@18.2.0)(react@18.2.0)
      '@radix-ui/react-presence': 1.0.1(@types/react-dom@18.2.18)(@types/react@18.2.48)(react-dom@18.2.0)(react@18.2.0)
      '@radix-ui/react-primitive': 1.0.3(@types/react-dom@18.2.18)(@types/react@18.2.48)(react-dom@18.2.0)(react@18.2.0)
      '@radix-ui/react-roving-focus': 1.0.4(@types/react-dom@18.2.18)(@types/react@18.2.48)(react-dom@18.2.0)(react@18.2.0)
      '@radix-ui/react-slot': 1.0.2(@types/react@18.2.48)(react@18.2.0)
      '@radix-ui/react-use-callback-ref': 1.0.1(@types/react@18.2.48)(react@18.2.0)
      '@types/react': 18.2.48
      '@types/react-dom': 18.2.18
      aria-hidden: 1.2.3
      react: 18.2.0
      react-dom: 18.2.0(react@18.2.0)
      react-remove-scroll: 2.5.5(@types/react@18.2.48)(react@18.2.0)
    dev: false

  /@radix-ui/react-navigation-menu@1.1.4(@types/react-dom@18.2.18)(@types/react@18.2.48)(react-dom@18.2.0)(react@18.2.0):
    resolution: {integrity: sha512-Cc+seCS3PmWmjI51ufGG7zp1cAAIRqHVw7C9LOA2TZ+R4hG6rDvHcTqIsEEFLmZO3zNVH72jOOE7kKNy8W+RtA==}
    peerDependencies:
      '@types/react': '*'
      '@types/react-dom': '*'
      react: ^16.8 || ^17.0 || ^18.0
      react-dom: ^16.8 || ^17.0 || ^18.0
    peerDependenciesMeta:
      '@types/react':
        optional: true
      '@types/react-dom':
        optional: true
    dependencies:
      '@babel/runtime': 7.22.6
      '@radix-ui/primitive': 1.0.1
      '@radix-ui/react-collection': 1.0.3(@types/react-dom@18.2.18)(@types/react@18.2.48)(react-dom@18.2.0)(react@18.2.0)
      '@radix-ui/react-compose-refs': 1.0.1(@types/react@18.2.48)(react@18.2.0)
      '@radix-ui/react-context': 1.0.1(@types/react@18.2.48)(react@18.2.0)
      '@radix-ui/react-direction': 1.0.1(@types/react@18.2.48)(react@18.2.0)
      '@radix-ui/react-dismissable-layer': 1.0.5(@types/react-dom@18.2.18)(@types/react@18.2.48)(react-dom@18.2.0)(react@18.2.0)
      '@radix-ui/react-id': 1.0.1(@types/react@18.2.48)(react@18.2.0)
      '@radix-ui/react-presence': 1.0.1(@types/react-dom@18.2.18)(@types/react@18.2.48)(react-dom@18.2.0)(react@18.2.0)
      '@radix-ui/react-primitive': 1.0.3(@types/react-dom@18.2.18)(@types/react@18.2.48)(react-dom@18.2.0)(react@18.2.0)
      '@radix-ui/react-use-callback-ref': 1.0.1(@types/react@18.2.48)(react@18.2.0)
      '@radix-ui/react-use-controllable-state': 1.0.1(@types/react@18.2.48)(react@18.2.0)
      '@radix-ui/react-use-layout-effect': 1.0.1(@types/react@18.2.48)(react@18.2.0)
      '@radix-ui/react-use-previous': 1.0.1(@types/react@18.2.48)(react@18.2.0)
      '@radix-ui/react-visually-hidden': 1.0.3(@types/react-dom@18.2.18)(@types/react@18.2.48)(react-dom@18.2.0)(react@18.2.0)
      '@types/react': 18.2.48
      '@types/react-dom': 18.2.18
      react: 18.2.0
      react-dom: 18.2.0(react@18.2.0)
    dev: false

  /@radix-ui/react-popover@1.0.7(@types/react-dom@18.2.18)(@types/react@18.2.48)(react-dom@18.2.0)(react@18.2.0):
    resolution: {integrity: sha512-shtvVnlsxT6faMnK/a7n0wptwBD23xc1Z5mdrtKLwVEfsEMXodS0r5s0/g5P0hX//EKYZS2sxUjqfzlg52ZSnQ==}
    peerDependencies:
      '@types/react': '*'
      '@types/react-dom': '*'
      react: ^16.8 || ^17.0 || ^18.0
      react-dom: ^16.8 || ^17.0 || ^18.0
    peerDependenciesMeta:
      '@types/react':
        optional: true
      '@types/react-dom':
        optional: true
    dependencies:
      '@babel/runtime': 7.22.6
      '@radix-ui/primitive': 1.0.1
      '@radix-ui/react-compose-refs': 1.0.1(@types/react@18.2.48)(react@18.2.0)
      '@radix-ui/react-context': 1.0.1(@types/react@18.2.48)(react@18.2.0)
      '@radix-ui/react-dismissable-layer': 1.0.5(@types/react-dom@18.2.18)(@types/react@18.2.48)(react-dom@18.2.0)(react@18.2.0)
      '@radix-ui/react-focus-guards': 1.0.1(@types/react@18.2.48)(react@18.2.0)
      '@radix-ui/react-focus-scope': 1.0.4(@types/react-dom@18.2.18)(@types/react@18.2.48)(react-dom@18.2.0)(react@18.2.0)
      '@radix-ui/react-id': 1.0.1(@types/react@18.2.48)(react@18.2.0)
      '@radix-ui/react-popper': 1.1.3(@types/react-dom@18.2.18)(@types/react@18.2.48)(react-dom@18.2.0)(react@18.2.0)
      '@radix-ui/react-portal': 1.0.4(@types/react-dom@18.2.18)(@types/react@18.2.48)(react-dom@18.2.0)(react@18.2.0)
      '@radix-ui/react-presence': 1.0.1(@types/react-dom@18.2.18)(@types/react@18.2.48)(react-dom@18.2.0)(react@18.2.0)
      '@radix-ui/react-primitive': 1.0.3(@types/react-dom@18.2.18)(@types/react@18.2.48)(react-dom@18.2.0)(react@18.2.0)
      '@radix-ui/react-slot': 1.0.2(@types/react@18.2.48)(react@18.2.0)
      '@radix-ui/react-use-controllable-state': 1.0.1(@types/react@18.2.48)(react@18.2.0)
      '@types/react': 18.2.48
      '@types/react-dom': 18.2.18
      aria-hidden: 1.2.3
      react: 18.2.0
      react-dom: 18.2.0(react@18.2.0)
      react-remove-scroll: 2.5.5(@types/react@18.2.48)(react@18.2.0)
    dev: false

  /@radix-ui/react-popper@1.1.2(@types/react@18.2.48)(react-dom@18.2.0)(react@18.2.0):
    resolution: {integrity: sha512-1CnGGfFi/bbqtJZZ0P/NQY20xdG3E0LALJaLUEoKwPLwl6PPPfbeiCqMVQnhoFRAxjJj4RpBRJzDmUgsex2tSg==}
    peerDependencies:
      '@types/react': '*'
      '@types/react-dom': '*'
      react: ^16.8 || ^17.0 || ^18.0
      react-dom: ^16.8 || ^17.0 || ^18.0
    peerDependenciesMeta:
      '@types/react':
        optional: true
      '@types/react-dom':
        optional: true
    dependencies:
      '@babel/runtime': 7.23.8
      '@floating-ui/react-dom': 2.0.6(react-dom@18.2.0)(react@18.2.0)
      '@radix-ui/react-arrow': 1.0.3(@types/react-dom@18.2.18)(@types/react@18.2.48)(react-dom@18.2.0)(react@18.2.0)
      '@radix-ui/react-compose-refs': 1.0.1(@types/react@18.2.48)(react@18.2.0)
      '@radix-ui/react-context': 1.0.1(@types/react@18.2.48)(react@18.2.0)
      '@radix-ui/react-primitive': 1.0.3(@types/react-dom@18.2.18)(@types/react@18.2.48)(react-dom@18.2.0)(react@18.2.0)
      '@radix-ui/react-use-callback-ref': 1.0.1(@types/react@18.2.48)(react@18.2.0)
      '@radix-ui/react-use-layout-effect': 1.0.1(@types/react@18.2.48)(react@18.2.0)
      '@radix-ui/react-use-rect': 1.0.1(@types/react@18.2.48)(react@18.2.0)
      '@radix-ui/react-use-size': 1.0.1(@types/react@18.2.48)(react@18.2.0)
      '@radix-ui/rect': 1.0.1
      '@types/react': 18.2.48
      react: 18.2.0
      react-dom: 18.2.0(react@18.2.0)
    dev: false

  /@radix-ui/react-popper@1.1.3(@types/react-dom@18.2.18)(@types/react@18.2.48)(react-dom@18.2.0)(react@18.2.0):
    resolution: {integrity: sha512-cKpopj/5RHZWjrbF2846jBNacjQVwkP068DfmgrNJXpvVWrOvlAmE9xSiy5OqeE+Gi8D9fP+oDhUnPqNMY8/5w==}
    peerDependencies:
      '@types/react': '*'
      '@types/react-dom': '*'
      react: ^16.8 || ^17.0 || ^18.0
      react-dom: ^16.8 || ^17.0 || ^18.0
    peerDependenciesMeta:
      '@types/react':
        optional: true
      '@types/react-dom':
        optional: true
    dependencies:
      '@babel/runtime': 7.22.6
      '@floating-ui/react-dom': 2.0.1(react-dom@18.2.0)(react@18.2.0)
      '@radix-ui/react-arrow': 1.0.3(@types/react-dom@18.2.18)(@types/react@18.2.48)(react-dom@18.2.0)(react@18.2.0)
      '@radix-ui/react-compose-refs': 1.0.1(@types/react@18.2.48)(react@18.2.0)
      '@radix-ui/react-context': 1.0.1(@types/react@18.2.48)(react@18.2.0)
      '@radix-ui/react-primitive': 1.0.3(@types/react-dom@18.2.18)(@types/react@18.2.48)(react-dom@18.2.0)(react@18.2.0)
      '@radix-ui/react-use-callback-ref': 1.0.1(@types/react@18.2.48)(react@18.2.0)
      '@radix-ui/react-use-layout-effect': 1.0.1(@types/react@18.2.48)(react@18.2.0)
      '@radix-ui/react-use-rect': 1.0.1(@types/react@18.2.48)(react@18.2.0)
      '@radix-ui/react-use-size': 1.0.1(@types/react@18.2.48)(react@18.2.0)
      '@radix-ui/rect': 1.0.1
      '@types/react': 18.2.48
      '@types/react-dom': 18.2.18
      react: 18.2.0
      react-dom: 18.2.0(react@18.2.0)
    dev: false

  /@radix-ui/react-portal@1.0.3(@types/react@18.2.48)(react-dom@18.2.0)(react@18.2.0):
    resolution: {integrity: sha512-xLYZeHrWoPmA5mEKEfZZevoVRK/Q43GfzRXkWV6qawIWWK8t6ifIiLQdd7rmQ4Vk1bmI21XhqF9BN3jWf+phpA==}
    peerDependencies:
      '@types/react': '*'
      '@types/react-dom': '*'
      react: ^16.8 || ^17.0 || ^18.0
      react-dom: ^16.8 || ^17.0 || ^18.0
    peerDependenciesMeta:
      '@types/react':
        optional: true
      '@types/react-dom':
        optional: true
    dependencies:
      '@babel/runtime': 7.23.8
      '@radix-ui/react-primitive': 1.0.3(@types/react-dom@18.2.18)(@types/react@18.2.48)(react-dom@18.2.0)(react@18.2.0)
      '@types/react': 18.2.48
      react: 18.2.0
      react-dom: 18.2.0(react@18.2.0)
    dev: false

  /@radix-ui/react-portal@1.0.4(@types/react-dom@18.2.18)(@types/react@18.2.48)(react-dom@18.2.0)(react@18.2.0):
    resolution: {integrity: sha512-Qki+C/EuGUVCQTOTD5vzJzJuMUlewbzuKyUy+/iHM2uwGiru9gZeBJtHAPKAEkB5KWGi9mP/CHKcY0wt1aW45Q==}
    peerDependencies:
      '@types/react': '*'
      '@types/react-dom': '*'
      react: ^16.8 || ^17.0 || ^18.0
      react-dom: ^16.8 || ^17.0 || ^18.0
    peerDependenciesMeta:
      '@types/react':
        optional: true
      '@types/react-dom':
        optional: true
    dependencies:
      '@babel/runtime': 7.22.6
      '@radix-ui/react-primitive': 1.0.3(@types/react-dom@18.2.18)(@types/react@18.2.48)(react-dom@18.2.0)(react@18.2.0)
      '@types/react': 18.2.48
      '@types/react-dom': 18.2.18
      react: 18.2.0
      react-dom: 18.2.0(react@18.2.0)
    dev: false

  /@radix-ui/react-presence@1.0.1(@types/react-dom@18.2.18)(@types/react@18.2.48)(react-dom@18.2.0)(react@18.2.0):
    resolution: {integrity: sha512-UXLW4UAbIY5ZjcvzjfRFo5gxva8QirC9hF7wRE4U5gz+TP0DbRk+//qyuAQ1McDxBt1xNMBTaciFGvEmJvAZCg==}
    peerDependencies:
      '@types/react': '*'
      '@types/react-dom': '*'
      react: ^16.8 || ^17.0 || ^18.0
      react-dom: ^16.8 || ^17.0 || ^18.0
    peerDependenciesMeta:
      '@types/react':
        optional: true
      '@types/react-dom':
        optional: true
    dependencies:
      '@babel/runtime': 7.22.6
      '@radix-ui/react-compose-refs': 1.0.1(@types/react@18.2.48)(react@18.2.0)
      '@radix-ui/react-use-layout-effect': 1.0.1(@types/react@18.2.48)(react@18.2.0)
      '@types/react': 18.2.48
      '@types/react-dom': 18.2.18
      react: 18.2.0
      react-dom: 18.2.0(react@18.2.0)
    dev: false

  /@radix-ui/react-primitive@1.0.3(@types/react-dom@18.2.18)(@types/react@18.2.48)(react-dom@18.2.0)(react@18.2.0):
    resolution: {integrity: sha512-yi58uVyoAcK/Nq1inRY56ZSjKypBNKTa/1mcL8qdl6oJeEaDbOldlzrGn7P6Q3Id5d+SYNGc5AJgc4vGhjs5+g==}
    peerDependencies:
      '@types/react': '*'
      '@types/react-dom': '*'
      react: ^16.8 || ^17.0 || ^18.0
      react-dom: ^16.8 || ^17.0 || ^18.0
    peerDependenciesMeta:
      '@types/react':
        optional: true
      '@types/react-dom':
        optional: true
    dependencies:
      '@babel/runtime': 7.22.6
      '@radix-ui/react-slot': 1.0.2(@types/react@18.2.48)(react@18.2.0)
      '@types/react': 18.2.48
      '@types/react-dom': 18.2.18
      react: 18.2.0
      react-dom: 18.2.0(react@18.2.0)
    dev: false

  /@radix-ui/react-radio-group@1.1.3(@types/react@18.2.48)(react-dom@18.2.0)(react@18.2.0):
    resolution: {integrity: sha512-x+yELayyefNeKeTx4fjK6j99Fs6c4qKm3aY38G3swQVTN6xMpsrbigC0uHs2L//g8q4qR7qOcww8430jJmi2ag==}
    peerDependencies:
      '@types/react': '*'
      '@types/react-dom': '*'
      react: ^16.8 || ^17.0 || ^18.0
      react-dom: ^16.8 || ^17.0 || ^18.0
    peerDependenciesMeta:
      '@types/react':
        optional: true
      '@types/react-dom':
        optional: true
    dependencies:
      '@babel/runtime': 7.22.6
      '@radix-ui/primitive': 1.0.1
      '@radix-ui/react-compose-refs': 1.0.1(@types/react@18.2.48)(react@18.2.0)
      '@radix-ui/react-context': 1.0.1(@types/react@18.2.48)(react@18.2.0)
      '@radix-ui/react-direction': 1.0.1(@types/react@18.2.48)(react@18.2.0)
      '@radix-ui/react-presence': 1.0.1(@types/react-dom@18.2.18)(@types/react@18.2.48)(react-dom@18.2.0)(react@18.2.0)
      '@radix-ui/react-primitive': 1.0.3(@types/react-dom@18.2.18)(@types/react@18.2.48)(react-dom@18.2.0)(react@18.2.0)
      '@radix-ui/react-roving-focus': 1.0.4(@types/react-dom@18.2.18)(@types/react@18.2.48)(react-dom@18.2.0)(react@18.2.0)
      '@radix-ui/react-use-controllable-state': 1.0.1(@types/react@18.2.48)(react@18.2.0)
      '@radix-ui/react-use-previous': 1.0.1(@types/react@18.2.48)(react@18.2.0)
      '@radix-ui/react-use-size': 1.0.1(@types/react@18.2.48)(react@18.2.0)
      '@types/react': 18.2.48
      react: 18.2.0
      react-dom: 18.2.0(react@18.2.0)
    dev: false

  /@radix-ui/react-roving-focus@1.0.4(@types/react-dom@18.2.18)(@types/react@18.2.48)(react-dom@18.2.0)(react@18.2.0):
    resolution: {integrity: sha512-2mUg5Mgcu001VkGy+FfzZyzbmuUWzgWkj3rvv4yu+mLw03+mTzbxZHvfcGyFp2b8EkQeMkpRQ5FiA2Vr2O6TeQ==}
    peerDependencies:
      '@types/react': '*'
      '@types/react-dom': '*'
      react: ^16.8 || ^17.0 || ^18.0
      react-dom: ^16.8 || ^17.0 || ^18.0
    peerDependenciesMeta:
      '@types/react':
        optional: true
      '@types/react-dom':
        optional: true
    dependencies:
      '@babel/runtime': 7.22.6
      '@radix-ui/primitive': 1.0.1
      '@radix-ui/react-collection': 1.0.3(@types/react-dom@18.2.18)(@types/react@18.2.48)(react-dom@18.2.0)(react@18.2.0)
      '@radix-ui/react-compose-refs': 1.0.1(@types/react@18.2.48)(react@18.2.0)
      '@radix-ui/react-context': 1.0.1(@types/react@18.2.48)(react@18.2.0)
      '@radix-ui/react-direction': 1.0.1(@types/react@18.2.48)(react@18.2.0)
      '@radix-ui/react-id': 1.0.1(@types/react@18.2.48)(react@18.2.0)
      '@radix-ui/react-primitive': 1.0.3(@types/react-dom@18.2.18)(@types/react@18.2.48)(react-dom@18.2.0)(react@18.2.0)
      '@radix-ui/react-use-callback-ref': 1.0.1(@types/react@18.2.48)(react@18.2.0)
      '@radix-ui/react-use-controllable-state': 1.0.1(@types/react@18.2.48)(react@18.2.0)
      '@types/react': 18.2.48
      '@types/react-dom': 18.2.18
      react: 18.2.0
      react-dom: 18.2.0(react@18.2.0)
    dev: false

  /@radix-ui/react-select@1.2.2(@types/react@18.2.48)(react-dom@18.2.0)(react@18.2.0):
    resolution: {integrity: sha512-zI7McXr8fNaSrUY9mZe4x/HC0jTLY9fWNhO1oLWYMQGDXuV4UCivIGTxwioSzO0ZCYX9iSLyWmAh/1TOmX3Cnw==}
    peerDependencies:
      '@types/react': '*'
      '@types/react-dom': '*'
      react: ^16.8 || ^17.0 || ^18.0
      react-dom: ^16.8 || ^17.0 || ^18.0
    peerDependenciesMeta:
      '@types/react':
        optional: true
      '@types/react-dom':
        optional: true
    dependencies:
      '@babel/runtime': 7.23.8
      '@radix-ui/number': 1.0.1
      '@radix-ui/primitive': 1.0.1
      '@radix-ui/react-collection': 1.0.3(@types/react-dom@18.2.18)(@types/react@18.2.48)(react-dom@18.2.0)(react@18.2.0)
      '@radix-ui/react-compose-refs': 1.0.1(@types/react@18.2.48)(react@18.2.0)
      '@radix-ui/react-context': 1.0.1(@types/react@18.2.48)(react@18.2.0)
      '@radix-ui/react-direction': 1.0.1(@types/react@18.2.48)(react@18.2.0)
      '@radix-ui/react-dismissable-layer': 1.0.4(@types/react@18.2.48)(react-dom@18.2.0)(react@18.2.0)
      '@radix-ui/react-focus-guards': 1.0.1(@types/react@18.2.48)(react@18.2.0)
      '@radix-ui/react-focus-scope': 1.0.3(@types/react@18.2.48)(react-dom@18.2.0)(react@18.2.0)
      '@radix-ui/react-id': 1.0.1(@types/react@18.2.48)(react@18.2.0)
      '@radix-ui/react-popper': 1.1.2(@types/react@18.2.48)(react-dom@18.2.0)(react@18.2.0)
      '@radix-ui/react-portal': 1.0.3(@types/react@18.2.48)(react-dom@18.2.0)(react@18.2.0)
      '@radix-ui/react-primitive': 1.0.3(@types/react-dom@18.2.18)(@types/react@18.2.48)(react-dom@18.2.0)(react@18.2.0)
      '@radix-ui/react-slot': 1.0.2(@types/react@18.2.48)(react@18.2.0)
      '@radix-ui/react-use-callback-ref': 1.0.1(@types/react@18.2.48)(react@18.2.0)
      '@radix-ui/react-use-controllable-state': 1.0.1(@types/react@18.2.48)(react@18.2.0)
      '@radix-ui/react-use-layout-effect': 1.0.1(@types/react@18.2.48)(react@18.2.0)
      '@radix-ui/react-use-previous': 1.0.1(@types/react@18.2.48)(react@18.2.0)
      '@radix-ui/react-visually-hidden': 1.0.3(@types/react-dom@18.2.18)(@types/react@18.2.48)(react-dom@18.2.0)(react@18.2.0)
      '@types/react': 18.2.48
      aria-hidden: 1.2.3
      react: 18.2.0
      react-dom: 18.2.0(react@18.2.0)
      react-remove-scroll: 2.5.5(@types/react@18.2.48)(react@18.2.0)
    dev: false

  /@radix-ui/react-slot@1.0.2(@types/react@18.2.48)(react@18.2.0):
    resolution: {integrity: sha512-YeTpuq4deV+6DusvVUW4ivBgnkHwECUu0BiN43L5UCDFgdhsRUWAghhTF5MbvNTPzmiFOx90asDSUjWuCNapwg==}
    peerDependencies:
      '@types/react': '*'
      react: ^16.8 || ^17.0 || ^18.0
    peerDependenciesMeta:
      '@types/react':
        optional: true
    dependencies:
      '@babel/runtime': 7.22.6
      '@radix-ui/react-compose-refs': 1.0.1(@types/react@18.2.48)(react@18.2.0)
      '@types/react': 18.2.48
      react: 18.2.0
    dev: false

  /@radix-ui/react-switch@1.0.3(@types/react@18.2.48)(react-dom@18.2.0)(react@18.2.0):
    resolution: {integrity: sha512-mxm87F88HyHztsI7N+ZUmEoARGkC22YVW5CaC+Byc+HRpuvCrOBPTAnXgf+tZ/7i0Sg/eOePGdMhUKhPaQEqow==}
    peerDependencies:
      '@types/react': '*'
      '@types/react-dom': '*'
      react: ^16.8 || ^17.0 || ^18.0
      react-dom: ^16.8 || ^17.0 || ^18.0
    peerDependenciesMeta:
      '@types/react':
        optional: true
      '@types/react-dom':
        optional: true
    dependencies:
      '@babel/runtime': 7.22.6
      '@radix-ui/primitive': 1.0.1
      '@radix-ui/react-compose-refs': 1.0.1(@types/react@18.2.48)(react@18.2.0)
      '@radix-ui/react-context': 1.0.1(@types/react@18.2.48)(react@18.2.0)
      '@radix-ui/react-primitive': 1.0.3(@types/react-dom@18.2.18)(@types/react@18.2.48)(react-dom@18.2.0)(react@18.2.0)
      '@radix-ui/react-use-controllable-state': 1.0.1(@types/react@18.2.48)(react@18.2.0)
      '@radix-ui/react-use-previous': 1.0.1(@types/react@18.2.48)(react@18.2.0)
      '@radix-ui/react-use-size': 1.0.1(@types/react@18.2.48)(react@18.2.0)
      '@types/react': 18.2.48
      react: 18.2.0
      react-dom: 18.2.0(react@18.2.0)
    dev: false

  /@radix-ui/react-tabs@1.0.4(@types/react@18.2.48)(react-dom@18.2.0)(react@18.2.0):
    resolution: {integrity: sha512-egZfYY/+wRNCflXNHx+dePvnz9FbmssDTJBtgRfDY7e8SE5oIo3Py2eCB1ckAbh1Q7cQ/6yJZThJ++sgbxibog==}
    peerDependencies:
      '@types/react': '*'
      '@types/react-dom': '*'
      react: ^16.8 || ^17.0 || ^18.0
      react-dom: ^16.8 || ^17.0 || ^18.0
    peerDependenciesMeta:
      '@types/react':
        optional: true
      '@types/react-dom':
        optional: true
    dependencies:
      '@babel/runtime': 7.22.6
      '@radix-ui/primitive': 1.0.1
      '@radix-ui/react-context': 1.0.1(@types/react@18.2.48)(react@18.2.0)
      '@radix-ui/react-direction': 1.0.1(@types/react@18.2.48)(react@18.2.0)
      '@radix-ui/react-id': 1.0.1(@types/react@18.2.48)(react@18.2.0)
      '@radix-ui/react-presence': 1.0.1(@types/react-dom@18.2.18)(@types/react@18.2.48)(react-dom@18.2.0)(react@18.2.0)
      '@radix-ui/react-primitive': 1.0.3(@types/react-dom@18.2.18)(@types/react@18.2.48)(react-dom@18.2.0)(react@18.2.0)
      '@radix-ui/react-roving-focus': 1.0.4(@types/react-dom@18.2.18)(@types/react@18.2.48)(react-dom@18.2.0)(react@18.2.0)
      '@radix-ui/react-use-controllable-state': 1.0.1(@types/react@18.2.48)(react@18.2.0)
      '@types/react': 18.2.48
      react: 18.2.0
      react-dom: 18.2.0(react@18.2.0)
    dev: false

  /@radix-ui/react-toast@1.1.5(@types/react-dom@18.2.18)(@types/react@18.2.48)(react-dom@18.2.0)(react@18.2.0):
    resolution: {integrity: sha512-fRLn227WHIBRSzuRzGJ8W+5YALxofH23y0MlPLddaIpLpCDqdE0NZlS2NRQDRiptfxDeeCjgFIpexB1/zkxDlw==}
    peerDependencies:
      '@types/react': '*'
      '@types/react-dom': '*'
      react: ^16.8 || ^17.0 || ^18.0
      react-dom: ^16.8 || ^17.0 || ^18.0
    peerDependenciesMeta:
      '@types/react':
        optional: true
      '@types/react-dom':
        optional: true
    dependencies:
      '@babel/runtime': 7.22.6
      '@radix-ui/primitive': 1.0.1
      '@radix-ui/react-collection': 1.0.3(@types/react-dom@18.2.18)(@types/react@18.2.48)(react-dom@18.2.0)(react@18.2.0)
      '@radix-ui/react-compose-refs': 1.0.1(@types/react@18.2.48)(react@18.2.0)
      '@radix-ui/react-context': 1.0.1(@types/react@18.2.48)(react@18.2.0)
      '@radix-ui/react-dismissable-layer': 1.0.5(@types/react-dom@18.2.18)(@types/react@18.2.48)(react-dom@18.2.0)(react@18.2.0)
      '@radix-ui/react-portal': 1.0.4(@types/react-dom@18.2.18)(@types/react@18.2.48)(react-dom@18.2.0)(react@18.2.0)
      '@radix-ui/react-presence': 1.0.1(@types/react-dom@18.2.18)(@types/react@18.2.48)(react-dom@18.2.0)(react@18.2.0)
      '@radix-ui/react-primitive': 1.0.3(@types/react-dom@18.2.18)(@types/react@18.2.48)(react-dom@18.2.0)(react@18.2.0)
      '@radix-ui/react-use-callback-ref': 1.0.1(@types/react@18.2.48)(react@18.2.0)
      '@radix-ui/react-use-controllable-state': 1.0.1(@types/react@18.2.48)(react@18.2.0)
      '@radix-ui/react-use-layout-effect': 1.0.1(@types/react@18.2.48)(react@18.2.0)
      '@radix-ui/react-visually-hidden': 1.0.3(@types/react-dom@18.2.18)(@types/react@18.2.48)(react-dom@18.2.0)(react@18.2.0)
      '@types/react': 18.2.48
      '@types/react-dom': 18.2.18
      react: 18.2.0
      react-dom: 18.2.0(react@18.2.0)
    dev: false

  /@radix-ui/react-tooltip@1.0.7(@types/react-dom@18.2.18)(@types/react@18.2.48)(react-dom@18.2.0)(react@18.2.0):
    resolution: {integrity: sha512-lPh5iKNFVQ/jav/j6ZrWq3blfDJ0OH9R6FlNUHPMqdLuQ9vwDgFsRxvl8b7Asuy5c8xmoojHUxKHQSOAvMHxyw==}
    peerDependencies:
      '@types/react': '*'
      '@types/react-dom': '*'
      react: ^16.8 || ^17.0 || ^18.0
      react-dom: ^16.8 || ^17.0 || ^18.0
    peerDependenciesMeta:
      '@types/react':
        optional: true
      '@types/react-dom':
        optional: true
    dependencies:
      '@babel/runtime': 7.22.6
      '@radix-ui/primitive': 1.0.1
      '@radix-ui/react-compose-refs': 1.0.1(@types/react@18.2.48)(react@18.2.0)
      '@radix-ui/react-context': 1.0.1(@types/react@18.2.48)(react@18.2.0)
      '@radix-ui/react-dismissable-layer': 1.0.5(@types/react-dom@18.2.18)(@types/react@18.2.48)(react-dom@18.2.0)(react@18.2.0)
      '@radix-ui/react-id': 1.0.1(@types/react@18.2.48)(react@18.2.0)
      '@radix-ui/react-popper': 1.1.3(@types/react-dom@18.2.18)(@types/react@18.2.48)(react-dom@18.2.0)(react@18.2.0)
      '@radix-ui/react-portal': 1.0.4(@types/react-dom@18.2.18)(@types/react@18.2.48)(react-dom@18.2.0)(react@18.2.0)
      '@radix-ui/react-presence': 1.0.1(@types/react-dom@18.2.18)(@types/react@18.2.48)(react-dom@18.2.0)(react@18.2.0)
      '@radix-ui/react-primitive': 1.0.3(@types/react-dom@18.2.18)(@types/react@18.2.48)(react-dom@18.2.0)(react@18.2.0)
      '@radix-ui/react-slot': 1.0.2(@types/react@18.2.48)(react@18.2.0)
      '@radix-ui/react-use-controllable-state': 1.0.1(@types/react@18.2.48)(react@18.2.0)
      '@radix-ui/react-visually-hidden': 1.0.3(@types/react-dom@18.2.18)(@types/react@18.2.48)(react-dom@18.2.0)(react@18.2.0)
      '@types/react': 18.2.48
      '@types/react-dom': 18.2.18
      react: 18.2.0
      react-dom: 18.2.0(react@18.2.0)
    dev: false

  /@radix-ui/react-use-callback-ref@1.0.1(@types/react@18.2.48)(react@18.2.0):
    resolution: {integrity: sha512-D94LjX4Sp0xJFVaoQOd3OO9k7tpBYNOXdVhkltUbGv2Qb9OXdrg/CpsjlZv7ia14Sylv398LswWBVVu5nqKzAQ==}
    peerDependencies:
      '@types/react': '*'
      react: ^16.8 || ^17.0 || ^18.0
    peerDependenciesMeta:
      '@types/react':
        optional: true
    dependencies:
      '@babel/runtime': 7.22.6
      '@types/react': 18.2.48
      react: 18.2.0
    dev: false

  /@radix-ui/react-use-controllable-state@1.0.1(@types/react@18.2.48)(react@18.2.0):
    resolution: {integrity: sha512-Svl5GY5FQeN758fWKrjM6Qb7asvXeiZltlT4U2gVfl8Gx5UAv2sMR0LWo8yhsIZh2oQ0eFdZ59aoOOMV7b47VA==}
    peerDependencies:
      '@types/react': '*'
      react: ^16.8 || ^17.0 || ^18.0
    peerDependenciesMeta:
      '@types/react':
        optional: true
    dependencies:
      '@babel/runtime': 7.22.6
      '@radix-ui/react-use-callback-ref': 1.0.1(@types/react@18.2.48)(react@18.2.0)
      '@types/react': 18.2.48
      react: 18.2.0
    dev: false

  /@radix-ui/react-use-escape-keydown@1.0.3(@types/react@18.2.48)(react@18.2.0):
    resolution: {integrity: sha512-vyL82j40hcFicA+M4Ex7hVkB9vHgSse1ZWomAqV2Je3RleKGO5iM8KMOEtfoSB0PnIelMd2lATjTGMYqN5ylTg==}
    peerDependencies:
      '@types/react': '*'
      react: ^16.8 || ^17.0 || ^18.0
    peerDependenciesMeta:
      '@types/react':
        optional: true
    dependencies:
      '@babel/runtime': 7.22.6
      '@radix-ui/react-use-callback-ref': 1.0.1(@types/react@18.2.48)(react@18.2.0)
      '@types/react': 18.2.48
      react: 18.2.0
    dev: false

  /@radix-ui/react-use-layout-effect@1.0.1(@types/react@18.2.48)(react@18.2.0):
    resolution: {integrity: sha512-v/5RegiJWYdoCvMnITBkNNx6bCj20fiaJnWtRkU18yITptraXjffz5Qbn05uOiQnOvi+dbkznkoaMltz1GnszQ==}
    peerDependencies:
      '@types/react': '*'
      react: ^16.8 || ^17.0 || ^18.0
    peerDependenciesMeta:
      '@types/react':
        optional: true
    dependencies:
      '@babel/runtime': 7.22.6
      '@types/react': 18.2.48
      react: 18.2.0
    dev: false

  /@radix-ui/react-use-previous@1.0.1(@types/react@18.2.48)(react@18.2.0):
    resolution: {integrity: sha512-cV5La9DPwiQ7S0gf/0qiD6YgNqM5Fk97Kdrlc5yBcrF3jyEZQwm7vYFqMo4IfeHgJXsRaMvLABFtd0OVEmZhDw==}
    peerDependencies:
      '@types/react': '*'
      react: ^16.8 || ^17.0 || ^18.0
    peerDependenciesMeta:
      '@types/react':
        optional: true
    dependencies:
      '@babel/runtime': 7.22.6
      '@types/react': 18.2.48
      react: 18.2.0
    dev: false

  /@radix-ui/react-use-rect@1.0.1(@types/react@18.2.48)(react@18.2.0):
    resolution: {integrity: sha512-Cq5DLuSiuYVKNU8orzJMbl15TXilTnJKUCltMVQg53BQOF1/C5toAaGrowkgksdBQ9H+SRL23g0HDmg9tvmxXw==}
    peerDependencies:
      '@types/react': '*'
      react: ^16.8 || ^17.0 || ^18.0
    peerDependenciesMeta:
      '@types/react':
        optional: true
    dependencies:
      '@babel/runtime': 7.22.6
      '@radix-ui/rect': 1.0.1
      '@types/react': 18.2.48
      react: 18.2.0
    dev: false

  /@radix-ui/react-use-size@1.0.1(@types/react@18.2.48)(react@18.2.0):
    resolution: {integrity: sha512-ibay+VqrgcaI6veAojjofPATwledXiSmX+C0KrBk/xgpX9rBzPV3OsfwlhQdUOFbh+LKQorLYT+xTXW9V8yd0g==}
    peerDependencies:
      '@types/react': '*'
      react: ^16.8 || ^17.0 || ^18.0
    peerDependenciesMeta:
      '@types/react':
        optional: true
    dependencies:
      '@babel/runtime': 7.22.6
      '@radix-ui/react-use-layout-effect': 1.0.1(@types/react@18.2.48)(react@18.2.0)
      '@types/react': 18.2.48
      react: 18.2.0
    dev: false

  /@radix-ui/react-visually-hidden@1.0.3(@types/react-dom@18.2.18)(@types/react@18.2.48)(react-dom@18.2.0)(react@18.2.0):
    resolution: {integrity: sha512-D4w41yN5YRKtu464TLnByKzMDG/JlMPHtfZgQAu9v6mNakUqGUI9vUrfQKz8NK41VMm/xbZbh76NUTVtIYqOMA==}
    peerDependencies:
      '@types/react': '*'
      '@types/react-dom': '*'
      react: ^16.8 || ^17.0 || ^18.0
      react-dom: ^16.8 || ^17.0 || ^18.0
    peerDependenciesMeta:
      '@types/react':
        optional: true
      '@types/react-dom':
        optional: true
    dependencies:
      '@babel/runtime': 7.22.6
      '@radix-ui/react-primitive': 1.0.3(@types/react-dom@18.2.18)(@types/react@18.2.48)(react-dom@18.2.0)(react@18.2.0)
      '@types/react': 18.2.48
      '@types/react-dom': 18.2.18
      react: 18.2.0
      react-dom: 18.2.0(react@18.2.0)
    dev: false

  /@radix-ui/rect@1.0.1:
    resolution: {integrity: sha512-fyrgCaedtvMg9NK3en0pnOYJdtfwxUcNolezkNPUsoX57X8oQk+NkqcvzHXD2uKNij6GXmWU9NDru2IWjrO4BQ==}
    dependencies:
      '@babel/runtime': 7.22.6
    dev: false

  /@react-email/body@0.0.4(react@18.2.0):
    resolution: {integrity: sha512-NmHOumdmyjWvOXomqhQt06KbgRxhHrVznxQp/oWiPWes8nAJo2Y4L27aPHR9nTcs7JF7NmcJe9YSN42pswK+GQ==}
    peerDependencies:
      react: 18.2.0
    dependencies:
      react: 18.2.0
    dev: false

  /@react-email/button@0.0.11(react@18.2.0):
    resolution: {integrity: sha512-mB5ySfZifwE5ybtIWwXGbmKk1uKkH4655gftL4+mMxZAZCkINVa2KXTi5pO+xZhMtJI9xtAsikOrOEU1gTDoww==}
    engines: {node: '>=18.0.0'}
    peerDependencies:
      react: 18.2.0
    dependencies:
      react: 18.2.0
    dev: false

  /@react-email/column@0.0.8(react@18.2.0):
    resolution: {integrity: sha512-blChqGU8e/L6KZiB5EPww8bkZfdyHDuS0vKIvU+iS14uK+xfAw+5P5CU9BYXccEuJh2Gftfngu1bWMFp2Sc6ag==}
    engines: {node: '>=18.0.0'}
    peerDependencies:
      react: 18.2.0
    dependencies:
      react: 18.2.0
    dev: false

  /@react-email/components@0.0.11(@types/react@18.2.48)(react@18.2.0)(ts-node@10.9.2):
    resolution: {integrity: sha512-wj9Sra/AGQvadb3ZABz44ll9Fb9FvXPEmODXRWbNRSc8pJTFGWorrsm4M/yj8dnewd4HtnbLkV1eDOvuiLAVLA==}
    engines: {node: '>=18.0.0'}
    peerDependencies:
      react: 18.2.0
    dependencies:
      '@react-email/body': 0.0.4(react@18.2.0)
      '@react-email/button': 0.0.11(react@18.2.0)
      '@react-email/column': 0.0.8(react@18.2.0)
      '@react-email/container': 0.0.10(react@18.2.0)
      '@react-email/font': 0.0.4(react@18.2.0)
      '@react-email/head': 0.0.6(react@18.2.0)
      '@react-email/heading': 0.0.9(@types/react@18.2.48)
      '@react-email/hr': 0.0.6(react@18.2.0)
      '@react-email/html': 0.0.6(react@18.2.0)
      '@react-email/img': 0.0.6(react@18.2.0)
      '@react-email/link': 0.0.6(react@18.2.0)
      '@react-email/preview': 0.0.7(react@18.2.0)
      '@react-email/render': 0.0.9
      '@react-email/row': 0.0.6(react@18.2.0)
      '@react-email/section': 0.0.10(react@18.2.0)
      '@react-email/tailwind': 0.0.12(react@18.2.0)(ts-node@10.9.2)
      '@react-email/text': 0.0.6(react@18.2.0)
      react: 18.2.0
    transitivePeerDependencies:
      - '@types/react'
      - ts-node
    dev: false

  /@react-email/container@0.0.10(react@18.2.0):
    resolution: {integrity: sha512-goishY7ocq+lord0043/LZK268bqvMFW/sxpUt/dSCPJyrrZZNCbpW2t8w8HztU38cYj0qGQLxO5Qvpn/RER3w==}
    engines: {node: '>=18.0.0'}
    peerDependencies:
      react: 18.2.0
    dependencies:
      react: 18.2.0
    dev: false

  /@react-email/font@0.0.4(react@18.2.0):
    resolution: {integrity: sha512-rN/pFlAcDNmfYFxpufT/rFRrM5KYBJM4nTA2uylTehlVOro6fb/q6n0zUwLF6OmQ4QIuRbqdEy7DI9mmJiNHxA==}
    peerDependencies:
      react: 18.2.0
    dependencies:
      react: 18.2.0
    dev: false

  /@react-email/head@0.0.6(react@18.2.0):
    resolution: {integrity: sha512-9BrBDalb34nBOmmQVQc7/pjJotcuAeC3rhBl4G88Ohiipuv15vPIKqwy8vPJcFNi4l7yGlitfG3EESIjkLkoIw==}
    engines: {node: '>=18.0.0'}
    peerDependencies:
      react: 18.2.0
    dependencies:
      react: 18.2.0
    dev: false

  /@react-email/heading@0.0.9(@types/react@18.2.48):
    resolution: {integrity: sha512-xzkcGlm+/aFrNlJZBKzxRKkRYJ2cRx92IqmSKAuGnwuKQ/uMKomXzPsHPu3Dclmnhn3wVKj4uprkgQOoxP6uXQ==}
    engines: {node: '>=16.0.0'}
    dependencies:
      '@radix-ui/react-slot': 1.0.2(@types/react@18.2.48)(react@18.2.0)
      react: 18.2.0
    transitivePeerDependencies:
      - '@types/react'
    dev: false

  /@react-email/hr@0.0.6(react@18.2.0):
    resolution: {integrity: sha512-W+wINBz7z7BRv3i9GS+QoJBae1PESNhv6ZY6eLnEpqtBI/2++suuRNJOU/KpZzE6pykeTp6I/Z7UcL0LEYKgyg==}
    engines: {node: '>=18.0.0'}
    peerDependencies:
      react: 18.2.0
    dependencies:
      react: 18.2.0
    dev: false

  /@react-email/html@0.0.6(react@18.2.0):
    resolution: {integrity: sha512-8Fo20VOqxqc087gGEPjT8uos06fTXIC8NSoiJxpiwAkwiKtQnQH/jOdoLv6XaWh5Zt2clj1uokaoklnaM5rY1w==}
    engines: {node: '>=18.0.0'}
    peerDependencies:
      react: 18.2.0
    dependencies:
      react: 18.2.0
    dev: false

  /@react-email/img@0.0.6(react@18.2.0):
    resolution: {integrity: sha512-Wd7xKI3b1Jvb2ZEHyVpJ9D98u0GHrRl+578b8LV24PavM/65V61Q5LN5Fr9sAhj+4VGqnHDIVeXIYEzVbWaa3Q==}
    engines: {node: '>=18.0.0'}
    peerDependencies:
      react: 18.2.0
    dependencies:
      react: 18.2.0
    dev: false

  /@react-email/link@0.0.6(react@18.2.0):
    resolution: {integrity: sha512-bYYHroWGS//nDl9yhh8V6K2BrNwAsyX7N/XClSCRku3x56NrZ6D0nBKWewYDPlJ9rW9TIaJm1jDYtO9XBzLlkQ==}
    engines: {node: '>=18.0.0'}
    peerDependencies:
      react: 18.2.0
    dependencies:
      react: 18.2.0
    dev: false

  /@react-email/preview@0.0.7(react@18.2.0):
    resolution: {integrity: sha512-YLfIwHdexPi8IgP1pSuVXdAmKzMQ8ctCCLEjkMttT2vkSFqT6m/e6UFWK2l30rKm2dDsLvQyEvo923mPXjnNzg==}
    engines: {node: '>=18.0.0'}
    peerDependencies:
      react: 18.2.0
    dependencies:
      react: 18.2.0
    dev: false

  /@react-email/render@0.0.6:
    resolution: {integrity: sha512-6zs7WZbd37TcPT1OmMPH/kcBpv0QSi+k3om7LyDnbdIcrbwOO/OstVwUaa/6zgvDvnq9Y2wOosbru7j5kUrW9A==}
    engines: {node: '>=16.0.0'}
    dependencies:
      html-to-text: 9.0.3
      pretty: 2.0.0
      react: 18.2.0
      react-dom: 18.2.0(react@18.2.0)
    dev: true

  /@react-email/render@0.0.9:
    resolution: {integrity: sha512-nrim7wiACnaXsGtL7GF6jp3Qmml8J6vAjAH88jkC8lIbfNZaCyuPQHANjyYIXlvQeAbsWADQJFZgOHUqFqjh/A==}
    engines: {node: '>=18.0.0'}
    dependencies:
      html-to-text: 9.0.5
      pretty: 2.0.0
      react: 18.2.0
      react-dom: 18.2.0(react@18.2.0)
    dev: false

  /@react-email/row@0.0.6(react@18.2.0):
    resolution: {integrity: sha512-msJ2TnDJNwpgDfDzUO63CvhusJHeaGLMM+8Zz86VPvxzwe/DkT7N48QKRWRCkt8urxVz5U+EgivORA9Dum9p3Q==}
    engines: {node: '>=18.0.0'}
    peerDependencies:
      react: 18.2.0
    dependencies:
      react: 18.2.0
    dev: false

  /@react-email/section@0.0.10(react@18.2.0):
    resolution: {integrity: sha512-x9B2KYFqj+d8I1fK9bgeVm/3mLE4Qgn4mm/GbDtcJeSzKU/G7bTb7/3+BMDk9SARPGkg5XAuZm1XgcqQQutt2A==}
    engines: {node: '>=18.0.0'}
    peerDependencies:
      react: 18.2.0
    dependencies:
      react: 18.2.0
    dev: false

  /@react-email/tailwind@0.0.12(react@18.2.0)(ts-node@10.9.2):
    resolution: {integrity: sha512-s8Ch7GL30qRKScn9NWwItMqxjtzbyUtCnXfC6sL2YTVtulbfvZZ06W+aA0S6f7fdrVlOOlQzZuK/sVaQCHhcSw==}
    engines: {node: '>=18.0.0'}
    peerDependencies:
      react: 18.2.0
    dependencies:
      react: 18.2.0
      react-dom: 18.2.0(react@18.2.0)
      tw-to-css: 0.0.12(ts-node@10.9.2)
    transitivePeerDependencies:
      - ts-node
    dev: false

  /@react-email/text@0.0.6(react@18.2.0):
    resolution: {integrity: sha512-PDUTAD1PjlzXFOIUrR1zuV2xxguL62yne5YLcn1k+u/dVUyzn6iU/5lFShxCfzuh3QDWCf4+JRNnXN9rmV6jzw==}
    engines: {node: '>=18.0.0'}
    peerDependencies:
      react: 18.2.0
    dependencies:
      react: 18.2.0
    dev: false

  /@rollup/rollup-android-arm-eabi@4.9.5:
    resolution: {integrity: sha512-idWaG8xeSRCfRq9KpRysDHJ/rEHBEXcHuJ82XY0yYFIWnLMjZv9vF/7DOq8djQ2n3Lk6+3qfSH8AqlmHlmi1MA==}
    cpu: [arm]
    os: [android]
    requiresBuild: true
    dev: true
    optional: true

  /@rollup/rollup-android-arm64@4.9.5:
    resolution: {integrity: sha512-f14d7uhAMtsCGjAYwZGv6TwuS3IFaM4ZnGMUn3aCBgkcHAYErhV1Ad97WzBvS2o0aaDv4mVz+syiN0ElMyfBPg==}
    cpu: [arm64]
    os: [android]
    requiresBuild: true
    dev: true
    optional: true

  /@rollup/rollup-darwin-arm64@4.9.5:
    resolution: {integrity: sha512-ndoXeLx455FffL68OIUrVr89Xu1WLzAG4n65R8roDlCoYiQcGGg6MALvs2Ap9zs7AHg8mpHtMpwC8jBBjZrT/w==}
    cpu: [arm64]
    os: [darwin]
    requiresBuild: true
    dev: true
    optional: true

  /@rollup/rollup-darwin-x64@4.9.5:
    resolution: {integrity: sha512-UmElV1OY2m/1KEEqTlIjieKfVwRg0Zwg4PLgNf0s3glAHXBN99KLpw5A5lrSYCa1Kp63czTpVll2MAqbZYIHoA==}
    cpu: [x64]
    os: [darwin]
    requiresBuild: true
    dev: true
    optional: true

  /@rollup/rollup-linux-arm-gnueabihf@4.9.5:
    resolution: {integrity: sha512-Q0LcU61v92tQB6ae+udZvOyZ0wfpGojtAKrrpAaIqmJ7+psq4cMIhT/9lfV6UQIpeItnq/2QDROhNLo00lOD1g==}
    cpu: [arm]
    os: [linux]
    requiresBuild: true
    dev: true
    optional: true

  /@rollup/rollup-linux-arm64-gnu@4.9.5:
    resolution: {integrity: sha512-dkRscpM+RrR2Ee3eOQmRWFjmV/payHEOrjyq1VZegRUa5OrZJ2MAxBNs05bZuY0YCtpqETDy1Ix4i/hRqX98cA==}
    cpu: [arm64]
    os: [linux]
    requiresBuild: true
    dev: true
    optional: true

  /@rollup/rollup-linux-arm64-musl@4.9.5:
    resolution: {integrity: sha512-QaKFVOzzST2xzY4MAmiDmURagWLFh+zZtttuEnuNn19AiZ0T3fhPyjPPGwLNdiDT82ZE91hnfJsUiDwF9DClIQ==}
    cpu: [arm64]
    os: [linux]
    requiresBuild: true
    dev: true
    optional: true

  /@rollup/rollup-linux-riscv64-gnu@4.9.5:
    resolution: {integrity: sha512-HeGqmRJuyVg6/X6MpE2ur7GbymBPS8Np0S/vQFHDmocfORT+Zt76qu+69NUoxXzGqVP1pzaY6QIi0FJWLC3OPA==}
    cpu: [riscv64]
    os: [linux]
    requiresBuild: true
    dev: true
    optional: true

  /@rollup/rollup-linux-x64-gnu@4.9.5:
    resolution: {integrity: sha512-Dq1bqBdLaZ1Gb/l2e5/+o3B18+8TI9ANlA1SkejZqDgdU/jK/ThYaMPMJpVMMXy2uRHvGKbkz9vheVGdq3cJfA==}
    cpu: [x64]
    os: [linux]
    requiresBuild: true
    dev: true
    optional: true

  /@rollup/rollup-linux-x64-musl@4.9.5:
    resolution: {integrity: sha512-ezyFUOwldYpj7AbkwyW9AJ203peub81CaAIVvckdkyH8EvhEIoKzaMFJj0G4qYJ5sw3BpqhFrsCc30t54HV8vg==}
    cpu: [x64]
    os: [linux]
    requiresBuild: true
    dev: true
    optional: true

  /@rollup/rollup-win32-arm64-msvc@4.9.5:
    resolution: {integrity: sha512-aHSsMnUw+0UETB0Hlv7B/ZHOGY5bQdwMKJSzGfDfvyhnpmVxLMGnQPGNE9wgqkLUs3+gbG1Qx02S2LLfJ5GaRQ==}
    cpu: [arm64]
    os: [win32]
    requiresBuild: true
    dev: true
    optional: true

  /@rollup/rollup-win32-ia32-msvc@4.9.5:
    resolution: {integrity: sha512-AiqiLkb9KSf7Lj/o1U3SEP9Zn+5NuVKgFdRIZkvd4N0+bYrTOovVd0+LmYCPQGbocT4kvFyK+LXCDiXPBF3fyA==}
    cpu: [ia32]
    os: [win32]
    requiresBuild: true
    dev: true
    optional: true

  /@rollup/rollup-win32-x64-msvc@4.9.5:
    resolution: {integrity: sha512-1q+mykKE3Vot1kaFJIDoUFv5TuW+QQVaf2FmTT9krg86pQrGStOSJJ0Zil7CFagyxDuouTepzt5Y5TVzyajOdQ==}
    cpu: [x64]
    os: [win32]
    requiresBuild: true
    dev: true
    optional: true

  /@sanity/client@6.11.1:
    resolution: {integrity: sha512-em4jWdXl/yZQsXRslTqF+0kj5sFM9l9tVz7pE/vPLN0aYlX+jxovzX4PBXLC1/gdJVtpT4GQRHcTBcnNSOtPNA==}
    engines: {node: '>=14.18'}
    dependencies:
      '@sanity/eventsource': 5.0.0
      '@vercel/stega': 0.1.0
      get-it: 8.4.5
      rxjs: 7.8.1
    transitivePeerDependencies:
      - supports-color
    dev: false

  /@sanity/eventsource@5.0.0:
    resolution: {integrity: sha512-0ewT+BDzfiamHwitUfRcwsl/RREHjWv6VNZvQ8Q4OnnNKXfEEGXbWmqzof0okOTkp4XELgyliht4Qj28o9AU2g==}
    dependencies:
      '@types/event-source-polyfill': 1.0.1
      '@types/eventsource': 1.1.11
      event-source-polyfill: 1.0.31
      eventsource: 2.0.2
    dev: false

  /@selderee/plugin-htmlparser2@0.10.0:
    resolution: {integrity: sha512-gW69MEamZ4wk1OsOq1nG1jcyhXIQcnrsX5JwixVw/9xaiav8TCyjESAruu1Rz9yyInhgBXxkNwMeygKnN2uxNA==}
    dependencies:
      domhandler: 5.0.3
      selderee: 0.10.0
    dev: true

  /@selderee/plugin-htmlparser2@0.11.0:
    resolution: {integrity: sha512-P33hHGdldxGabLFjPPpaTxVolMrzrcegejx+0GxjrIb9Zv48D8yAIA/QTDR2dFl7Uz7urX8aX6+5bCZslr+gWQ==}
    dependencies:
      domhandler: 5.0.3
      selderee: 0.11.0
    dev: false

  /@sinclair/typebox@0.27.8:
    resolution: {integrity: sha512-+Fj43pSMwJs4KRrH/938Uf+uAELIgVBmQzg/q1YG10djyfA3TnrU8N8XzqCh/okZdszqBQTZf96idMfE5lnwTA==}
    dev: true

  /@sindresorhus/merge-streams@1.0.0:
    resolution: {integrity: sha512-rUV5WyJrJLoloD4NDN1V1+LDMDWOa4OTsT4yYJwQNpTU6FWxkxHpL7eu4w+DmiH8x/EAM1otkPE1+LaspIbplw==}
    engines: {node: '>=18'}
    dev: true

  /@smithy/abort-controller@2.1.1:
    resolution: {integrity: sha512-1+qdrUqLhaALYL0iOcN43EP6yAXXQ2wWZ6taf4S2pNGowmOc5gx+iMQv+E42JizNJjB0+gEadOXeV1Bf7JWL1Q==}
    engines: {node: '>=14.0.0'}
    dependencies:
      '@smithy/types': 2.9.1
      tslib: 2.6.2
    dev: false

  /@smithy/chunked-blob-reader-native@2.1.1:
    resolution: {integrity: sha512-zNW+43dltfNMUrBEYLMWgI8lQr0uhtTcUyxkgC9EP4j17WREzgSFMPUFVrVV6Rc2+QtWERYjb4tzZnQGa7R9fQ==}
    dependencies:
      '@smithy/util-base64': 2.1.1
      tslib: 2.6.2
    dev: false

  /@smithy/chunked-blob-reader@2.1.1:
    resolution: {integrity: sha512-NjNFCKxC4jVvn+lUr3Yo4/PmUJj3tbyqH6GNHueyTGS5Q27vlEJ1MkNhUDV8QGxJI7Bodnc2pD18lU2zRfhHlQ==}
    dependencies:
      tslib: 2.6.2
    dev: false

  /@smithy/config-resolver@2.1.1:
    resolution: {integrity: sha512-lxfLDpZm+AWAHPFZps5JfDoO9Ux1764fOgvRUBpHIO8HWHcSN1dkgsago1qLRVgm1BZ8RCm8cgv99QvtaOWIhw==}
    engines: {node: '>=14.0.0'}
    dependencies:
      '@smithy/node-config-provider': 2.2.1
      '@smithy/types': 2.9.1
      '@smithy/util-config-provider': 2.2.1
      '@smithy/util-middleware': 2.1.1
      tslib: 2.6.2
    dev: false

  /@smithy/core@1.3.2:
    resolution: {integrity: sha512-tYDmTp0f2TZVE18jAOH1PnmkngLQ+dOGUlMd1u67s87ieueNeyqhja6z/Z4MxhybEiXKOWFOmGjfTZWFxljwJw==}
    engines: {node: '>=14.0.0'}
    dependencies:
      '@smithy/middleware-endpoint': 2.4.1
      '@smithy/middleware-retry': 2.1.1
      '@smithy/middleware-serde': 2.1.1
      '@smithy/protocol-http': 3.1.1
      '@smithy/smithy-client': 2.3.1
      '@smithy/types': 2.9.1
      '@smithy/util-middleware': 2.1.1
      tslib: 2.6.2
    dev: false

  /@smithy/credential-provider-imds@2.2.1:
    resolution: {integrity: sha512-7XHjZUxmZYnONheVQL7j5zvZXga+EWNgwEAP6OPZTi7l8J4JTeNh9aIOfE5fKHZ/ee2IeNOh54ZrSna+Vc6TFA==}
    engines: {node: '>=14.0.0'}
    dependencies:
      '@smithy/node-config-provider': 2.2.1
      '@smithy/property-provider': 2.1.1
      '@smithy/types': 2.9.1
      '@smithy/url-parser': 2.1.1
      tslib: 2.6.2
    dev: false

  /@smithy/eventstream-codec@2.1.1:
    resolution: {integrity: sha512-E8KYBxBIuU4c+zrpR22VsVrOPoEDzk35bQR3E+xm4k6Pa6JqzkDOdMyf9Atac5GPNKHJBdVaQ4JtjdWX2rl/nw==}
    dependencies:
      '@aws-crypto/crc32': 3.0.0
      '@smithy/types': 2.9.1
      '@smithy/util-hex-encoding': 2.1.1
      tslib: 2.6.2
    dev: false

  /@smithy/eventstream-serde-browser@2.1.1:
    resolution: {integrity: sha512-JvEdCmGlZUay5VtlT8/kdR6FlvqTDUiJecMjXsBb0+k1H/qc9ME5n2XKPo8q/MZwEIA1GmGgYMokKGjVvMiDow==}
    engines: {node: '>=14.0.0'}
    dependencies:
      '@smithy/eventstream-serde-universal': 2.1.1
      '@smithy/types': 2.9.1
      tslib: 2.6.2
    dev: false

  /@smithy/eventstream-serde-config-resolver@2.1.1:
    resolution: {integrity: sha512-EqNqXYp3+dk//NmW3NAgQr9bEQ7fsu/CcxQmTiq07JlaIcne/CBWpMZETyXm9w5LXkhduBsdXdlMscfDUDn2fA==}
    engines: {node: '>=14.0.0'}
    dependencies:
      '@smithy/types': 2.9.1
      tslib: 2.6.2
    dev: false

  /@smithy/eventstream-serde-node@2.1.1:
    resolution: {integrity: sha512-LF882q/aFidFNDX7uROAGxq3H0B7rjyPkV6QDn6/KDQ+CG7AFkRccjxRf1xqajq/Pe4bMGGr+VKAaoF6lELIQw==}
    engines: {node: '>=14.0.0'}
    dependencies:
      '@smithy/eventstream-serde-universal': 2.1.1
      '@smithy/types': 2.9.1
      tslib: 2.6.2
    dev: false

  /@smithy/eventstream-serde-universal@2.1.1:
    resolution: {integrity: sha512-LR0mMT+XIYTxk4k2fIxEA1BPtW3685QlqufUEUAX1AJcfFfxNDKEvuCRZbO8ntJb10DrIFVJR9vb0MhDCi0sAQ==}
    engines: {node: '>=14.0.0'}
    dependencies:
      '@smithy/eventstream-codec': 2.1.1
      '@smithy/types': 2.9.1
      tslib: 2.6.2
    dev: false

  /@smithy/fetch-http-handler@2.4.1:
    resolution: {integrity: sha512-VYGLinPsFqH68lxfRhjQaSkjXM7JysUOJDTNjHBuN/ykyRb2f1gyavN9+VhhPTWCy32L4yZ2fdhpCs/nStEicg==}
    dependencies:
      '@smithy/protocol-http': 3.1.1
      '@smithy/querystring-builder': 2.1.1
      '@smithy/types': 2.9.1
      '@smithy/util-base64': 2.1.1
      tslib: 2.6.2
    dev: false

  /@smithy/hash-blob-browser@2.1.1:
    resolution: {integrity: sha512-jizu1+2PAUjiGIfRtlPEU8Yo6zn+d78ti/ZHDesdf1SUn2BuZW433JlPoCOLH3dBoEEvTgLvQ8tUGSoTTALA+A==}
    dependencies:
      '@smithy/chunked-blob-reader': 2.1.1
      '@smithy/chunked-blob-reader-native': 2.1.1
      '@smithy/types': 2.9.1
      tslib: 2.6.2
    dev: false

  /@smithy/hash-node@2.1.1:
    resolution: {integrity: sha512-Qhoq0N8f2OtCnvUpCf+g1vSyhYQrZjhSwvJ9qvR8BUGOtTXiyv2x1OD2e6jVGmlpC4E4ax1USHoyGfV9JFsACg==}
    engines: {node: '>=14.0.0'}
    dependencies:
      '@smithy/types': 2.9.1
      '@smithy/util-buffer-from': 2.1.1
      '@smithy/util-utf8': 2.1.1
      tslib: 2.6.2
    dev: false

  /@smithy/hash-stream-node@2.1.1:
    resolution: {integrity: sha512-VgDaKcfCy0iHcmtAZgZ3Yw9g37Gkn2JsQiMtFQXUh8Wmo3GfNgDwLOtdhJ272pOT7DStzpe9cNr+eV5Au8KfQA==}
    engines: {node: '>=14.0.0'}
    dependencies:
      '@smithy/types': 2.9.1
      '@smithy/util-utf8': 2.1.1
      tslib: 2.6.2
    dev: false

  /@smithy/invalid-dependency@2.1.1:
    resolution: {integrity: sha512-7WTgnKw+VPg8fxu2v9AlNOQ5yaz6RA54zOVB4f6vQuR0xFKd+RzlCpt0WidYTsye7F+FYDIaS/RnJW4pxjNInw==}
    dependencies:
      '@smithy/types': 2.9.1
      tslib: 2.6.2
    dev: false

  /@smithy/is-array-buffer@2.1.1:
    resolution: {integrity: sha512-xozSQrcUinPpNPNPds4S7z/FakDTh1MZWtRP/2vQtYB/u3HYrX2UXuZs+VhaKBd6Vc7g2XPr2ZtwGBNDN6fNKQ==}
    engines: {node: '>=14.0.0'}
    dependencies:
      tslib: 2.6.2
    dev: false

  /@smithy/md5-js@2.1.1:
    resolution: {integrity: sha512-L3MbIYBIdLlT+MWTYrdVSv/dow1+6iZ1Ad7xS0OHxTTs17d753ZcpOV4Ro7M7tRAVWML/sg2IAp/zzCb6aAttg==}
    dependencies:
      '@smithy/types': 2.9.1
      '@smithy/util-utf8': 2.1.1
      tslib: 2.6.2
    dev: false

  /@smithy/middleware-content-length@2.1.1:
    resolution: {integrity: sha512-rSr9ezUl9qMgiJR0UVtVOGEZElMdGFyl8FzWEF5iEKTlcWxGr2wTqGfDwtH3LAB7h+FPkxqv4ZU4cpuCN9Kf/g==}
    engines: {node: '>=14.0.0'}
    dependencies:
      '@smithy/protocol-http': 3.1.1
      '@smithy/types': 2.9.1
      tslib: 2.6.2
    dev: false

  /@smithy/middleware-endpoint@2.4.1:
    resolution: {integrity: sha512-XPZTb1E2Oav60Ven3n2PFx+rX9EDsU/jSTA8VDamt7FXks67ekjPY/XrmmPDQaFJOTUHJNKjd8+kZxVO5Ael4Q==}
    engines: {node: '>=14.0.0'}
    dependencies:
      '@smithy/middleware-serde': 2.1.1
      '@smithy/node-config-provider': 2.2.1
      '@smithy/shared-ini-file-loader': 2.3.1
      '@smithy/types': 2.9.1
      '@smithy/url-parser': 2.1.1
      '@smithy/util-middleware': 2.1.1
      tslib: 2.6.2
    dev: false

  /@smithy/middleware-retry@2.1.1:
    resolution: {integrity: sha512-eMIHOBTXro6JZ+WWzZWd/8fS8ht5nS5KDQjzhNMHNRcG5FkNTqcKpYhw7TETMYzbLfhO5FYghHy1vqDWM4FLDA==}
    engines: {node: '>=14.0.0'}
    dependencies:
      '@smithy/node-config-provider': 2.2.1
      '@smithy/protocol-http': 3.1.1
      '@smithy/service-error-classification': 2.1.1
      '@smithy/smithy-client': 2.3.1
      '@smithy/types': 2.9.1
      '@smithy/util-middleware': 2.1.1
      '@smithy/util-retry': 2.1.1
      tslib: 2.6.2
      uuid: 8.3.2
    dev: false

  /@smithy/middleware-serde@2.1.1:
    resolution: {integrity: sha512-D8Gq0aQBeE1pxf3cjWVkRr2W54t+cdM2zx78tNrVhqrDykRA7asq8yVJij1u5NDtKzKqzBSPYh7iW0svUKg76g==}
    engines: {node: '>=14.0.0'}
    dependencies:
      '@smithy/types': 2.9.1
      tslib: 2.6.2
    dev: false

  /@smithy/middleware-stack@2.1.1:
    resolution: {integrity: sha512-KPJhRlhsl8CjgGXK/DoDcrFGfAqoqvuwlbxy+uOO4g2Azn1dhH+GVfC3RAp+6PoL5PWPb+vt6Z23FP+Mr6qeCw==}
    engines: {node: '>=14.0.0'}
    dependencies:
      '@smithy/types': 2.9.1
      tslib: 2.6.2
    dev: false

  /@smithy/node-config-provider@2.2.1:
    resolution: {integrity: sha512-epzK3x1xNxA9oJgHQ5nz+2j6DsJKdHfieb+YgJ7ATWxzNcB7Hc+Uya2TUck5MicOPhDV8HZImND7ZOecVr+OWg==}
    engines: {node: '>=14.0.0'}
    dependencies:
      '@smithy/property-provider': 2.1.1
      '@smithy/shared-ini-file-loader': 2.3.1
      '@smithy/types': 2.9.1
      tslib: 2.6.2
    dev: false

  /@smithy/node-http-handler@2.3.1:
    resolution: {integrity: sha512-gLA8qK2nL9J0Rk/WEZSvgin4AppvuCYRYg61dcUo/uKxvMZsMInL5I5ZdJTogOvdfVug3N2dgI5ffcUfS4S9PA==}
    engines: {node: '>=14.0.0'}
    dependencies:
      '@smithy/abort-controller': 2.1.1
      '@smithy/protocol-http': 3.1.1
      '@smithy/querystring-builder': 2.1.1
      '@smithy/types': 2.9.1
      tslib: 2.6.2
    dev: false

  /@smithy/property-provider@2.1.1:
    resolution: {integrity: sha512-FX7JhhD/o5HwSwg6GLK9zxrMUrGnb3PzNBrcthqHKBc3dH0UfgEAU24xnJ8F0uow5mj17UeBEOI6o3CF2k7Mhw==}
    engines: {node: '>=14.0.0'}
    dependencies:
      '@smithy/types': 2.9.1
      tslib: 2.6.2
    dev: false

  /@smithy/protocol-http@3.1.1:
    resolution: {integrity: sha512-6ZRTSsaXuSL9++qEwH851hJjUA0OgXdQFCs+VDw4tGH256jQ3TjYY/i34N4vd24RV3nrjNsgd1yhb57uMoKbzQ==}
    engines: {node: '>=14.0.0'}
    dependencies:
      '@smithy/types': 2.9.1
      tslib: 2.6.2
    dev: false

  /@smithy/querystring-builder@2.1.1:
    resolution: {integrity: sha512-C/ko/CeEa8jdYE4gt6nHO5XDrlSJ3vdCG0ZAc6nD5ZIE7LBp0jCx4qoqp7eoutBu7VrGMXERSRoPqwi1WjCPbg==}
    engines: {node: '>=14.0.0'}
    dependencies:
      '@smithy/types': 2.9.1
      '@smithy/util-uri-escape': 2.1.1
      tslib: 2.6.2
    dev: false

  /@smithy/querystring-parser@2.1.1:
    resolution: {integrity: sha512-H4+6jKGVhG1W4CIxfBaSsbm98lOO88tpDWmZLgkJpt8Zkk/+uG0FmmqMuCAc3HNM2ZDV+JbErxr0l5BcuIf/XQ==}
    engines: {node: '>=14.0.0'}
    dependencies:
      '@smithy/types': 2.9.1
      tslib: 2.6.2
    dev: false

  /@smithy/service-error-classification@2.1.1:
    resolution: {integrity: sha512-txEdZxPUgM1PwGvDvHzqhXisrc5LlRWYCf2yyHfvITWioAKat7srQvpjMAvgzf0t6t7j8yHrryXU9xt7RZqFpw==}
    engines: {node: '>=14.0.0'}
    dependencies:
      '@smithy/types': 2.9.1
    dev: false

  /@smithy/shared-ini-file-loader@2.3.1:
    resolution: {integrity: sha512-2E2kh24igmIznHLB6H05Na4OgIEilRu0oQpYXo3LCNRrawHAcfDKq9004zJs+sAMt2X5AbY87CUCJ7IpqpSgdw==}
    engines: {node: '>=14.0.0'}
    dependencies:
      '@smithy/types': 2.9.1
      tslib: 2.6.2
    dev: false

  /@smithy/signature-v4@2.1.1:
    resolution: {integrity: sha512-Hb7xub0NHuvvQD3YwDSdanBmYukoEkhqBjqoxo+bSdC0ryV9cTfgmNjuAQhTPYB6yeU7hTR+sPRiFMlxqv6kmg==}
    engines: {node: '>=14.0.0'}
    dependencies:
      '@smithy/eventstream-codec': 2.1.1
      '@smithy/is-array-buffer': 2.1.1
      '@smithy/types': 2.9.1
      '@smithy/util-hex-encoding': 2.1.1
      '@smithy/util-middleware': 2.1.1
      '@smithy/util-uri-escape': 2.1.1
      '@smithy/util-utf8': 2.1.1
      tslib: 2.6.2
    dev: false

  /@smithy/smithy-client@2.3.1:
    resolution: {integrity: sha512-YsTdU8xVD64r2pLEwmltrNvZV6XIAC50LN6ivDopdt+YiF/jGH6PY9zUOu0CXD/d8GMB8gbhnpPsdrjAXHS9QA==}
    engines: {node: '>=14.0.0'}
    dependencies:
      '@smithy/middleware-endpoint': 2.4.1
      '@smithy/middleware-stack': 2.1.1
      '@smithy/protocol-http': 3.1.1
      '@smithy/types': 2.9.1
      '@smithy/util-stream': 2.1.1
      tslib: 2.6.2
    dev: false

  /@smithy/types@2.9.1:
    resolution: {integrity: sha512-vjXlKNXyprDYDuJ7UW5iobdmyDm6g8dDG+BFUncAg/3XJaN45Gy5RWWWUVgrzIK7S4R1KWgIX5LeJcfvSI24bw==}
    engines: {node: '>=14.0.0'}
    dependencies:
      tslib: 2.6.2
    dev: false

  /@smithy/url-parser@2.1.1:
    resolution: {integrity: sha512-qC9Bv8f/vvFIEkHsiNrUKYNl8uKQnn4BdhXl7VzQRP774AwIjiSMMwkbT+L7Fk8W8rzYVifzJNYxv1HwvfBo3Q==}
    dependencies:
      '@smithy/querystring-parser': 2.1.1
      '@smithy/types': 2.9.1
      tslib: 2.6.2
    dev: false

  /@smithy/util-base64@2.1.1:
    resolution: {integrity: sha512-UfHVpY7qfF/MrgndI5PexSKVTxSZIdz9InghTFa49QOvuu9I52zLPLUHXvHpNuMb1iD2vmc6R+zbv/bdMipR/g==}
    engines: {node: '>=14.0.0'}
    dependencies:
      '@smithy/util-buffer-from': 2.1.1
      tslib: 2.6.2
    dev: false

  /@smithy/util-body-length-browser@2.1.1:
    resolution: {integrity: sha512-ekOGBLvs1VS2d1zM2ER4JEeBWAvIOUKeaFch29UjjJsxmZ/f0L3K3x0dEETgh3Q9bkZNHgT+rkdl/J/VUqSRag==}
    dependencies:
      tslib: 2.6.2
    dev: false

  /@smithy/util-body-length-node@2.2.1:
    resolution: {integrity: sha512-/ggJG+ta3IDtpNVq4ktmEUtOkH1LW64RHB5B0hcr5ZaWBmo96UX2cIOVbjCqqDickTXqBWZ4ZO0APuaPrD7Abg==}
    engines: {node: '>=14.0.0'}
    dependencies:
      tslib: 2.6.2
    dev: false

  /@smithy/util-buffer-from@2.1.1:
    resolution: {integrity: sha512-clhNjbyfqIv9Md2Mg6FffGVrJxw7bgK7s3Iax36xnfVj6cg0fUG7I4RH0XgXJF8bxi+saY5HR21g2UPKSxVCXg==}
    engines: {node: '>=14.0.0'}
    dependencies:
      '@smithy/is-array-buffer': 2.1.1
      tslib: 2.6.2
    dev: false

  /@smithy/util-config-provider@2.2.1:
    resolution: {integrity: sha512-50VL/tx9oYYcjJn/qKqNy7sCtpD0+s8XEBamIFo4mFFTclKMNp+rsnymD796uybjiIquB7VCB/DeafduL0y2kw==}
    engines: {node: '>=14.0.0'}
    dependencies:
      tslib: 2.6.2
    dev: false

  /@smithy/util-defaults-mode-browser@2.1.1:
    resolution: {integrity: sha512-lqLz/9aWRO6mosnXkArtRuQqqZBhNpgI65YDpww4rVQBuUT7qzKbDLG5AmnQTCiU4rOquaZO/Kt0J7q9Uic7MA==}
    engines: {node: '>= 10.0.0'}
    dependencies:
      '@smithy/property-provider': 2.1.1
      '@smithy/smithy-client': 2.3.1
      '@smithy/types': 2.9.1
      bowser: 2.11.0
      tslib: 2.6.2
    dev: false

  /@smithy/util-defaults-mode-node@2.2.0:
    resolution: {integrity: sha512-iFJp/N4EtkanFpBUtSrrIbtOIBf69KNuve03ic1afhJ9/korDxdM0c6cCH4Ehj/smI9pDCfVv+bqT3xZjF2WaA==}
    engines: {node: '>= 10.0.0'}
    dependencies:
      '@smithy/config-resolver': 2.1.1
      '@smithy/credential-provider-imds': 2.2.1
      '@smithy/node-config-provider': 2.2.1
      '@smithy/property-provider': 2.1.1
      '@smithy/smithy-client': 2.3.1
      '@smithy/types': 2.9.1
      tslib: 2.6.2
    dev: false

  /@smithy/util-endpoints@1.1.1:
    resolution: {integrity: sha512-sI4d9rjoaekSGEtq3xSb2nMjHMx8QXcz2cexnVyRWsy4yQ9z3kbDpX+7fN0jnbdOp0b3KSTZJZ2Yb92JWSanLw==}
    engines: {node: '>= 14.0.0'}
    dependencies:
      '@smithy/node-config-provider': 2.2.1
      '@smithy/types': 2.9.1
      tslib: 2.6.2
    dev: false

  /@smithy/util-hex-encoding@2.1.1:
    resolution: {integrity: sha512-3UNdP2pkYUUBGEXzQI9ODTDK+Tcu1BlCyDBaRHwyxhA+8xLP8agEKQq4MGmpjqb4VQAjq9TwlCQX0kP6XDKYLg==}
    engines: {node: '>=14.0.0'}
    dependencies:
      tslib: 2.6.2
    dev: false

  /@smithy/util-middleware@2.1.1:
    resolution: {integrity: sha512-mKNrk8oz5zqkNcbcgAAepeJbmfUW6ogrT2Z2gDbIUzVzNAHKJQTYmH9jcy0jbWb+m7ubrvXKb6uMjkSgAqqsFA==}
    engines: {node: '>=14.0.0'}
    dependencies:
      '@smithy/types': 2.9.1
      tslib: 2.6.2
    dev: false

  /@smithy/util-retry@2.1.1:
    resolution: {integrity: sha512-Mg+xxWPTeSPrthpC5WAamJ6PW4Kbo01Fm7lWM1jmGRvmrRdsd3192Gz2fBXAMURyXpaNxyZf6Hr/nQ4q70oVEA==}
    engines: {node: '>= 14.0.0'}
    dependencies:
      '@smithy/service-error-classification': 2.1.1
      '@smithy/types': 2.9.1
      tslib: 2.6.2
    dev: false

  /@smithy/util-stream@2.1.1:
    resolution: {integrity: sha512-J7SMIpUYvU4DQN55KmBtvaMc7NM3CZ2iWICdcgaovtLzseVhAqFRYqloT3mh0esrFw+3VEK6nQFteFsTqZSECQ==}
    engines: {node: '>=14.0.0'}
    dependencies:
      '@smithy/fetch-http-handler': 2.4.1
      '@smithy/node-http-handler': 2.3.1
      '@smithy/types': 2.9.1
      '@smithy/util-base64': 2.1.1
      '@smithy/util-buffer-from': 2.1.1
      '@smithy/util-hex-encoding': 2.1.1
      '@smithy/util-utf8': 2.1.1
      tslib: 2.6.2
    dev: false

  /@smithy/util-uri-escape@2.1.1:
    resolution: {integrity: sha512-saVzI1h6iRBUVSqtnlOnc9ssU09ypo7n+shdQ8hBTZno/9rZ3AuRYvoHInV57VF7Qn7B+pFJG7qTzFiHxWlWBw==}
    engines: {node: '>=14.0.0'}
    dependencies:
      tslib: 2.6.2
    dev: false

  /@smithy/util-utf8@2.1.1:
    resolution: {integrity: sha512-BqTpzYEcUMDwAKr7/mVRUtHDhs6ZoXDi9NypMvMfOr/+u1NW7JgqodPDECiiLboEm6bobcPcECxzjtQh865e9A==}
    engines: {node: '>=14.0.0'}
    dependencies:
      '@smithy/util-buffer-from': 2.1.1
      tslib: 2.6.2
    dev: false

  /@smithy/util-waiter@2.1.1:
    resolution: {integrity: sha512-kYy6BLJJNif+uqNENtJqWdXcpqo1LS+nj1AfXcDhOpqpSHJSAkVySLyZV9fkmuVO21lzGoxjvd1imGGJHph/IA==}
    engines: {node: '>=14.0.0'}
    dependencies:
      '@smithy/abort-controller': 2.1.1
      '@smithy/types': 2.9.1
      tslib: 2.6.2
    dev: false

  /@swc/core-darwin-arm64@1.3.104:
    resolution: {integrity: sha512-rCnVj8x3kn6s914Adddu+zROHUn6mUEMkNKUckofs3W9OthNlZXJA3C5bS2MMTRFXCWamJ0Zmh6INFpz+f4Tfg==}
    engines: {node: '>=10'}
    cpu: [arm64]
    os: [darwin]
    requiresBuild: true
    dev: true
    optional: true

  /@swc/core-darwin-x64@1.3.104:
    resolution: {integrity: sha512-LBCWGTYkn1UjyxrmcLS3vZgtCDVhwxsQMV7jz5duc7Gas8SRWh6ZYqvUkjlXMDX1yx0uvzHrkaRw445+zDRj7Q==}
    engines: {node: '>=10'}
    cpu: [x64]
    os: [darwin]
    requiresBuild: true
    dev: true
    optional: true

  /@swc/core-linux-arm-gnueabihf@1.3.104:
    resolution: {integrity: sha512-iFbsWcx0TKHWnFBNCuUstYqRtfkyBx7FKv5To1Hx14EMuvvoCD/qUoJEiNfDQN5n/xU9g5xq4RdbjEWCFLhAbA==}
    engines: {node: '>=10'}
    cpu: [arm]
    os: [linux]
    requiresBuild: true
    dev: true
    optional: true

  /@swc/core-linux-arm64-gnu@1.3.104:
    resolution: {integrity: sha512-1BIIp+nUPrRHHaJ35YJqrwXPwYSITp5robqqjyTwoKGw2kq0x+A964kpWul6v0d7A9Ial8fyH4m13eSWBodD2A==}
    engines: {node: '>=10'}
    cpu: [arm64]
    os: [linux]
    requiresBuild: true
    dev: true
    optional: true

  /@swc/core-linux-arm64-musl@1.3.104:
    resolution: {integrity: sha512-IyDNkzpKwvLqmRwTW+s8f8OsOSSj1N6juZKbvNHpZRfWZkz3T70q3vJlDBWQwy8z8cm7ckd7YUT3eKcSBPPowg==}
    engines: {node: '>=10'}
    cpu: [arm64]
    os: [linux]
    requiresBuild: true
    dev: true
    optional: true

  /@swc/core-linux-x64-gnu@1.3.104:
    resolution: {integrity: sha512-MfX/wiRdTjE5uXHTDnaX69xI4UBfxIhcxbVlMj//N+7AX/G2pl2UFityfVMU2HpM12BRckrCxVI8F/Zy3DZkYQ==}
    engines: {node: '>=10'}
    cpu: [x64]
    os: [linux]
    requiresBuild: true
    dev: true
    optional: true

  /@swc/core-linux-x64-musl@1.3.104:
    resolution: {integrity: sha512-5yeILaxA31gGEmquErO8yxlq1xu0XVt+fz5mbbKXKZMRRILxYxNzAGb5mzV41r0oHz6Vhv4AXX/WMCmeWl+HkQ==}
    engines: {node: '>=10'}
    cpu: [x64]
    os: [linux]
    requiresBuild: true
    dev: true
    optional: true

  /@swc/core-win32-arm64-msvc@1.3.104:
    resolution: {integrity: sha512-rwcImsYnWDWGmeESG0XdGGOql5s3cG5wA8C4hHHKdH76zamPfDKKQFBsjmoNi0f1IsxaI9AJPeOmD4bAhT1ZoQ==}
    engines: {node: '>=10'}
    cpu: [arm64]
    os: [win32]
    requiresBuild: true
    dev: true
    optional: true

  /@swc/core-win32-ia32-msvc@1.3.104:
    resolution: {integrity: sha512-ICDA+CJLYC7NkePnrbh/MvXwDQfy3rZSFgrVdrqRosv9DKHdFjYDnA9++7ozjrIdFdBrFW2NR7pyUcidlwhNzA==}
    engines: {node: '>=10'}
    cpu: [ia32]
    os: [win32]
    requiresBuild: true
    dev: true
    optional: true

  /@swc/core-win32-x64-msvc@1.3.104:
    resolution: {integrity: sha512-fZJ1Ju62U4lMZVU+nHxLkFNcu0hG5Y0Yj/5zjrlbuX5N8J5eDndWAFsVnQhxRTZqKhZB53pvWRQs5FItSDqgXg==}
    engines: {node: '>=10'}
    cpu: [x64]
    os: [win32]
    requiresBuild: true
    dev: true
    optional: true

  /@swc/core@1.3.104:
    resolution: {integrity: sha512-9LWH/qzR/Pmyco+XwPiPfz59T1sryI7o5dmqb593MfCkaX5Fzl9KhwQTI47i21/bXYuCdfa9ySZuVkzXMirYxA==}
    engines: {node: '>=10'}
    requiresBuild: true
    peerDependencies:
      '@swc/helpers': ^0.5.0
    peerDependenciesMeta:
      '@swc/helpers':
        optional: true
    dependencies:
      '@swc/counter': 0.1.2
      '@swc/types': 0.1.5
    optionalDependencies:
      '@swc/core-darwin-arm64': 1.3.104
      '@swc/core-darwin-x64': 1.3.104
      '@swc/core-linux-arm-gnueabihf': 1.3.104
      '@swc/core-linux-arm64-gnu': 1.3.104
      '@swc/core-linux-arm64-musl': 1.3.104
      '@swc/core-linux-x64-gnu': 1.3.104
      '@swc/core-linux-x64-musl': 1.3.104
      '@swc/core-win32-arm64-msvc': 1.3.104
      '@swc/core-win32-ia32-msvc': 1.3.104
      '@swc/core-win32-x64-msvc': 1.3.104
    dev: true

  /@swc/counter@0.1.2:
    resolution: {integrity: sha512-9F4ys4C74eSTEUNndnER3VJ15oru2NumfQxS8geE+f3eB5xvfxpWyqE5XlVnxb/R14uoXi6SLbBwwiDSkv+XEw==}
    dev: true

  /@swc/helpers@0.5.2:
    resolution: {integrity: sha512-E4KcWTpoLHqwPHLxidpOqQbcrZVgi0rsmmZXUle1jXmJfuIf/UWpczUJ7MZZ5tlxytgJXyp0w4PGkkeLiuIdZw==}
    dependencies:
      tslib: 2.6.2
    dev: false

  /@swc/types@0.1.5:
    resolution: {integrity: sha512-myfUej5naTBWnqOCc/MdVOLVjXUXtIA+NpDrDBKJtLLg2shUjBu3cZmB/85RyitKc55+lUUyl7oRfLOvkr2hsw==}
    dev: true

  /@t3-oss/env-core@0.7.1(typescript@5.2.2)(zod@3.22.4):
    resolution: {integrity: sha512-3+SQt39OlmSaRLqYVFv8uRm1BpFepM5TIiMytRqO9cjH+wB77o6BIJdeyM5h5U4qLBMEzOJWCY4MBaU/rLwbYw==}
    peerDependencies:
      typescript: '>=4.7.2'
      zod: ^3.0.0
    peerDependenciesMeta:
      typescript:
        optional: true
    dependencies:
      typescript: 5.2.2
      zod: 3.22.4
    dev: false

  /@tailwindcss/typography@0.5.10(tailwindcss@3.3.5):
    resolution: {integrity: sha512-Pe8BuPJQJd3FfRnm6H0ulKIGoMEQS+Vq01R6M5aCrFB/ccR/shT+0kXLjouGC1gFLm9hopTFN+DMP0pfwRWzPw==}
    peerDependencies:
      tailwindcss: '>=3.0.0 || insiders'
    dependencies:
      lodash.castarray: 4.4.0
      lodash.isplainobject: 4.0.6
      lodash.merge: 4.6.2
      postcss-selector-parser: 6.0.10
      tailwindcss: 3.3.5(ts-node@10.9.2)

  /@tanstack/query-core@4.36.1:
    resolution: {integrity: sha512-DJSilV5+ytBP1FbFcEJovv4rnnm/CokuVvrBEtW/Va9DvuJ3HksbXUJEpI0aV1KtuL4ZoO9AVE6PyNLzF7tLeA==}
    dev: false

  /@tanstack/react-query@4.36.1(react-dom@18.2.0)(react@18.2.0):
    resolution: {integrity: sha512-y7ySVHFyyQblPl3J3eQBWpXZkliroki3ARnBKsdJchlgt7yJLRDUcf4B8soufgiYt3pEQIkBWBx1N9/ZPIeUWw==}
    peerDependencies:
      react: ^16.8.0 || ^17.0.0 || ^18.0.0
      react-dom: ^16.8.0 || ^17.0.0 || ^18.0.0
      react-native: '*'
    peerDependenciesMeta:
      react-dom:
        optional: true
      react-native:
        optional: true
    dependencies:
      '@tanstack/query-core': 4.36.1
      react: 18.2.0
      react-dom: 18.2.0(react@18.2.0)
      use-sync-external-store: 1.2.0(react@18.2.0)
    dev: false

  /@tanstack/react-table@8.10.7(react-dom@18.2.0)(react@18.2.0):
    resolution: {integrity: sha512-bXhjA7xsTcsW8JPTTYlUg/FuBpn8MNjiEPhkNhIGCUR6iRQM2+WEco4OBpvDeVcR9SE+bmWLzdfiY7bCbCSVuA==}
    engines: {node: '>=12'}
    peerDependencies:
      react: '>=16'
      react-dom: '>=16'
    dependencies:
      '@tanstack/table-core': 8.10.7
      react: 18.2.0
      react-dom: 18.2.0(react@18.2.0)
    dev: false

  /@tanstack/table-core@8.10.7:
    resolution: {integrity: sha512-KQk5OMg5OH6rmbHZxuNROvdI+hKDIUxANaHlV+dPlNN7ED3qYQ/WkpY2qlXww1SIdeMlkIhpN/2L00rof0fXFw==}
    engines: {node: '>=12'}
    dev: false

  /@testcontainers/postgresql@10.7.1:
    resolution: {integrity: sha512-2tlrD7vRNdi+nynFCNaGbjTTE7aUNk9Pipcu7PIkPGc8v1AxJdc1BnmI07I1yfW18kOqRi7fo7x4gOlqzAOXJQ==}
    dependencies:
      testcontainers: 10.7.1
    transitivePeerDependencies:
      - encoding
      - supports-color
    dev: true

  /@tootallnate/once@2.0.0:
    resolution: {integrity: sha512-XCuKFP5PS55gnMVu3dty8KPatLqUoy/ZYzDzAGCQ8JNFCkLXzmI7vNHCR+XpbZaMWQK/vQubr7PkYq8g470J/A==}
    engines: {node: '>= 10'}
    dev: true

  /@trpc-playground/html@1.0.4(@types/node@18.18.13):
    resolution: {integrity: sha512-HVnqaUXxEJJcrAHvVgivwtZFqTE6NNxXxrXEnd+rCxun97xnZknwdiTxq69wQEsZYxPrgtwPmO/nAEZL8AReWg==}
    dependencies:
      vite: 4.5.0(@types/node@18.18.13)
      xss: 1.0.14
    transitivePeerDependencies:
      - '@types/node'
      - less
      - lightningcss
      - sass
      - stylus
      - sugarss
      - terser
    dev: true

  /@trpc-playground/types@1.0.0(@trpc/server@10.45.0)(typescript@5.2.2):
    resolution: {integrity: sha512-Ap5aNaVlglfM9WLkPLKF2rHDZ8CwHcqK32A8YaqTyHUuoEFTSOh6oSgVU6Cv8toxClKiTXFvbWmE4aZxIoh4Zg==}
    peerDependencies:
      '@trpc/server': ^10
    dependencies:
      '@trpc/server': 10.45.0
      ts-essentials: 9.3.2(typescript@5.2.2)
    transitivePeerDependencies:
      - typescript
    dev: true

  /@trpc/client@10.45.0(@trpc/server@10.45.0):
    resolution: {integrity: sha512-m091R1qte9rvkvL8N1e/mzrbb8S4gb+Q4ZNJnEGDgd7kic/6a8DFgSciBTiCoSp0YwOTVhyQzSrrA/sZI6PhBg==}
    peerDependencies:
      '@trpc/server': 10.45.0
    dependencies:
      '@trpc/server': 10.45.0
    dev: false

  /@trpc/next@10.45.0(@tanstack/react-query@4.36.1)(@trpc/client@10.45.0)(@trpc/react-query@10.45.0)(@trpc/server@10.45.0)(next@14.0.4)(react-dom@18.2.0)(react@18.2.0):
    resolution: {integrity: sha512-saXajAb5GBpos9BNEtq/BeTOxmM4oCP3kyuGlMopNtHoacr71xHCItFnLsPWffM4DVW88uOXCFWaOtpOs5ThBw==}
    peerDependencies:
      '@tanstack/react-query': ^4.18.0
      '@trpc/client': 10.45.0
      '@trpc/react-query': 10.45.0
      '@trpc/server': 10.45.0
      next: '*'
      react: '>=16.8.0'
      react-dom: '>=16.8.0'
    dependencies:
      '@tanstack/react-query': 4.36.1(react-dom@18.2.0)(react@18.2.0)
      '@trpc/client': 10.45.0(@trpc/server@10.45.0)
      '@trpc/react-query': 10.45.0(@tanstack/react-query@4.36.1)(@trpc/client@10.45.0)(@trpc/server@10.45.0)(react-dom@18.2.0)(react@18.2.0)
      '@trpc/server': 10.45.0
      next: 14.0.4(react-dom@18.2.0)(react@18.2.0)
      react: 18.2.0
      react-dom: 18.2.0(react@18.2.0)
    dev: false

  /@trpc/react-query@10.45.0(@tanstack/react-query@4.36.1)(@trpc/client@10.45.0)(@trpc/server@10.45.0)(react-dom@18.2.0)(react@18.2.0):
    resolution: {integrity: sha512-MMc2pLwoaLZVwvLQyzJv3uEmdG3lORhifhVzR/drtavwDYwt+OEvH0w3s1zC7RaDdFpc6Nj2kkpHmdoU7BlAAw==}
    peerDependencies:
      '@tanstack/react-query': ^4.18.0
      '@trpc/client': 10.45.0
      '@trpc/server': 10.45.0
      react: '>=16.8.0'
      react-dom: '>=16.8.0'
    dependencies:
      '@tanstack/react-query': 4.36.1(react-dom@18.2.0)(react@18.2.0)
      '@trpc/client': 10.45.0(@trpc/server@10.45.0)
      '@trpc/server': 10.45.0
      react: 18.2.0
      react-dom: 18.2.0(react@18.2.0)
    dev: false

  /@trpc/server@10.45.0:
    resolution: {integrity: sha512-2Fwzv6nqpE0Ie/G7PeS0EVR89zLm+c1Mw7T+RAGtU807j4oaUx0zGkBXTu5u9AI+j+BYNN2GZxJcuDTAecbr1A==}

  /@tsconfig/node10@1.0.9:
    resolution: {integrity: sha512-jNsYVVxU8v5g43Erja32laIDHXeoNvFEpX33OK4d6hljo3jDhCBDhx5dhCCTMWUojscpAagGiRkBKxpdl9fxqA==}

  /@tsconfig/node12@1.0.11:
    resolution: {integrity: sha512-cqefuRsh12pWyGsIoBKJA9luFu3mRxCA+ORZvA4ktLSzIuCUtWVxGIuXigEwO5/ywWFMZ2QEGKWvkZG1zDMTag==}

  /@tsconfig/node14@1.0.3:
    resolution: {integrity: sha512-ysT8mhdixWK6Hw3i1V2AeRqZ5WfXg1G43mqoYlM2nc6388Fq5jcXyr5mRsqViLx/GJYdoL0bfXD8nmF+Zn/Iow==}

  /@tsconfig/node16@1.0.4:
    resolution: {integrity: sha512-vxhUy4J8lyeyinH7Azl1pdd43GJhZH/tP2weN8TntQblOY+A0XbT8DJk1/oCPuOOyg/Ja757rG0CgHcWC8OfMA==}

  /@types/acorn@4.0.6:
    resolution: {integrity: sha512-veQTnWP+1D/xbxVrPC3zHnCZRjSrKfhbMUlEA43iMZLu7EsnTtkJklIuwrCPbOi8YkvDQAiW05VQQFvvz9oieQ==}
    dependencies:
      '@types/estree': 1.0.1
    dev: true

  /@types/aws-lambda@8.10.131:
    resolution: {integrity: sha512-IWmFpqnVDvskYWnNSiu/qlRn80XlIOU0Gy5rKCl/NjhnI95pV8qIHs6L5b+bpHhyzuOSzjLgBcwgFSXrC1nZWA==}
    dev: true

  /@types/babel__core@7.20.5:
    resolution: {integrity: sha512-qoQprZvz5wQFJwMDqeseRXWv3rqMvhgpbXFfVyWhbx9X47POIA6i/+dXefEmZKoAgOaTdaIgNSMqMIU61yRyzA==}
    dependencies:
      '@babel/parser': 7.23.0
      '@babel/types': 7.23.0
      '@types/babel__generator': 7.6.4
      '@types/babel__template': 7.4.1
      '@types/babel__traverse': 7.20.1
    dev: true

  /@types/babel__generator@7.6.4:
    resolution: {integrity: sha512-tFkciB9j2K755yrTALxD44McOrk+gfpIpvC3sxHjRawj6PfnQxrse4Clq5y/Rq+G3mrBurMax/lG8Qn2t9mSsg==}
    dependencies:
      '@babel/types': 7.23.0
    dev: true

  /@types/babel__template@7.4.1:
    resolution: {integrity: sha512-azBFKemX6kMg5Io+/rdGT0dkGreboUVR0Cdm3fz9QJWpaQGJRQXl7C+6hOTCZcMll7KFyEQpgbYI2lHdsS4U7g==}
    dependencies:
      '@babel/parser': 7.23.0
      '@babel/types': 7.23.0
    dev: true

  /@types/babel__traverse@7.20.1:
    resolution: {integrity: sha512-MitHFXnhtgwsGZWtT68URpOvLN4EREih1u3QtQiN4VdAxWKRVvGCSvw/Qth0M0Qq3pJpnGOu5JaM/ydK7OGbqg==}
    dependencies:
      '@babel/types': 7.23.0
    dev: true

  /@types/chai-subset@1.3.5:
    resolution: {integrity: sha512-c2mPnw+xHtXDoHmdtcCXGwyLMiauiAyxWMzhGpqHC4nqI/Y5G2XhTampslK2rb59kpcuHon03UH8W6iYUzw88A==}
    dependencies:
      '@types/chai': 4.3.11
    dev: true

  /@types/chai@4.3.11:
    resolution: {integrity: sha512-qQR1dr2rGIHYlJulmr8Ioq3De0Le9E4MJ5AiaeAETJJpndT1uUNHsGFK3L/UIu+rbkQSdj8J/w2bCsBZc/Y5fQ==}
    dev: true

  /@types/cookie@0.6.0:
    resolution: {integrity: sha512-4Kh9a6B2bQciAhf7FSuMRRkUWecJgJu9nPnx3yzpsfXX/c50REIqpHY4C82bXP90qrLtXtkDxTZosYO3UpOwlA==}
    dev: true

  /@types/cors@2.8.17:
    resolution: {integrity: sha512-8CGDvrBj1zgo2qE+oS3pOCyYNqCPryMWY2bGfwA0dcfopWGgxs+78df0Rs3rc9THP4JkOhLsAa+15VdpAqkcUA==}
    dependencies:
      '@types/node': 18.18.13
    dev: true

  /@types/debug@4.1.10:
    resolution: {integrity: sha512-tOSCru6s732pofZ+sMv9o4o3Zc+Sa8l3bxd/tweTQudFn06vAzb13ZX46Zi6m6EJ+RUbRTHvgQJ1gBtSgkaUYA==}
    dependencies:
      '@types/ms': 0.7.33
    dev: true

  /@types/docker-modem@3.0.6:
    resolution: {integrity: sha512-yKpAGEuKRSS8wwx0joknWxsmLha78wNMe9R2S3UNsVOkZded8UqOrV8KoeDXoXsjndxwyF3eIhyClGbO1SEhEg==}
    dependencies:
      '@types/node': 18.18.13
      '@types/ssh2': 1.11.18
    dev: true

  /@types/dockerode@3.3.23:
    resolution: {integrity: sha512-Lz5J+NFgZS4cEVhquwjIGH4oQwlVn2h7LXD3boitujBnzOE5o7s9H8hchEjoDK2SlRsJTogdKnQeiJgPPKLIEw==}
    dependencies:
      '@types/docker-modem': 3.0.6
      '@types/node': 18.18.13
    dev: true

  /@types/estree-jsx@1.0.2:
    resolution: {integrity: sha512-GNBWlGBMjiiiL5TSkvPtOteuXsiVitw5MYGY1UYlrAq0SKyczsls6sCD7TZ8fsjRsvCVxml7EbyjJezPb3DrSA==}
    dependencies:
      '@types/estree': 1.0.1
    dev: true

  /@types/estree@1.0.1:
    resolution: {integrity: sha512-LG4opVs2ANWZ1TJoKc937iMmNstM/d0ae1vNbnBvBhqCSezgVUOzcLCqbI5elV8Vy6WKwKjaqR+zO9VKirBBCA==}
    dev: true

  /@types/estree@1.0.5:
    resolution: {integrity: sha512-/kYRxGDLWzHOB7q+wtSUQlFrtcdUccpfy+X+9iMBpHK8QLLhx2wIPYuS5DYtR9Wa/YlZAbIovy7qVdB1Aq6Lyw==}
    dev: true

  /@types/event-source-polyfill@1.0.1:
    resolution: {integrity: sha512-dls8b0lUgJ/miRApF0efboQ9QZnAm7ofTO6P1ILu8bRPxUFKDxVwFf8+TeuuErmNui6blpltyr7+eV72dbQXlQ==}
    dev: false

  /@types/eventsource@1.1.11:
    resolution: {integrity: sha512-L7wLDZlWm5mROzv87W0ofIYeQP5K2UhoFnnUyEWLKM6UBb0ZNRgAqp98qE5DkgfBXdWfc2kYmw9KZm4NLjRbsw==}
    dev: false

  /@types/hast@3.0.2:
    resolution: {integrity: sha512-B5hZHgHsXvfCoO3xgNJvBnX7N8p86TqQeGKXcokW4XXi+qY4vxxPSFYofytvVmpFxzPv7oxDQzjg5Un5m2/xiw==}
    dependencies:
      '@types/unist': 3.0.1
    dev: true

  /@types/ignore-walk@4.0.3:
    resolution: {integrity: sha512-6V7wDsk0nz8LtRC7qeC0GfXadFLT4FdCtVbXhxoIGRdkn2kLr20iMLupRGiBhlZ79WWWqaObIdR3nkXfUrBPdQ==}
    dependencies:
      '@types/node': 18.18.13
    dev: true

  /@types/js-levenshtein@1.1.3:
    resolution: {integrity: sha512-jd+Q+sD20Qfu9e2aEXogiO3vpOC1PYJOUdyN9gvs4Qrvkg4wF43L5OhqrPeokdv8TL0/mXoYfpkcoGZMNN2pkQ==}
    dev: true

  /@types/jsdom@21.1.6:
    resolution: {integrity: sha512-/7kkMsC+/kMs7gAYmmBR9P0vGTnOoLhQhyhQJSlXGI5bzTHp6xdo0TtKWQAsz6pmSAeVqKSbqeyP6hytqr9FDw==}
    dependencies:
      '@types/node': 18.18.13
      '@types/tough-cookie': 4.0.2
      parse5: 7.1.2
    dev: true

  /@types/jsonwebtoken@9.0.5:
    resolution: {integrity: sha512-VRLSGzik+Unrup6BsouBeHsf4d1hOEgYWTm/7Nmw1sXoN1+tRly/Gy/po3yeahnP4jfnQWWAhQAqcNfH7ngOkA==}
    dependencies:
      '@types/node': 18.18.13
    dev: true

  /@types/mdast@4.0.2:
    resolution: {integrity: sha512-tYR83EignvhYO9iU3kDg8V28M0jqyh9zzp5GV+EO+AYnyUl3P5ltkTeJuTiFZQFz670FSb3EwT/6LQdX+UdKfw==}
    dependencies:
      '@types/unist': 3.0.1
    dev: true

  /@types/mdx@2.0.5:
    resolution: {integrity: sha512-76CqzuD6Q7LC+AtbPqrvD9AqsN0k8bsYo2bM2J8pmNldP1aIPAbzUQ7QbobyXL4eLr1wK5x8FZFe8eF/ubRuBg==}
    dev: true

  /@types/ms@0.7.33:
    resolution: {integrity: sha512-AuHIyzR5Hea7ij0P9q7vx7xu4z0C28ucwjAZC0ja7JhINyCnOw8/DnvAPQQ9TfOlCtZAmCERKQX9+o1mgQhuOQ==}
    dev: true

  /@types/node@18.18.13:
    resolution: {integrity: sha512-vXYZGRrSCreZmq1rEjMRLXJhiy8MrIeVasx+PCVlP414N7CJLHnMf+juVvjdprHyH+XRy3zKZLHeNueOpJCn0g==}
    dependencies:
      undici-types: 5.26.5

  /@types/normalize-package-data@2.4.1:
    resolution: {integrity: sha512-Gj7cI7z+98M282Tqmp2K5EIsoouUEzbBJhQQzDE3jSIRk6r9gsz0oUokqIUR4u1R3dMHo0pDHM7sNOHyhulypw==}
    dev: true

  /@types/pg@8.10.9:
    resolution: {integrity: sha512-UksbANNE/f8w0wOMxVKKIrLCbEMV+oM1uKejmwXr39olg4xqcfBDbXxObJAt6XxHbDa4XTKOlUEcEltXDX+XLQ==}
    dependencies:
      '@types/node': 18.18.13
      pg-protocol: 1.6.0
      pg-types: 4.0.1
    dev: true

  /@types/prismjs@1.26.1:
    resolution: {integrity: sha512-Q7jDsRbzcNHIQje15CS/piKhu6lMLb9jwjxSfEIi4KcFKXW23GoJMkwQiJ8VObyfx+VmUaDcJxXaWN+cTCjVog==}
    dev: true

  /@types/prop-types@15.7.5:
    resolution: {integrity: sha512-JCB8C6SnDoQf0cNycqd/35A7MjcnK+ZTqE7judS6o7utxUCg6imJg3QK2qzHKszlTjcj2cn+NwMB2i96ubpj7w==}

  /@types/react-dom@18.2.18:
    resolution: {integrity: sha512-TJxDm6OfAX2KJWJdMEVTwWke5Sc/E/RlnPGvGfS0W7+6ocy2xhDVQVh/KvC2Uf7kACs+gDytdusDSdWfWkaNzw==}
    dependencies:
      '@types/react': 18.2.48

  /@types/react@18.2.48:
    resolution: {integrity: sha512-qboRCl6Ie70DQQG9hhNREz81jqC1cs9EVNcjQ1AU+jH6NFfSAhVVbrrY/+nSF+Bsk4AOwm9Qa61InvMCyV+H3w==}
    dependencies:
      '@types/prop-types': 15.7.5
      '@types/scheduler': 0.16.3
      csstype: 3.1.2

  /@types/scheduler@0.16.3:
    resolution: {integrity: sha512-5cJ8CB4yAx7BH1oMvdU0Jh9lrEXyPkar6F9G/ERswkCuvP4KQZfZkSjcMbAICCpQTN4OuZn8tz0HiKv9TGZgrQ==}

  /@types/ssh2-streams@0.1.12:
    resolution: {integrity: sha512-Sy8tpEmCce4Tq0oSOYdfqaBpA3hDM8SoxoFh5vzFsu2oL+znzGz8oVWW7xb4K920yYMUY+PIG31qZnFMfPWNCg==}
    dependencies:
      '@types/node': 18.18.13
    dev: true

  /@types/ssh2@0.5.52:
    resolution: {integrity: sha512-lbLLlXxdCZOSJMCInKH2+9V/77ET2J6NPQHpFI0kda61Dd1KglJs+fPQBchizmzYSOJBgdTajhPqBO1xxLywvg==}
    dependencies:
      '@types/node': 18.18.13
      '@types/ssh2-streams': 0.1.12
    dev: true

  /@types/ssh2@1.11.18:
    resolution: {integrity: sha512-7eH4ppQMFlzvn//zhwD54MWaITR1aSc1oFBye9vb76GZ2Y9PSFYdwVIwOlxRXWs5+1hifntXyt+8a6SUbOD7Hg==}
    dependencies:
      '@types/node': 18.18.13
    dev: true

  /@types/statuses@2.0.4:
    resolution: {integrity: sha512-eqNDvZsCNY49OAXB0Firg/Sc2BgoWsntsLUdybGFOhAfCD6QJ2n9HXUIHGqt5qjrxmMv4wS8WLAw43ZkKcJ8Pw==}
    dev: true

  /@types/tough-cookie@4.0.2:
    resolution: {integrity: sha512-Q5vtl1W5ue16D+nIaW8JWebSSraJVlK+EthKn7e7UcD4KWsaSJ8BqGPXNaPghgtcn/fhvrN17Tv8ksUsQpiplw==}
    dev: true

  /@types/triple-beam@1.3.2:
    resolution: {integrity: sha512-txGIh+0eDFzKGC25zORnswy+br1Ha7hj5cMVwKIU7+s0U2AxxJru/jZSMU6OC9MJWP6+pc/hc6ZjyZShpsyY2g==}
    dev: false

  /@types/unist@2.0.7:
    resolution: {integrity: sha512-cputDpIbFgLUaGQn6Vqg3/YsJwxUwHLO13v3i5ouxT4lat0khip9AEWxtERujXV9wxIB1EyF97BSJFt6vpdI8g==}
    dev: true

  /@types/unist@3.0.1:
    resolution: {integrity: sha512-ue/hDUpPjC85m+PM9OQDMZr3LywT+CT6mPsQq8OJtCLiERkGRcQUFvu9XASF5XWqyZFXbf15lvb3JFJ4dRLWPg==}
    dev: true

  /@ungap/structured-clone@1.2.0:
    resolution: {integrity: sha512-zuVdFrMJiuCDQUMCzQaD6KL28MjnqqN8XnAqiEq9PNm/hCPTSGfrXCOfwj1ow4LFb/tNymJPwsNbVePc1xFqrQ==}
    dev: true

  /@vercel/stega@0.1.0:
    resolution: {integrity: sha512-5b0PkOJsFBX5alChuIO3qpkt5vIZBevzLPhUQ1UP8UzVjL3F1VllnZxp/thfD8R5ol7D7WHkgZHIjdUBX4tDpQ==}
    dev: false

  /@vitejs/plugin-react-swc@3.5.0(vite@5.0.11):
    resolution: {integrity: sha512-1PrOvAaDpqlCV+Up8RkAh9qaiUjoDUcjtttyhXDKw53XA6Ve16SOp6cCOpRs8Dj8DqUQs6eTW5YkLcLJjrXAig==}
    peerDependencies:
      vite: ^4 || ^5
    dependencies:
      '@swc/core': 1.3.104
      vite: 5.0.11(@types/node@18.18.13)
    transitivePeerDependencies:
      - '@swc/helpers'
    dev: true

  /@vitejs/plugin-react@4.2.1(vite@5.0.11):
    resolution: {integrity: sha512-oojO9IDc4nCUUi8qIR11KoQm0XFFLIwsRBwHRR4d/88IWghn1y6ckz/bJ8GHDCsYEJee8mDzqtJxh15/cisJNQ==}
    engines: {node: ^14.18.0 || >=16.0.0}
    peerDependencies:
      vite: ^4.2.0 || ^5.0.0
    dependencies:
      '@babel/core': 7.23.7
      '@babel/plugin-transform-react-jsx-self': 7.23.3(@babel/core@7.23.7)
      '@babel/plugin-transform-react-jsx-source': 7.23.3(@babel/core@7.23.7)
      '@types/babel__core': 7.20.5
      react-refresh: 0.14.0
      vite: 5.0.11(@types/node@18.18.13)
    transitivePeerDependencies:
      - supports-color
    dev: true

  /@vitest/expect@0.34.6:
    resolution: {integrity: sha512-QUzKpUQRc1qC7qdGo7rMK3AkETI7w18gTCUrsNnyjjJKYiuUB9+TQK3QnR1unhCnWRC0AbKv2omLGQDF/mIjOw==}
    dependencies:
      '@vitest/spy': 0.34.6
      '@vitest/utils': 0.34.6
      chai: 4.4.1
    dev: true

  /@vitest/expect@1.3.1:
    resolution: {integrity: sha512-xofQFwIzfdmLLlHa6ag0dPV8YsnKOCP1KdAeVVh34vSjN2dcUiXYCD9htu/9eM7t8Xln4v03U9HLxLpPlsXdZw==}
    dependencies:
      '@vitest/spy': 1.3.1
      '@vitest/utils': 1.3.1
      chai: 4.4.1
    dev: true

  /@vitest/runner@0.34.6:
    resolution: {integrity: sha512-1CUQgtJSLF47NnhN+F9X2ycxUP0kLHQ/JWvNHbeBfwW8CzEGgeskzNnHDyv1ieKTltuR6sdIHV+nmR6kPxQqzQ==}
    dependencies:
      '@vitest/utils': 0.34.6
      p-limit: 4.0.0
      pathe: 1.1.2
    dev: true

  /@vitest/runner@1.3.1:
    resolution: {integrity: sha512-5FzF9c3jG/z5bgCnjr8j9LNq/9OxV2uEBAITOXfoe3rdZJTdO7jzThth7FXv/6b+kdY65tpRQB7WaKhNZwX+Kg==}
    dependencies:
      '@vitest/utils': 1.3.1
      p-limit: 5.0.0
      pathe: 1.1.2
    dev: true

  /@vitest/snapshot@0.34.6:
    resolution: {integrity: sha512-B3OZqYn6k4VaN011D+ve+AA4whM4QkcwcrwaKwAbyyvS/NB1hCWjFIBQxAQQSQir9/RtyAAGuq+4RJmbn2dH4w==}
    dependencies:
      magic-string: 0.30.5
      pathe: 1.1.2
      pretty-format: 29.7.0
    dev: true

  /@vitest/snapshot@1.3.1:
    resolution: {integrity: sha512-EF++BZbt6RZmOlE3SuTPu/NfwBF6q4ABS37HHXzs2LUVPBLx2QoY/K0fKpRChSo8eLiuxcbCVfqKgx/dplCDuQ==}
    dependencies:
      magic-string: 0.30.5
      pathe: 1.1.2
      pretty-format: 29.7.0
    dev: true

  /@vitest/spy@0.34.6:
    resolution: {integrity: sha512-xaCvneSaeBw/cz8ySmF7ZwGvL0lBjfvqc1LpQ/vcdHEvpLn3Ff1vAvjw+CoGn0802l++5L/pxb7whwcWAw+DUQ==}
    dependencies:
      tinyspy: 2.2.0
    dev: true

  /@vitest/spy@1.3.1:
    resolution: {integrity: sha512-xAcW+S099ylC9VLU7eZfdT9myV67Nor9w9zhf0mGCYJSO+zM2839tOeROTdikOi/8Qeusffvxb/MyBSOja1Uig==}
    dependencies:
      tinyspy: 2.2.0
    dev: true

  /@vitest/ui@1.3.1(vitest@0.34.6):
    resolution: {integrity: sha512-2UrFLJ62c/eJGPHcclstMKlAR7E1WB1ITe1isuowEPJJHi3HfqofvsUqQ1cGrEF7kitG1DJuwURUA3HLDtQkXA==}
    peerDependencies:
      vitest: 1.3.1
    dependencies:
      '@vitest/utils': 1.3.1
      fast-glob: 3.3.2
      fflate: 0.8.2
      flatted: 3.3.1
      pathe: 1.1.2
      picocolors: 1.0.0
      sirv: 2.0.4
      vitest: 0.34.6(@vitest/ui@1.3.1)
    dev: true

  /@vitest/ui@1.3.1(vitest@1.3.1):
    resolution: {integrity: sha512-2UrFLJ62c/eJGPHcclstMKlAR7E1WB1ITe1isuowEPJJHi3HfqofvsUqQ1cGrEF7kitG1DJuwURUA3HLDtQkXA==}
    peerDependencies:
      vitest: 1.3.1
    dependencies:
      '@vitest/utils': 1.3.1
      fast-glob: 3.3.2
      fflate: 0.8.2
      flatted: 3.3.1
      pathe: 1.1.2
      picocolors: 1.0.0
      sirv: 2.0.4
      vitest: 1.3.1(@types/node@18.18.13)(@vitest/ui@1.3.1)
    dev: true

  /@vitest/utils@0.34.6:
    resolution: {integrity: sha512-IG5aDD8S6zlvloDsnzHw0Ut5xczlF+kv2BOTo+iXfPr54Yhi5qbVOgGB1hZaVq4iJ4C/MZ2J0y15IlsV/ZcI0A==}
    dependencies:
      diff-sequences: 29.6.3
      loupe: 2.3.7
      pretty-format: 29.7.0
    dev: true

  /@vitest/utils@1.3.1:
    resolution: {integrity: sha512-d3Waie/299qqRyHTm2DjADeTaNdNSVsnwHPWrs20JMpjh6eiVq7ggggweO8rc4arhf6rRkWuHKwvxGvejUXZZQ==}
    dependencies:
      diff-sequences: 29.6.3
      estree-walker: 3.0.3
      loupe: 2.3.7
      pretty-format: 29.7.0
    dev: true

  /abab@2.0.6:
    resolution: {integrity: sha512-j2afSsaIENvHZN2B8GOpF566vZ5WVk5opAiMTvWgaQT8DkbOqsTfvNAvHoRGU2zzP8cPoqys+xHTRDWW8L+/BA==}
    dev: true

  /abbrev@1.1.1:
    resolution: {integrity: sha512-nne9/IiQ/hzIhY6pdDnbBtz7DjPTKrY00P/zvPSm5pOFkl6xuGrGnXn/VtTNNfNtAfZ9/1RtehkszU9qcTii0Q==}

  /accepts@1.3.8:
    resolution: {integrity: sha512-PYAthTa2m2VKxuvSD3DPC/Gy+U+sOA1LAuT8mkmRuvw+NACSaeXEQ+NHcVF7rONl6qcaxV3Uuemwawk+7+SJLw==}
    engines: {node: '>= 0.6'}
    dependencies:
      mime-types: 2.1.35
      negotiator: 0.6.3
    dev: true

  /acorn-jsx@5.3.2(acorn@8.11.3):
    resolution: {integrity: sha512-rq9s+JNhf0IChjtDXxllJ7g41oZk5SlXtp0LHwyA5cejwn7vKmKp4pPri6YEePv2PU65sAsegbXtIinmDFDXgQ==}
    peerDependencies:
      acorn: ^6.0.0 || ^7.0.0 || ^8.0.0
    dependencies:
      acorn: 8.11.3
    dev: true

  /acorn-walk@8.3.2:
    resolution: {integrity: sha512-cjkyv4OtNCIeqhHrfS81QWXoCBPExR/J62oyEqepVw8WaQeSqpW2uhuLPh1m9eWhDuOo/jUXVTlifvesOWp/4A==}
    engines: {node: '>=0.4.0'}

  /acorn@8.11.3:
    resolution: {integrity: sha512-Y9rRfJG5jcKOE0CLisYbojUjIrIEE7AGMzA/Sm4BslANhbS+cDMpgBdcPT91oJ7OuJ9hYJBx59RjbhxVnrF8Xg==}
    engines: {node: '>=0.4.0'}
    hasBin: true

  /agent-base@6.0.2:
    resolution: {integrity: sha512-RZNwNclF7+MS/8bDg70amg32dyeZGZxiDuQmZxKLAlQjr3jGyLx+4Kkk58UO7D2QdgFIQCovuSuZESne6RG6XQ==}
    engines: {node: '>= 6.0.0'}
    dependencies:
      debug: 4.3.4
    transitivePeerDependencies:
      - supports-color
    dev: true

  /agent-base@7.1.0:
    resolution: {integrity: sha512-o/zjMZRhJxny7OyEF+Op8X+efiELC7k7yOjMzgfzVqOzXqkBkWI79YoTdOtsuWd5BWhAGAuOY/Xa6xpiaWXiNg==}
    engines: {node: '>= 14'}
    dependencies:
      debug: 4.3.4
    transitivePeerDependencies:
      - supports-color
    dev: false

  /ansi-align@3.0.1:
    resolution: {integrity: sha512-IOfwwBF5iczOjp/WeY4YxyjqAFMQoZufdQWDd19SEExbVLNXqvpzSJ/M7Za4/sCPmQ0+GRquoA7bGcINcxew6w==}
    dependencies:
      string-width: 4.2.3
    dev: true

  /ansi-escapes@4.3.2:
    resolution: {integrity: sha512-gKXj5ALrKWQLsYG9jlTRmR/xKluxHV+Z9QEwNIgCfM1/uwPMCuzVVnh5mwTd+OuBZcwSIMbqssNWRm1lE51QaQ==}
    engines: {node: '>=8'}
    dependencies:
      type-fest: 0.21.3
    dev: true

  /ansi-regex@5.0.1:
    resolution: {integrity: sha512-quJQXlTSUGL2LH9SUXo8VwsY4soanhgo6LNSm84E1LBcE8s3O0wpdiRzyR9z/ZZJMlMWv37qOOb9pdJlMUEKFQ==}
    engines: {node: '>=8'}
    dev: true

  /ansi-regex@6.0.1:
    resolution: {integrity: sha512-n5M855fKb2SsfMIiFFoVrABHJC8QtHwVx+mHWP3QcEqBHYienj5dHSgjbxtC0WEZXYt4wcD6zrQElDPhFuZgfA==}
    engines: {node: '>=12'}
    dev: true

  /ansi-styles@3.2.1:
    resolution: {integrity: sha512-VT0ZI6kZRdTh8YyJw3SMbYm/u+NqfsAxEpWO0Pf9sq8/e94WxxOpPKx9FR1FlyCtOVDNOQ+8ntlqFxiRc+r5qA==}
    engines: {node: '>=4'}
    dependencies:
      color-convert: 1.9.3
    dev: true

  /ansi-styles@4.3.0:
    resolution: {integrity: sha512-zbB9rCJAT1rbjiVDb2hqKFHNYLxgtk8NURxZ3IZwD3F6NtxbXZQCnnSi1Lkx+IDohdPlFp222wVALIheZJQSEg==}
    engines: {node: '>=8'}
    dependencies:
      color-convert: 2.0.1
    dev: true

  /ansi-styles@5.2.0:
    resolution: {integrity: sha512-Cxwpt2SfTzTtXcfOlzGEee8O+c+MmUgGrNiBcXnuWxuFJHe6a5Hz7qwhwe5OgaSYI0IJvkLqWX1ASG+cJOkEiA==}
    engines: {node: '>=10'}
    dev: true

  /ansi-styles@6.2.1:
    resolution: {integrity: sha512-bN798gFfQX+viw3R7yrGWRqnrN2oRkEkUjjl4JNn4E8GxxbjtG3FbrEIIY3l8/hrwUwIeCZvi4QuOTP4MErVug==}
    engines: {node: '>=12'}
    dev: true

  /any-promise@1.3.0:
    resolution: {integrity: sha512-7UvmKalWRt1wgjL1RrGxoSJW/0QZFIegpeGvZG9kjp8vrRu55XTHbwnqq2GpXm9uLbcuhxm3IqX9OB4MZR1b2A==}

  /anymatch@3.1.3:
    resolution: {integrity: sha512-KMReFUr0B4t+D+OBkjR3KYqvocp2XaSzO55UcB6mgQMd3KbcE+mWTyvVV7D/zsdEbNnV6acZUutkiHQXvTr1Rw==}
    engines: {node: '>= 8'}
    dependencies:
      normalize-path: 3.0.0
      picomatch: 2.3.1

  /archiver-utils@2.1.0:
    resolution: {integrity: sha512-bEL/yUb/fNNiNTuUz979Z0Yg5L+LzLxGJz8x79lYmR54fmTIb6ob/hNQgkQnIUDWIFjZVQwl9Xs356I6BAMHfw==}
    engines: {node: '>= 6'}
    dependencies:
      glob: 7.2.3
      graceful-fs: 4.2.11
      lazystream: 1.0.1
      lodash.defaults: 4.2.0
      lodash.difference: 4.5.0
      lodash.flatten: 4.4.0
      lodash.isplainobject: 4.0.6
      lodash.union: 4.6.0
      normalize-path: 3.0.0
      readable-stream: 2.3.8
    dev: true

  /archiver@5.3.2:
    resolution: {integrity: sha512-+25nxyyznAXF7Nef3y0EbBeqmGZgeN/BxHX29Rs39djAfaFalmQ89SE6CWyDCHzGL0yt/ycBtNOmGTW0FyGWNw==}
    engines: {node: '>= 10'}
    dependencies:
      archiver-utils: 2.1.0
      async: 3.2.4
      buffer-crc32: 0.2.13
      readable-stream: 3.6.2
      readdir-glob: 1.1.3
      tar-stream: 2.2.0
      zip-stream: 4.1.0
    dev: true

  /arg@4.1.3:
    resolution: {integrity: sha512-58S9QDqG0Xx27YwPSt9fJxivjYl432YCwfDMfZ+71RAqUrZef7LrKQZ3LHLOwCS4FLNBplP533Zx895SeOCHvA==}

  /arg@5.0.2:
    resolution: {integrity: sha512-PYjyFOLKQ9y57JvQ6QLo8dAgNqswh8M1RMJYdQduT6xbWSgK36P/Z/v+p888pM69jMMfS8Xd8F6I1kQ/I9HUGg==}

  /argparse@1.0.10:
    resolution: {integrity: sha512-o5Roy6tNG4SL/FOkCAN6RzjiakZS25RLYFrcMttJqbdd8BWrnA+fGz57iN5Pb06pvBGvl5gQ0B48dJlslXvoTg==}
    dependencies:
      sprintf-js: 1.0.3
    dev: true

  /aria-hidden@1.2.3:
    resolution: {integrity: sha512-xcLxITLe2HYa1cnYnwCjkOO1PqUHQpozB8x9AR0OgWN2woOBi5kSDVxKfd0b7sb1hw5qFeJhXm9H1nu3xSfLeQ==}
    engines: {node: '>=10'}
    dependencies:
      tslib: 2.6.2
    dev: false

  /array-union@2.1.0:
    resolution: {integrity: sha512-HGyxoOTYUyCM6stUe6EJgnd4EoewAI7zMdfqO+kGjnlZmBDz/cR5pf8r/cR4Wq60sL/p0IkcjUEEPwS3GFrIyw==}
    engines: {node: '>=8'}
    dev: true

  /asn1@0.2.6:
    resolution: {integrity: sha512-ix/FxPn0MDjeyJ7i/yoHGFt/EX6LyNbxSEhPPXODPL+KB0VPk86UYfL0lMdy+KCnv+fmvIzySwaK5COwqVbWTQ==}
    dependencies:
      safer-buffer: 2.1.2

  /assertion-error@1.1.0:
    resolution: {integrity: sha512-jgsaNduz+ndvGyFt3uSuWqvy4lCnIJiovtouQN5JZHOKCS2QuhEdbcQHFhVksz2N2U9hXJo8odG7ETyWlEeuDw==}
    dev: true

  /astring@1.8.6:
    resolution: {integrity: sha512-ISvCdHdlTDlH5IpxQJIex7BWBywFWgjJSVdwst+/iQCoEYnyOaQ95+X1JGshuBjGp6nxKUy1jMgE3zPqN7fQdg==}
    hasBin: true
    dev: true

  /async-lock@1.4.1:
    resolution: {integrity: sha512-Az2ZTpuytrtqENulXwO3GGv1Bztugx6TT37NIo7imr/Qo0gsYiGtSdBa2B6fsXhTpVZDNfu1Qn3pk531e3q+nQ==}
    dev: true

  /async@3.2.4:
    resolution: {integrity: sha512-iAB+JbDEGXhyIUavoDl9WP/Jj106Kz9DEn1DPgYw5ruDn0e3Wgi3sKFm55sASdGBNOQB8F59d9qQ7deqrHA8wQ==}

  /asynckit@0.4.0:
    resolution: {integrity: sha512-Oei9OH4tRh0YqU3GxhX79dM/mwVgvbZJaSNaRk+bshkj0S5cfHcgYakreBjrHwatXKbz+IoIdYLxrKim2MjW0Q==}

  /auth0@4.3.1:
    resolution: {integrity: sha512-VuR/PdNHwXD9QiYUZf8UN0qiv07yJWHKfF2yEhePaPCrpwbEm6lHM6dkN7ylOdseogCkGmvchxYGMga0IPNrCA==}
    engines: {node: '>=18'}
    dependencies:
      jose: 4.14.4
      uuid: 9.0.1
    dev: false

  /autoprefixer@10.4.16(postcss@8.4.31):
    resolution: {integrity: sha512-7vd3UC6xKp0HLfua5IjZlcXvGAGy7cBAXTg2lyQ/8WpNhd6SiZ8Be+xm3FyBSYJx5GKcpRCzBh7RH4/0dnY+uQ==}
    engines: {node: ^10 || ^12 || >=14}
    hasBin: true
    peerDependencies:
      postcss: ^8.1.0
    dependencies:
      browserslist: 4.22.2
      caniuse-lite: 1.0.30001578
      fraction.js: 4.3.6
      normalize-range: 0.1.2
      picocolors: 1.0.0
      postcss: 8.4.31
      postcss-value-parser: 4.2.0
    dev: true

  /autoprefixer@10.4.16(postcss@8.4.33):
    resolution: {integrity: sha512-7vd3UC6xKp0HLfua5IjZlcXvGAGy7cBAXTg2lyQ/8WpNhd6SiZ8Be+xm3FyBSYJx5GKcpRCzBh7RH4/0dnY+uQ==}
    engines: {node: ^10 || ^12 || >=14}
    hasBin: true
    peerDependencies:
      postcss: ^8.1.0
    dependencies:
      browserslist: 4.21.11
      caniuse-lite: 1.0.30001538
      fraction.js: 4.3.6
      normalize-range: 0.1.2
      picocolors: 1.0.0
      postcss: 8.4.33
      postcss-value-parser: 4.2.0
    dev: true

  /axe-core@4.8.2:
    resolution: {integrity: sha512-/dlp0fxyM3R8YW7MFzaHWXrf4zzbr0vaYb23VBFCl83R7nWNPg/yaQw2Dc8jzCMmDVLhSdzH8MjrsuIUuvX+6g==}
    engines: {node: '>=4'}
    dev: true

  /axios@1.6.2:
    resolution: {integrity: sha512-7i24Ri4pmDRfJTR7LDBhsOTtcm+9kjX5WiY1X3wIisx6G9So3pfMkEiU7emUBe46oceVImccTEM3k6C5dbVW8A==}
    dependencies:
      follow-redirects: 1.15.2
      form-data: 4.0.0
      proxy-from-env: 1.1.0
    transitivePeerDependencies:
      - debug
    dev: false

  /b4a@1.6.4:
    resolution: {integrity: sha512-fpWrvyVHEKyeEvbKZTVOeZF3VSKKWtJxFIxX/jaVPf+cLbGUSitjb49pHLqPV2BUNNZ0LcoeEGfE/YCpyDYHIw==}
    dev: true

  /bail@2.0.2:
    resolution: {integrity: sha512-0xO6mYd7JB2YesxDKplafRpsiOzPt9V02ddPCLbY1xYGPOX24NTyN50qnUxgCPcSoYMhKpAuBTjQoRZCAkUDRw==}
    dev: true

  /balanced-match@1.0.2:
    resolution: {integrity: sha512-3oSeUO0TMV67hN1AmbXsK4yaqU7tjiHlbxRDZOpH0KW9+CeX4bRAaX0Anxt0tx2MrpRpWwQaPwIlISEJhYU5Pw==}

  /base64-js@1.5.1:
    resolution: {integrity: sha512-AKpaYlHn8t4SVbOHCy+b5+KKgvR4vrsD8vbvrbiQJps7fKDTkjkDry6ji0rUJjC0kzbNePLwzxq8iypo41qeWA==}

  /bcp-47-match@2.0.3:
    resolution: {integrity: sha512-JtTezzbAibu8G0R9op9zb3vcWZd9JF6M0xOYGPn0fNCd7wOpRB1mU2mH9T8gaBGbAAyIIVgB2G7xG0GP98zMAQ==}
    dev: true

  /bcrypt-pbkdf@1.0.2:
    resolution: {integrity: sha512-qeFIXtP4MSoi6NLqO12WfqARWWuCKi2Rn/9hJLEmtB5yTNr9DqFWkJRCf2qShWzPeAMRnOgCrq0sg/KLv5ES9w==}
    dependencies:
      tweetnacl: 0.14.5

  /before-after-hook@2.2.3:
    resolution: {integrity: sha512-NzUnlZexiaH/46WDhANlyR2bXRopNg4F/zuSA3OpZnllCUgRaOF2znDioDWrmbNVsuZk6l9pMquQB38cfBZwkQ==}
    dev: true

  /big-integer@1.6.51:
    resolution: {integrity: sha512-GPEid2Y9QU1Exl1rpO9B2IPJGHPSupF5GnVIP0blYvNOMer2bTvSWs1jGOUg04hTmu67nmLsQ9TBo1puaotBHg==}
    engines: {node: '>=0.6'}
    dev: true

  /bignumber.js@9.1.2:
    resolution: {integrity: sha512-2/mKyZH9K85bzOEfhXDBFZTGd1CTs+5IHpeFQo9luiBG7hghdC851Pj2WAhb6E3R6b9tZj/XKhbg4fum+Kepug==}
    dev: false

  /binary-extensions@2.2.0:
    resolution: {integrity: sha512-jDctJ/IVQbZoJykoeHbhXpOlNBqGNcwXJKJog42E5HDPUwQTSdjCHdihjj0DlnheQ7blbT6dHOafNAiS8ooQKA==}
    engines: {node: '>=8'}

  /binary@0.3.0:
    resolution: {integrity: sha512-D4H1y5KYwpJgK8wk1Cue5LLPgmwHKYSChkbspQg5JtVuR5ulGckxfR62H3AE9UDkdMC8yyXlqYihuz3Aqg2XZg==}
    dependencies:
      buffers: 0.1.1
      chainsaw: 0.1.0
    dev: true

  /bl@4.1.0:
    resolution: {integrity: sha512-1W07cM9gS6DcLperZfFSj+bWLtaPGSOHWhPiGzXmvVJbRLdG82sH/Kn8EtW1VqWVA54AKf2h5k5BbnIbwF3h6w==}
    dependencies:
      buffer: 5.7.1
      inherits: 2.0.4
      readable-stream: 3.6.2

  /bluebird@3.4.7:
    resolution: {integrity: sha512-iD3898SR7sWVRHbiQv+sHUtHnMvC1o3nW5rAcqnq3uOn07DSAppZYUkIGslDz6gXC7HfunPe7YVBgoEJASPcHA==}
    dev: true

  /boolbase@1.0.0:
    resolution: {integrity: sha512-JZOSA7Mo9sNGB8+UjSgzdLtokWAky1zbztM3WRLCbZ70/3cTANmQmOdR7y2g+J0e2WXywy1yS468tY+IruqEww==}
    dev: true

  /bowser@2.11.0:
    resolution: {integrity: sha512-AlcaJBi/pqqJBIQ8U9Mcpc9i8Aqxn88Skv5d+xBX006BY5u8N3mGLHa5Lgppa7L/HfwgwLgZ6NYs+Ag6uUmJRA==}
    dev: false

  /boxen@7.1.1:
    resolution: {integrity: sha512-2hCgjEmP8YLWQ130n2FerGv7rYpfBmnmp9Uy2Le1vge6X3gZIfSmEzP5QTDElFxcvVcXlEn8Aq6MU/PZygIOog==}
    engines: {node: '>=14.16'}
    dependencies:
      ansi-align: 3.0.1
      camelcase: 7.0.1
      chalk: 5.3.0
      cli-boxes: 3.0.0
      string-width: 5.1.2
      type-fest: 2.19.0
      widest-line: 4.0.1
      wrap-ansi: 8.1.0
    dev: true

  /bplist-parser@0.2.0:
    resolution: {integrity: sha512-z0M+byMThzQmD9NILRniCUXYsYpjwnlO8N5uCFaCqIOpqRsJCrQL9NK3JsD67CN5a08nF5oIL2bD6loTdHOuKw==}
    engines: {node: '>= 5.10.0'}
    dependencies:
      big-integer: 1.6.51
    dev: true

  /brace-expansion@1.1.11:
    resolution: {integrity: sha512-iCuPHDFgrHX7H2vEI/5xpz07zSHB00TpugqhmYtVmMO6518mCuRMoOYFldEBl0g187ufozdaHgWKcYFb61qGiA==}
    dependencies:
      balanced-match: 1.0.2
      concat-map: 0.0.1

  /brace-expansion@2.0.1:
    resolution: {integrity: sha512-XnAIvQ8eM+kC6aULx6wuQiwVsnzsi9d3WxzV3FpWTGA19F621kwdbsAcFKXgKUHZWsy+mY6iL1sHTxWEFCytDA==}
    dependencies:
      balanced-match: 1.0.2

  /braces@3.0.2:
    resolution: {integrity: sha512-b8um+L1RzM3WDSzvhm6gIz1yfTbBt6YTlcEKAvsmqCZZFw46z626lVj9j1yEPW33H5H+lBQpZMP1k8l+78Ha0A==}
    engines: {node: '>=8'}
    dependencies:
      fill-range: 7.0.1

  /browserslist@4.22.2:
    resolution: {integrity: sha512-0UgcrvQmBDvZHFGdYUehrCNIazki7/lUP3kkoi/r3YB2amZbFM9J43ZRkJTXBUZK4gmx56+Sqk9+Vs9mwZx9+A==}
    engines: {node: ^6 || ^7 || ^8 || ^9 || ^10 || ^11 || ^12 || >=13.7}
    hasBin: true
    dependencies:
      caniuse-lite: 1.0.30001578
      electron-to-chromium: 1.4.635
      node-releases: 2.0.14
      update-browserslist-db: 1.0.13(browserslist@4.22.2)
    dev: true

  /buffer-crc32@0.2.13:
    resolution: {integrity: sha512-VO9Ht/+p3SN7SKWqcrgEzjGbRSJYTx+Q1pTQC0wrWqHx0vpJraQ6GtHx8tvcg1rlK1byhU5gccxgOgj7B0TDkQ==}
    dev: true

  /buffer-equal-constant-time@1.0.1:
    resolution: {integrity: sha512-zRpUiDwd/xk6ADqPMATG8vc9VPrkck7T07OIx0gnjmJAnHnTVXNQG3vfvWNuiZIkwu9KrKdA1iJKfsfTVxE6NA==}
    dev: false

  /buffer-from@1.1.2:
    resolution: {integrity: sha512-E+XQCRwSbaaiChtv6k6Dwgc+bx+Bs6vuKJHHl5kox/BaKbhiXzqQOwK4cO22yElGp2OCmjwVhT3HmxgyPGnJfQ==}
    dev: true

  /buffer-indexof-polyfill@1.0.2:
    resolution: {integrity: sha512-I7wzHwA3t1/lwXQh+A5PbNvJxgfo5r3xulgpYDB5zckTu/Z9oUK9biouBKQUjEqzaz3HnAT6TYoovmE+GqSf7A==}
    engines: {node: '>=0.10'}
    dev: true

  /buffer-writer@2.0.0:
    resolution: {integrity: sha512-a7ZpuTZU1TRtnwyCNW3I5dc0wWNC3VR9S++Ewyk2HHZdrO3CQJqSpd+95Us590V6AL7JqUAH2IwZ/398PmNFgw==}
    engines: {node: '>=4'}

  /buffer@5.7.1:
    resolution: {integrity: sha512-EHcyIPBQ4BSGlvjB16k5KgAJ27CIsHY/2JBmCRReo48y9rQ3MaUzWX3KVlBa4U7MyX02HdVj0K7C3WaB3ju7FQ==}
    dependencies:
      base64-js: 1.5.1
      ieee754: 1.2.1

  /buffers@0.1.1:
    resolution: {integrity: sha512-9q/rDEGSb/Qsvv2qvzIzdluL5k7AaJOTrw23z9reQthrbF7is4CtlT0DXyO1oei2DCp4uojjzQ7igaSHp1kAEQ==}
    engines: {node: '>=0.2.0'}
    dev: true

  /buildcheck@0.0.6:
    resolution: {integrity: sha512-8f9ZJCUXyT1M35Jx7MkBgmBMo3oHTTBIPLiY9xyL0pl3T5RwcPEY8cUHr5LBNfu/fk6c2T4DJZuVM/8ZZT2D2A==}
    engines: {node: '>=10.0.0'}
    requiresBuild: true
    optional: true

  /bundle-name@3.0.0:
    resolution: {integrity: sha512-PKA4BeSvBpQKQ8iPOGCSiell+N8P+Tf1DlwqmYhpe2gAhKPHn8EYOxVT+ShuGmhg8lN8XiSlS80yiExKXrURlw==}
    engines: {node: '>=12'}
    dependencies:
      run-applescript: 5.0.0
    dev: true

  /bundle-require@4.0.2(esbuild@0.18.20):
    resolution: {integrity: sha512-jwzPOChofl67PSTW2SGubV9HBQAhhR2i6nskiOThauo9dzwDUgOWQScFVaJkjEfYX+UXiD+LEx8EblQMc2wIag==}
    engines: {node: ^12.20.0 || ^14.13.1 || >=16.0.0}
    peerDependencies:
      esbuild: '>=0.17'
    dependencies:
      esbuild: 0.18.20
      load-tsconfig: 0.2.5
    dev: true

  /busboy@1.6.0:
    resolution: {integrity: sha512-8SFQbg/0hQ9xy3UNTB0YEnsNBbWfhf7RtnzpL7TkBiTBRfrQ9Fxcnz7VJsleJpyp6rVLvXiuORqjlHi5q+PYuA==}
    engines: {node: '>=10.16.0'}
    dependencies:
      streamsearch: 1.1.0
    dev: false

  /byline@5.0.0:
    resolution: {integrity: sha512-s6webAy+R4SR8XVuJWt2V2rGvhnrhxN+9S15GNuTK3wKPOXFF6RNc+8ug2XhH+2s4f+uudG4kUVYmYOQWL2g0Q==}
    engines: {node: '>=0.10.0'}
    dev: true

  /cac@6.7.14:
    resolution: {integrity: sha512-b6Ilus+c3RrdDk+JhLKUAQfzzgLEPy6wcXqS7f/xe1EETvsDP6GORG7SFuOs6cID5YkqchW/LXZbX5bc8j7ZcQ==}
    engines: {node: '>=8'}
    dev: true

  /cache-content-type@1.0.1:
    resolution: {integrity: sha512-IKufZ1o4Ut42YUrZSo8+qnMTrFuKkvyoLXUywKz9GJ5BrhOFGhLdkx9sG4KAnVvbY6kEcSFjLQul+DVmBm2bgA==}
    engines: {node: '>= 6.0.0'}
    dependencies:
      mime-types: 2.1.35
      ylru: 1.3.2
    dev: true

  /call-bind@1.0.2:
    resolution: {integrity: sha512-7O+FbCihrB5WGbFYesctwmTKae6rOiIzmz1icreWJ+0aA7LJfuqhEso2T9ncpcFtzMQtzXf2QGGueWJGTYsqrA==}
    dependencies:
      function-bind: 1.1.1
      get-intrinsic: 1.2.1
    dev: false

  /camelcase-css@2.0.1:
    resolution: {integrity: sha512-QOSvevhslijgYwRx6Rv7zKdMF8lbRmx+uQGx2+vDc+KI/eBnsy9kit5aj23AgGu3pa4t9AgwbnXWqS+iOY+2aA==}
    engines: {node: '>= 6'}

  /camelcase@7.0.1:
    resolution: {integrity: sha512-xlx1yCK2Oc1APsPXDL2LdlNP6+uu8OCDdhOBSVT279M/S+y75O30C2VuD8T2ogdePBBl7PfPF4504tnLgX3zfw==}
    engines: {node: '>=14.16'}
    dev: true

  /caniuse-lite@1.0.30001538:
    resolution: {integrity: sha512-HWJnhnID+0YMtGlzcp3T9drmBJUVDchPJ08tpUGFLs9CYlwWPH2uLgpHn8fND5pCgXVtnGS3H4QR9XLMHVNkHw==}
    dev: false

  /caniuse-lite@1.0.30001578:
    resolution: {integrity: sha512-J/jkFgsQ3NEl4w2lCoM9ZPxrD+FoBNJ7uJUpGVjIg/j0OwJosWM36EPDv+Yyi0V4twBk9pPmlFS+PLykgEvUmg==}
    dev: true

  /ccount@2.0.1:
    resolution: {integrity: sha512-eyrF0jiFpY+3drT6383f1qhkbGsLSifNAjA61IUjZjmLCWjItY6LB9ft9YhoDgwfmclB2zhu51Lc7+95b8NRAg==}
    dev: true

  /chai@4.4.1:
    resolution: {integrity: sha512-13sOfMv2+DWduEU+/xbun3LScLoqN17nBeTLUsmDfKdoiC1fr0n9PU4guu4AhRcOVFk/sW8LyZWHuhWtQZiF+g==}
    engines: {node: '>=4'}
    dependencies:
      assertion-error: 1.1.0
      check-error: 1.0.3
      deep-eql: 4.1.3
      get-func-name: 2.0.2
      loupe: 2.3.7
      pathval: 1.1.1
      type-detect: 4.0.8
    dev: true

  /chainsaw@0.1.0:
    resolution: {integrity: sha512-75kWfWt6MEKNC8xYXIdRpDehRYY/tNSgwKaJq+dbbDcxORuVrrQ+SEHoWsniVn9XPYfP4gmdWIeDk/4YNp1rNQ==}
    dependencies:
      traverse: 0.3.9
    dev: true

  /chalk@2.4.2:
    resolution: {integrity: sha512-Mti+f9lpJNcwF4tWV8/OrTTtF1gZi+f8FqlyAdouralcFWFQWF2+NgCHShjkCb+IFBLq9buZwE1xckQU4peSuQ==}
    engines: {node: '>=4'}
    dependencies:
      ansi-styles: 3.2.1
      escape-string-regexp: 1.0.5
      supports-color: 5.5.0
    dev: true

  /chalk@4.1.2:
    resolution: {integrity: sha512-oKnbhFyRIXpUuez8iBMmyEa4nbj4IOQyuhc/wy9kY7/WVPcwIO9VA668Pu8RkO7+0G76SLROeyw9CpQ061i4mA==}
    engines: {node: '>=10'}
    dependencies:
      ansi-styles: 4.3.0
      supports-color: 7.2.0
    dev: true

  /chalk@5.3.0:
    resolution: {integrity: sha512-dLitG79d+GV1Nb/VYcCDFivJeK1hiukt9QjRNVOsUtTy1rR1YJsmpGGTZ3qJos+uw7WmWF4wUwBd9jxjocFC2w==}
    engines: {node: ^12.17.0 || ^14.13 || >=16.0.0}

  /character-entities-html4@2.1.0:
    resolution: {integrity: sha512-1v7fgQRj6hnSwFpq1Eu0ynr/CDEw0rXo2B61qXrLNdHZmPKgb7fqS1a2JwF0rISo9q77jDI8VMEHoApn8qDoZA==}
    dev: true

  /character-entities-legacy@3.0.0:
    resolution: {integrity: sha512-RpPp0asT/6ufRm//AJVwpViZbGM/MkjQFxJccQRHmISF/22NBtsHqAWmL+/pmkPWoIUJdWyeVleTl1wydHATVQ==}
    dev: true

  /character-entities@2.0.2:
    resolution: {integrity: sha512-shx7oQ0Awen/BRIdkjkvz54PnEEI/EjwXDSIZp86/KKdbafHh1Df/RYGBhn4hbe2+uKC9FnT5UCEdyPz3ai9hQ==}
    dev: true

  /character-reference-invalid@2.0.1:
    resolution: {integrity: sha512-iBZ4F4wRbyORVsu0jPV7gXkOsGYjGHPmAyv+HiHG8gi5PtC9KI2j1+v8/tlibRvjoWX027ypmG/n0HtO5t7unw==}
    dev: true

  /chardet@0.7.0:
    resolution: {integrity: sha512-mT8iDcrh03qDGRRmoA2hmBJnxpllMR+0/0qlzjqZES6NdiWDcZkCNAk4rPFZ9Q85r27unkiNNg8ZOiwZXBHwcA==}
    dev: true

  /check-error@1.0.3:
    resolution: {integrity: sha512-iKEoDYaRmd1mxM90a2OEfWhjsjPpYPuQ+lMYsoxB126+t8fw7ySEO48nmDg5COTjxDI65/Y2OWpeEHk3ZOe8zg==}
    dependencies:
      get-func-name: 2.0.2
    dev: true

  /chokidar@3.5.3:
    resolution: {integrity: sha512-Dr3sfKRP6oTcjf2JmUmFJfeVMvXBdegxB0iVQ5eb2V10uFJUCAS8OByZdVAyVb8xXNz3GjjTgj9kLWsZTqE6kw==}
    engines: {node: '>= 8.10.0'}
    dependencies:
      anymatch: 3.1.3
      braces: 3.0.2
      glob-parent: 5.1.2
      is-binary-path: 2.1.0
      is-glob: 4.0.3
      normalize-path: 3.0.0
      readdirp: 3.6.0
    optionalDependencies:
      fsevents: 2.3.3

  /chownr@1.1.4:
    resolution: {integrity: sha512-jJ0bqzaylmJtVnNgzTeSOs8DPavpbYgEr/b0YL8/2GO3xJEhInFmhKMUnEJQjZumK7KXGFhUy89PrsJWlakBVg==}

  /class-variance-authority@0.7.0:
    resolution: {integrity: sha512-jFI8IQw4hczaL4ALINxqLEXQbWcNjoSkloa4IaufXCJr6QawJyw7tuRysRsrE8w2p/4gGaxKIt/hX3qz/IbD1A==}
    dependencies:
      clsx: 2.0.0

  /classnames@2.3.2:
    resolution: {integrity: sha512-CSbhY4cFEJRe6/GQzIk5qXZ4Jeg5pcsP7b5peFSDpffpe1cqjASH/n9UTjBwOp6XpMSTwQ8Za2K5V02ueA7Tmw==}
    dev: true

  /cli-boxes@3.0.0:
    resolution: {integrity: sha512-/lzGpEWL/8PfI0BmBOPRwp0c/wFNX1RdUML3jK/RcSBA9T8mZDdQpqYBKtCFTOfQbwPqWEOpjqW+Fnayc0969g==}
    engines: {node: '>=10'}
    dev: true

  /cli-cursor@3.1.0:
    resolution: {integrity: sha512-I/zHAwsKf9FqGoXM4WWRACob9+SNukZTd94DWF57E4toouRulbCxcUh6RKUEOQlYTHJnzkPMySvPNaaSLNfLZw==}
    engines: {node: '>=8'}
    dependencies:
      restore-cursor: 3.1.0
    dev: true

  /cli-spinners@2.9.0:
    resolution: {integrity: sha512-4/aL9X3Wh0yiMQlE+eeRhWP6vclO3QRtw1JHKIT0FFUs5FjpFmESqtMvYZ0+lbzBw900b95mS0hohy+qn2VK/g==}
    engines: {node: '>=6'}
    dev: true

  /cli-width@3.0.0:
    resolution: {integrity: sha512-FxqpkPPwu1HjuN93Omfm4h8uIanXofW0RxVEW3k5RKx+mJJYSthzNhp32Kzxxy3YAEZ/Dc/EWN1vZRY0+kOhbw==}
    engines: {node: '>= 10'}
    dev: true

  /client-only@0.0.1:
    resolution: {integrity: sha512-IV3Ou0jSMzZrd3pZ48nLkT9DA7Ag1pnPzaiQhpW7c3RbcqqzvzzVu+L8gfqMp/8IM2MQtSiqaCxrrcfu8I8rMA==}
    dev: false

  /cliui@8.0.1:
    resolution: {integrity: sha512-BSeNnyus75C4//NQ9gQt1/csTXyo/8Sb+afLAkzAptFuMsod9HFokGNudZpi/oQV73hnVK+sR+5PVRMd+Dr7YQ==}
    engines: {node: '>=12'}
    dependencies:
      string-width: 4.2.3
      strip-ansi: 6.0.1
      wrap-ansi: 7.0.0
    dev: true

  /clone@1.0.4:
    resolution: {integrity: sha512-JQHZ2QMW6l3aH/j6xCqQThY/9OH4D/9ls34cgkUBiEeocRTU04tHfKPBsUK1PqZCUQM7GiA0IIXJSuXHI64Kbg==}
    engines: {node: '>=0.8'}
    dev: true

  /clsx@2.0.0:
    resolution: {integrity: sha512-rQ1+kcj+ttHG0MKVGBUXwayCCF1oh39BF5COIpRzuCEv8Mwjv0XucrI2ExNTOn9IlLifGClWQcU9BrZORvtw6Q==}
    engines: {node: '>=6'}

  /co@4.6.0:
    resolution: {integrity: sha512-QVb0dM5HvG+uaxitm8wONl7jltx8dqhfU33DcqtOZcLSVIKSDDLDi7+0LbAKiyI8hD9u42m2YxXSkMGWThaecQ==}
    engines: {iojs: '>= 1.0.0', node: '>= 0.12.0'}
    dev: true

  /collapse-white-space@2.1.0:
    resolution: {integrity: sha512-loKTxY1zCOuG4j9f6EPnuyyYkf58RnhhWTvRoZEokgB+WbdXehfjFviyOVYkqzEWz1Q5kRiZdBYS5SwxbQYwzw==}
    dev: true

  /color-convert@1.9.3:
    resolution: {integrity: sha512-QfAUtd+vFdAtFQcC8CCyYt1fYWxSqAiK2cSD6zDB8N3cpsEBAvRxp9zOGg6G/SHHJYAT88/az/IuDGALsNVbGg==}
    dependencies:
      color-name: 1.1.3

  /color-convert@2.0.1:
    resolution: {integrity: sha512-RRECPsj7iu/xb5oKYcsFHSppFNnsj/52OVTRKb4zP5onXwVF3zVmmToNcOfGC+CRDpfK/U584fMg38ZHCaElKQ==}
    engines: {node: '>=7.0.0'}
    dependencies:
      color-name: 1.1.4
    dev: true

  /color-name@1.1.3:
    resolution: {integrity: sha512-72fSenhMw2HZMTVHeCA9KCmpEIbzWiQsjN+BHcBbS9vr1mtt+vJjPdksIBNUmKAW8TFUDPJK5SUU3QhE9NEXDw==}

  /color-name@1.1.4:
    resolution: {integrity: sha512-dOy+3AuW3a2wNbZHIuMZpTcgjGuLU/uBL/ubcZF9OXbDo8ff4O8yVp5Bf0efS8uEoYo5q4Fx7dY9OgQGXgAsQA==}

  /color-string@1.9.1:
    resolution: {integrity: sha512-shrVawQFojnZv6xM40anx4CkoDP+fZsw/ZerEMsW/pyzsRbElpsL/DBVW7q3ExxwusdNXI3lXpuhEZkzs8p5Eg==}
    dependencies:
      color-name: 1.1.4
      simple-swizzle: 0.2.2
    dev: false

  /color@3.2.1:
    resolution: {integrity: sha512-aBl7dZI9ENN6fUGC7mWpMTPNHmWUSNan9tuWN6ahh5ZLNk9baLJOnSMlrQkHcrfFgz2/RigjUVAjdx36VcemKA==}
    dependencies:
      color-convert: 1.9.3
      color-string: 1.9.1
    dev: false

  /colorspace@1.1.4:
    resolution: {integrity: sha512-BgvKJiuVu1igBUF2kEjRCZXol6wiiGbY5ipL/oVPwm0BL9sIpMIzM8IK7vwuxIIzOXMV3Ey5w+vxhm0rR/TN8w==}
    dependencies:
      color: 3.2.1
      text-hex: 1.0.0
    dev: false

  /combined-stream@1.0.8:
    resolution: {integrity: sha512-FQN4MRfuJeHf7cBbBMJFXhKSDq+2kAArBlmRBvcvFE5BB1HZKXtSFASDhdlz9zOYwxh8lDdnvmMOe/+5cdoEdg==}
    engines: {node: '>= 0.8'}
    dependencies:
      delayed-stream: 1.0.0

  /comma-separated-tokens@2.0.3:
    resolution: {integrity: sha512-Fu4hJdvzeylCfQPp9SGWidpzrMs7tTrlu6Vb8XGaRGck8QSNZJJp538Wrb60Lax4fPwR64ViY468OIUTbRlGZg==}
    dev: true

  /commander@10.0.1:
    resolution: {integrity: sha512-y4Mg2tXshplEbSGzx7amzPwKKOCGuoSRP/CjEdwwk0FOGlUbq6lKuoyDZTNZkmxHdJtp54hdfY/JUrdL7Xfdug==}
    engines: {node: '>=14'}

  /commander@11.1.0:
    resolution: {integrity: sha512-yPVavfyCcRhmorC7rWlkHn15b4wDVgVmBA7kV4QVBsF7kv/9TKJAbAXVTxvTnwP8HHKjRCJDClKbciiYS7p0DQ==}
    engines: {node: '>=16'}

  /commander@2.20.3:
    resolution: {integrity: sha512-GpVkmM8vF2vQUkj2LvZmD35JxeJOLCwJ9cUkugyk2nuhbv3+mJvpLYYt+0+USMxE+oj+ey/lJEnhZw75x/OMcQ==}
    dev: true

  /commander@4.1.1:
    resolution: {integrity: sha512-NOKm8xhkzAjzFx8B2v5OAHT+u5pRQc2UCa2Vq9jYL/31o2wi9mxBA7LIFs3sV5VSC49z6pEhfbMULvShKj26WA==}
    engines: {node: '>= 6'}

  /commander@5.1.0:
    resolution: {integrity: sha512-P0CysNDQ7rtVw4QIQtm+MRxV66vKFSvlsQvGYXZWR3qFU0jlMKHZZZgw8e+8DSah4UDKMqnknRDQz+xuQXQ/Zg==}
    engines: {node: '>= 6'}
    dev: true

  /commander@9.4.1:
    resolution: {integrity: sha512-5EEkTNyHNGFPD2H+c/dXXfQZYa/scCKasxWcXJaWnNJ99pnQN9Vnmqow+p+PlFPE63Q6mThaZws1T+HxfpgtPw==}
    engines: {node: ^12.20.0 || >=14}
    dev: true

  /compress-commons@4.1.1:
    resolution: {integrity: sha512-QLdDLCKNV2dtoTorqgxngQCMA+gWXkM/Nwu7FpeBhk/RdkzimqC3jueb/FDmaZeXh+uby1jkBqE3xArsLBE5wQ==}
    engines: {node: '>= 10'}
    dependencies:
      buffer-crc32: 0.2.13
      crc32-stream: 4.0.2
      normalize-path: 3.0.0
      readable-stream: 3.6.2
    dev: true

  /concat-map@0.0.1:
    resolution: {integrity: sha512-/Srv4dswyQNBfohGpz9o6Yb3Gz3SrUDqBH5rTuhGR7ahtlbYKnVxw2bCFMRljaA7EXHaXZ8wsHdodFvbkhKmqg==}

  /condense-newlines@0.2.1:
    resolution: {integrity: sha512-P7X+QL9Hb9B/c8HI5BFFKmjgBu2XpQuF98WZ9XkO+dBGgk5XgwiQz7o1SmpglNWId3581UcS0SFAWfoIhMHPfg==}
    engines: {node: '>=0.10.0'}
    dependencies:
      extend-shallow: 2.0.1
      is-whitespace: 0.3.0
      kind-of: 3.2.2

  /config-chain@1.1.13:
    resolution: {integrity: sha512-qj+f8APARXHrM0hraqXYb2/bOVSV4PvJQlNZ/DVj0QrmNM2q2euizkeuVckQ57J+W0mRH6Hvi+k50M4Jul2VRQ==}
    dependencies:
      ini: 1.3.8
      proto-list: 1.2.4

  /content-disposition@0.5.4:
    resolution: {integrity: sha512-FveZTNuGw04cxlAiWbzi6zTAL/lhehaWbTtgluJh4/E95DqMwTmha3KZN1aAWA8cFIhHzMZUvLevkw5Rqk+tSQ==}
    engines: {node: '>= 0.6'}
    dependencies:
      safe-buffer: 5.2.1
    dev: true

  /content-type@1.0.4:
    resolution: {integrity: sha512-hIP3EEPs8tB9AT1L+NUqtwOAps4mk2Zob89MWXMHjHWg9milF/j4osnnQLXBCBFBk/tvIG/tUc9mOUJiPBhPXA==}
    engines: {node: '>= 0.6'}
    dev: true

  /convert-source-map@2.0.0:
    resolution: {integrity: sha512-Kvp459HrV2FEJ1CAsi1Ku+MY3kasH19TFykTz2xWmMeq6bk2NU3XXvfJ+Q61m0xktWwt+1HSYf3JZsTms3aRJg==}
    dev: true

  /cookie@0.5.0:
    resolution: {integrity: sha512-YZ3GUyn/o8gfKJlnlX7g7xq4gyO6OSuhGPKaaGssGB2qgDUS0gPgtTvoyZLTt9Ab6dC4hfc9dV5arkvc/OCmrw==}
    engines: {node: '>= 0.6'}

  /cookies@0.8.0:
    resolution: {integrity: sha512-8aPsApQfebXnuI+537McwYsDtjVxGm8gTIzQI3FDW6t5t/DAhERxtnbEPN/8RX+uZthoz4eCOgloXaE5cYyNow==}
    engines: {node: '>= 0.8'}
    dependencies:
      depd: 2.0.0
      keygrip: 1.1.0
    dev: true

  /copy-anything@3.0.5:
    resolution: {integrity: sha512-yCEafptTtb4bk7GLEQoM8KVJpxAfdBJYaXyzQEgQQQgYrZiDp8SJmGKlYza6CYjEDNstAdNdKA3UuoULlEbS6w==}
    engines: {node: '>=12.13'}
    dependencies:
      is-what: 4.1.15
    dev: false

  /core-util-is@1.0.3:
    resolution: {integrity: sha512-ZQBvi1DcpJ4GDqanjucZ2Hj3wEO5pZDS89BWbkcrvdxksJorwUDDZamX9ldFkp9aw2lmBDLgkObEA4DWNJ9FYQ==}

  /cors@2.8.5:
    resolution: {integrity: sha512-KIHbLJqu73RGr/hnbrO9uBeixNGuvSQjul/jdFvS/KFSIH1hWVd1ng7zOHx+YrEfInLG7q4n6GHQ9cDtxv/P6g==}
    engines: {node: '>= 0.10'}
    dependencies:
      object-assign: 4.1.1
      vary: 1.1.2
    dev: false

  /cpu-features@0.0.9:
    resolution: {integrity: sha512-AKjgn2rP2yJyfbepsmLfiYcmtNn/2eUvocUyM/09yB0YDiz39HteK/5/T4Onf0pmdYDMgkBoGvRLvEguzyL7wQ==}
    engines: {node: '>=10.0.0'}
    requiresBuild: true
    dependencies:
      buildcheck: 0.0.6
      nan: 2.18.0
    optional: true

  /crc-32@1.2.2:
    resolution: {integrity: sha512-ROmzCKrTnOwybPcJApAA6WBWij23HVfGVNKqqrZpuyZOHqK2CwHSvpGuyt/UNNvaIjEd8X5IFGp4Mh+Ie1IHJQ==}
    engines: {node: '>=0.8'}
    hasBin: true
    dev: true

  /crc32-stream@4.0.2:
    resolution: {integrity: sha512-DxFZ/Hk473b/muq1VJ///PMNLj0ZMnzye9thBpmjpJKCc5eMgB95aK8zCGrGfQ90cWo561Te6HK9D+j4KPdM6w==}
    engines: {node: '>= 10'}
    dependencies:
      crc-32: 1.2.2
      readable-stream: 3.6.2
    dev: true

  /create-require@1.1.1:
    resolution: {integrity: sha512-dcKFX3jn0MpIaXjisoRvexIJVEKzaq7z2rZKxf+MSr9TkdmHmsU4m2lcLojrj/FHl8mk5VxMmYA+ftRkP/3oKQ==}

  /cross-spawn@7.0.3:
    resolution: {integrity: sha512-iRDPJKUPVEND7dHPO8rkbOnPpyDygcDFtWjpeWNCgy8WP2rXcxXL8TskReQl6OrB2G7+UJrags1q15Fudc7G6w==}
    engines: {node: '>= 8'}
    dependencies:
      path-key: 3.1.1
      shebang-command: 2.0.0
      which: 2.0.2
    dev: true

  /css-selector-parser@2.3.2:
    resolution: {integrity: sha512-JjnG6/pdLJh3iqipq7kteNVtbIczsU2A1cNxb+VAiniSuNmrB/NI3us4rSCfArvlwRXYly+jZhUUfEoInSH9Qg==}
    dev: true

  /cssesc@3.0.0:
    resolution: {integrity: sha512-/Tb/JcjK111nNScGob5MNtsntNM1aCNUDipB/TkwZFhyDrrE47SOx/18wF2bbjgc3ZzCSKW1T5nt5EbFoAz/Vg==}
    engines: {node: '>=4'}
    hasBin: true

  /cssfilter@0.0.10:
    resolution: {integrity: sha512-FAaLDaplstoRsDR8XGYH51znUN0UY7nMc6Z9/fvE8EXGwvJE9hu7W2vHwx1+bd6gCYnln9nLbzxFTrcO9YQDZw==}
    dev: true

  /cssstyle@3.0.0:
    resolution: {integrity: sha512-N4u2ABATi3Qplzf0hWbVCdjenim8F3ojEXpBDF5hBpjzW182MjNGLqfmQ0SkSPeQ+V86ZXgeH8aXj6kayd4jgg==}
    engines: {node: '>=14'}
    dependencies:
      rrweb-cssom: 0.6.0
    dev: true

  /csstype@3.1.2:
    resolution: {integrity: sha512-I7K1Uu0MBPzaFKg4nI5Q7Vs2t+3gWWW648spaF+Rg7pI9ds18Ugn+lvg4SHczUdKlHI5LWBXyqfS8+DufyBsgQ==}

  /data-urls@4.0.0:
    resolution: {integrity: sha512-/mMTei/JXPqvFqQtfyTowxmJVwr2PVAeCcDxyFf6LhoOu/09TX2OX3kb2wzi4DMXcfj4OItwDOnhl5oziPnT6g==}
    engines: {node: '>=14'}
    dependencies:
      abab: 2.0.6
      whatwg-mimetype: 3.0.0
      whatwg-url: 12.0.1
    dev: true

  /date-fns@2.30.0:
    resolution: {integrity: sha512-fnULvOpxnC5/Vg3NCiWelDsLiUc9bRwAPs/+LfTLNvetFCtCTN+yQz15C/fs4AwX1R9K5GLtLfn8QW+dWisaAw==}
    engines: {node: '>=0.11'}
    dependencies:
      '@babel/runtime': 7.22.6

  /dayjs@1.11.10:
    resolution: {integrity: sha512-vjAczensTgRcqDERK0SR2XMwsF/tSvnvlv6VcF2GIhg6Sx4yOIt/irsr1RDJsKiIyBzJDpCoXiWWq28MqH2cnQ==}
    dev: false

  /debug@4.3.4:
    resolution: {integrity: sha512-PRWFHuSU3eDtQJPvnNY7Jcket1j0t5OuOsFzPPzsekD52Zl8qUfFIPEiswXqIvHWGVHOgX+7G/vCNNhehwxfkQ==}
    engines: {node: '>=6.0'}
    peerDependencies:
      supports-color: '*'
    peerDependenciesMeta:
      supports-color:
        optional: true
    dependencies:
      ms: 2.1.2

  /decimal.js@10.4.3:
    resolution: {integrity: sha512-VBBaLc1MgL5XpzgIP7ny5Z6Nx3UrRkIViUkPUdtl9aya5amy3De1gsUUSB1g3+3sExYNjCAsAznmukyxCb1GRA==}
    dev: true

  /decode-named-character-reference@1.0.2:
    resolution: {integrity: sha512-O8x12RzrUF8xyVcY0KJowWsmaJxQbmy0/EtnNtHRpsOcT7dFk5W598coHqBVpmWo1oQQfsCqfCmkZN5DJrZVdg==}
    dependencies:
      character-entities: 2.0.2
    dev: true

  /decode-uri-component@0.4.1:
    resolution: {integrity: sha512-+8VxcR21HhTy8nOt6jf20w0c9CADrw1O8d+VZ/YzzCt4bJ3uBjw+D1q2osAB8RnpwwaeYBxy0HyKQxD5JBMuuQ==}
    engines: {node: '>=14.16'}
    dev: true

  /decompress-response@7.0.0:
    resolution: {integrity: sha512-6IvPrADQyyPGLpMnUh6kfKiqy7SrbXbjoUuZ90WMBJKErzv2pCiwlGEXjRX9/54OnTq+XFVnkOnOMzclLI5aEA==}
    engines: {node: '>=10'}
    dependencies:
      mimic-response: 3.1.0
    dev: false

  /deep-eql@4.1.3:
    resolution: {integrity: sha512-WaEtAOpRA1MQ0eohqZjpGD8zdI0Ovsm8mmFhaDN8dvDZzyoUMcYDnf5Y6iu7HTXxf8JDS23qWa4a+hKCDyOPzw==}
    engines: {node: '>=6'}
    dependencies:
      type-detect: 4.0.8
    dev: true

  /deep-equal@1.0.1:
    resolution: {integrity: sha512-bHtC0iYvWhyaTzvV3CZgPeZQqCOBGyGsVV7v4eevpdkLHfiSrXUdBG+qAuSz4RI70sszvjQ1QSZ98An1yNwpSw==}
    dev: true

  /deepmerge@4.3.1:
    resolution: {integrity: sha512-3sUqbMEc77XqpdNO7FRyRog+eW3ph+GYCbj+rK+uYyRMuwsVy0rMiVtPn+QJlKFvWP/1PYpapqYn0Me2knFn+A==}
    engines: {node: '>=0.10.0'}

  /default-browser-id@3.0.0:
    resolution: {integrity: sha512-OZ1y3y0SqSICtE8DE4S8YOE9UZOJ8wO16fKWVP5J1Qz42kV9jcnMVFrEE/noXb/ss3Q4pZIH79kxofzyNNtUNA==}
    engines: {node: '>=12'}
    dependencies:
      bplist-parser: 0.2.0
      untildify: 4.0.0
    dev: true

  /default-browser@4.0.0:
    resolution: {integrity: sha512-wX5pXO1+BrhMkSbROFsyxUm0i/cJEScyNhA4PPxc41ICuv05ZZB/MX28s8aZx6xjmatvebIapF6hLEKEcpneUA==}
    engines: {node: '>=14.16'}
    dependencies:
      bundle-name: 3.0.0
      default-browser-id: 3.0.0
      execa: 7.2.0
      titleize: 3.0.0
    dev: true

  /defaults@1.0.4:
    resolution: {integrity: sha512-eFuaLoy/Rxalv2kr+lqMlUnrDWV+3j4pljOIJgLIhI058IQfWJ7vXhyEIHu+HtC738klGALYxOKDO0bQP3tg8A==}
    dependencies:
      clone: 1.0.4
    dev: true

  /define-lazy-prop@3.0.0:
    resolution: {integrity: sha512-N+MeXYoqr3pOgn8xfyRPREN7gHakLYjhsHhWGT3fWAiL4IkAt0iDw14QiiEm2bE30c5XX5q0FtAA3CK5f9/BUg==}
    engines: {node: '>=12'}
    dev: true

  /delayed-stream@1.0.0:
    resolution: {integrity: sha512-ZySD7Nf91aLB0RxL4KGrKHBXl7Eds1DAmEdcoVawXnLD7SDhpNgtuII2aAkg7a7QS41jxPSZ17p4VdGnMHk3MQ==}
    engines: {node: '>=0.4.0'}

  /delegates@1.0.0:
    resolution: {integrity: sha512-bd2L678uiWATM6m5Z1VzNCErI3jiGzt6HGY8OVICs40JQq/HALfbyNJmp0UDakEY4pMMaN0Ly5om/B1VI/+xfQ==}
    dev: true

  /depd@1.1.2:
    resolution: {integrity: sha512-7emPTl6Dpo6JRXOXjLRxck+FlLRX5847cLKEn00PLAgc3g2hTZZgr+e4c2v6QpSmLeFP3n5yUo7ft6avBK/5jQ==}
    engines: {node: '>= 0.6'}
    dev: true

  /depd@2.0.0:
    resolution: {integrity: sha512-g7nH6P6dyDioJogAAGprGpCtVImJhpPk/roCzdb3fIh61/s/nPsfR6onyMwkCAR/OlC3yBC0lESvUoQEAssIrw==}
    engines: {node: '>= 0.8'}
    dev: true

  /deprecation@2.3.1:
    resolution: {integrity: sha512-xmHIy4F3scKVwMsQ4WnVaS8bHOx0DmVwRywosKhaILI0ywMDWPtBSku2HNxRvF7jtwDRsoEwYQSfbxj8b7RlJQ==}
    dev: true

  /dequal@2.0.3:
    resolution: {integrity: sha512-0je+qPKHEMohvfRTCEo3CrPG6cAzAYgmzKyxRiYSSDkS6eGJdyVJm7WaYA5ECaAD9wLB2T4EEeymA5aFVcYXCA==}
    engines: {node: '>=6'}
    dev: true

  /destroy@1.2.0:
    resolution: {integrity: sha512-2sJGJTaXIIaR1w4iJSNoN0hnMY7Gpc/n8D4qSCJw8QqFWXf7cuAgnEHxBpweaVcPevC2l3KpjYCx3NypQQgaJg==}
    engines: {node: '>= 0.8', npm: 1.2.8000 || >= 1.4.16}
    dev: true

  /detect-node-es@1.1.0:
    resolution: {integrity: sha512-ypdmJU/TbBby2Dxibuv7ZLW3Bs1QEmM7nHjEANfohJLvE0XVujisn1qPJcZxg+qDucsr+bP6fLD1rPS3AhJ7EQ==}
    dev: false

  /detect-package-manager@2.0.1:
    resolution: {integrity: sha512-j/lJHyoLlWi6G1LDdLgvUtz60Zo5GEj+sVYtTVXnYLDPuzgC3llMxonXym9zIwhhUII8vjdw0LXxavpLqTbl1A==}
    engines: {node: '>=12'}
    dependencies:
      execa: 5.1.1
    dev: true

  /devlop@1.1.0:
    resolution: {integrity: sha512-RWmIqhcFf1lRYBvNmr7qTNuyCt/7/ns2jbpp1+PalgE/rDQcBT0fioSMUpJ93irlUhC5hrg4cYqe6U+0ImW0rA==}
    dependencies:
      dequal: 2.0.3
    dev: true

  /didyoumean@1.2.2:
    resolution: {integrity: sha512-gxtyfqMg7GKyhQmb056K7M3xszy/myH8w+B4RT+QXBQsvAOdc3XymqDDPHx1BgPgsdAA5SIifona89YtRATDzw==}

  /diff-sequences@29.6.3:
    resolution: {integrity: sha512-EjePK1srD3P08o2j4f0ExnylqRs5B9tJjcp9t1krH2qRi8CCdsYfwe9JgSLurFBWwq4uOlipzfk5fHNvwFKr8Q==}
    engines: {node: ^14.15.0 || ^16.10.0 || >=18.0.0}
    dev: true

  /diff@3.5.0:
    resolution: {integrity: sha512-A46qtFgd+g7pDZinpnwiRJtxbC1hpgf0uzP3iG89scHk0AUC7A1TGxf5OiiOUv/JMZR8GOt8hL900hV0bOy5xA==}
    engines: {node: '>=0.3.1'}
    dev: true

  /diff@4.0.2:
    resolution: {integrity: sha512-58lmxKSA4BNyLz+HHMUzlOEpg09FV+ev6ZMe3vJihgdxzgcwZ8VoEEPmALCZG9LmqfVoNMMKpttIYTVG6uDY7A==}
    engines: {node: '>=0.3.1'}

  /dir-glob@3.0.1:
    resolution: {integrity: sha512-WkrWp9GR4KXfKGYzOLmTuGVi1UWFfws377n9cc55/tb6DuqyF6pcQ5AbiHEshaDpY9v6oaSr2XCDidGmMwdzIA==}
    engines: {node: '>=8'}
    dependencies:
      path-type: 4.0.0
    dev: true

  /direction@2.0.1:
    resolution: {integrity: sha512-9S6m9Sukh1cZNknO1CWAr2QAWsbKLafQiyM5gZ7VgXHeuaoUwffKN4q6NC4A/Mf9iiPlOXQEKW/Mv/mh9/3YFA==}
    hasBin: true
    dev: true

  /dlv@1.1.3:
    resolution: {integrity: sha512-+HlytyjlPKnIG8XuRG8WvmBP8xs8P71y+SKKS6ZXWoEgLuePxtDoUEiH7WkdePWrQ5JBpE6aoVqfZfJUQkjXwA==}

  /docker-compose@0.24.3:
    resolution: {integrity: sha512-x3/QN3AIOMe7j2c8f/jcycizMft7dl8MluoB9OGPAYCyKHHiPUFqI9GjCcsU0kYy24vYKMCcfR6+5ZaEyQlrxg==}
    engines: {node: '>= 6.0.0'}
    dependencies:
      yaml: 2.3.1
    dev: true

  /docker-modem@3.0.8:
    resolution: {integrity: sha512-f0ReSURdM3pcKPNS30mxOHSbaFLcknGmQjwSfmbcdOw1XWKXVhukM3NJHhr7NpY9BIyyWQb0EBo3KQvvuU5egQ==}
    engines: {node: '>= 8.0'}
    dependencies:
      debug: 4.3.4
      readable-stream: 3.6.2
      split-ca: 1.0.1
      ssh2: 1.15.0
    transitivePeerDependencies:
      - supports-color
    dev: true

  /docker-modem@5.0.3:
    resolution: {integrity: sha512-89zhop5YVhcPEt5FpUFGr3cDyceGhq/F9J+ZndQ4KfqNvfbJpPMfgeixFgUj5OjCYAboElqODxY5Z1EBsSa6sg==}
    engines: {node: '>= 8.0'}
    dependencies:
      debug: 4.3.4
      readable-stream: 3.6.2
      split-ca: 1.0.1
      ssh2: 1.15.0
    transitivePeerDependencies:
      - supports-color
    dev: false

  /dockerode@3.3.5:
    resolution: {integrity: sha512-/0YNa3ZDNeLr/tSckmD69+Gq+qVNhvKfAHNeZJBnp7EOP6RGKV8ORrJHkUn20So5wU+xxT7+1n5u8PjHbfjbSA==}
    engines: {node: '>= 8.0'}
    dependencies:
      '@balena/dockerignore': 1.0.2
      docker-modem: 3.0.8
      tar-fs: 2.0.1
    transitivePeerDependencies:
      - supports-color
    dev: true

  /dockerode@4.0.2:
    resolution: {integrity: sha512-9wM1BVpVMFr2Pw3eJNXrYYt6DT9k0xMcsSCjtPvyQ+xa1iPg/Mo3T/gUcwI0B2cczqCeCYRPF8yFYDwtFXT0+w==}
    engines: {node: '>= 8.0'}
    dependencies:
      '@balena/dockerignore': 1.0.2
      docker-modem: 5.0.3
      tar-fs: 2.0.1
    transitivePeerDependencies:
      - supports-color
    dev: false

  /dom-helpers@5.2.1:
    resolution: {integrity: sha512-nRCa7CK3VTrM2NmGkIy4cbK7IZlgBE/PYMn55rrXefr5xXDP0LdtfPnblFDoVdcAfslJ7or6iqAUnx0CCGIWQA==}
    dependencies:
      '@babel/runtime': 7.22.6
      csstype: 3.1.2
    dev: false

  /dom-serializer@2.0.0:
    resolution: {integrity: sha512-wIkAryiqt/nV5EQKqQpo3SToSOV9J0DnbJqwK7Wv/Trc92zIAYZ4FlMu+JPFW1DfGFt81ZTCGgDEabffXeLyJg==}
    dependencies:
      domelementtype: 2.3.0
      domhandler: 5.0.3
      entities: 4.5.0

  /domelementtype@2.3.0:
    resolution: {integrity: sha512-OLETBj6w0OsagBwdXnPdN0cnMfF9opN69co+7ZrbfPGrdpPVNBUj02spi6B1N7wChLQiPn4CSH/zJvXw56gmHw==}

  /domexception@4.0.0:
    resolution: {integrity: sha512-A2is4PLG+eeSfoTMA95/s4pvAoSo2mKtiM5jlHkAVewmiO8ISFTFKZjH7UAM1Atli/OT/7JHOrJRJiMKUZKYBw==}
    engines: {node: '>=12'}
    dependencies:
      webidl-conversions: 7.0.0
    dev: true

  /domhandler@5.0.3:
    resolution: {integrity: sha512-cgwlv/1iFQiFnU96XXgROh8xTeetsnJiDsTc7TYCLFd9+/WNkIqPTxiM/8pSd8VIrhXGTf1Ny1q1hquVqDJB5w==}
    engines: {node: '>= 4'}
    dependencies:
      domelementtype: 2.3.0

  /domutils@3.1.0:
    resolution: {integrity: sha512-H78uMmQtI2AhgDJjWeQmHwJJ2bLPD3GMmO7Zja/ZZh84wkm+4ut+IUnUdRa8uCGX88DiVx1j6FRe1XfxEgjEZA==}
    dependencies:
      dom-serializer: 2.0.0
      domelementtype: 2.3.0
      domhandler: 5.0.3

  /dotenv-cli@7.3.0:
    resolution: {integrity: sha512-314CA4TyK34YEJ6ntBf80eUY+t1XaFLyem1k9P0sX1gn30qThZ5qZr/ZwE318gEnzyYP9yj9HJk6SqwE0upkfw==}
    hasBin: true
    dependencies:
      cross-spawn: 7.0.3
      dotenv: 16.3.1
      dotenv-expand: 10.0.0
      minimist: 1.2.8
    dev: true

  /dotenv-expand@10.0.0:
    resolution: {integrity: sha512-GopVGCpVS1UKH75VKHGuQFqS1Gusej0z4FyQkPdwjil2gNIv+LNsqBlboOzpJFZKVT95GkCyWJbBSdFEFUWI2A==}
    engines: {node: '>=12'}
    dev: true

  /dotenv@16.3.1:
    resolution: {integrity: sha512-IPzF4w4/Rd94bA9imS68tZBaYyBWSCE47V1RGuMrB94iyTOIEwRmVL2x/4An+6mETpLrKJ5hQkB8W4kFAadeIQ==}
    engines: {node: '>=12'}
    dev: true

  /duplexer2@0.1.4:
    resolution: {integrity: sha512-asLFVfWWtJ90ZyOUHMqk7/S2w2guQKxUI2itj3d92ADHhxUSbCMGi1f1cBcJ7xM1To+pE/Khbwo1yuNbMEPKeA==}
    dependencies:
      readable-stream: 2.3.8
    dev: true

  /duplexer@0.1.2:
    resolution: {integrity: sha512-jtD6YG370ZCIi/9GTaJKQxWTZD045+4R4hTk/x1UyoqadyJ9x9CgSi1RlVDQF8U2sxLLSnFkCaMihqljHIWgMg==}
    dev: true

  /eastasianwidth@0.2.0:
    resolution: {integrity: sha512-I88TYZWc9XiYHRQ4/3c5rjjfgkjhLyW2luGIheGERbNQ6OY7yTybanSpDXZa8y7VUP9YmDcYa+eyq4ca7iLqWA==}
    dev: true

  /ecdsa-sig-formatter@1.0.11:
    resolution: {integrity: sha512-nagl3RYrbNv6kQkeJIpt6NJZy8twLB/2vtz6yN9Z4vRKHN4/QZJIEbqohALSgwKdnksuY3k5Addp5lg8sVoVcQ==}
    dependencies:
      safe-buffer: 5.2.1
    dev: false

  /editorconfig@1.0.4:
    resolution: {integrity: sha512-L9Qe08KWTlqYMVvMcTIvMAdl1cDUubzRNYL+WfA4bLDMHe4nemKkpmYzkznE1FwLKu0EEmy6obgQKzMJrg4x9Q==}
    engines: {node: '>=14'}
    hasBin: true
    dependencies:
      '@one-ini/wasm': 0.1.1
      commander: 10.0.1
      minimatch: 9.0.1
      semver: 7.5.4

  /ee-first@1.1.1:
    resolution: {integrity: sha512-WMwm9LhRUo+WUaRN+vRuETqG89IgZphVSNkdFgeb6sS/E4OrDIN7t48CAewSHXc6C8lefD8KKfr5vY61brQlow==}
    dev: true

  /electron-to-chromium@1.4.635:
    resolution: {integrity: sha512-iu/2D0zolKU3iDGXXxdOzNf72Jnokn+K1IN6Kk4iV6l1Tr2g/qy+mvmtfAiBwZe5S3aB5r92vp+zSZ69scYRrg==}
    dev: true

  /emoji-regex@8.0.0:
    resolution: {integrity: sha512-MSjYzcWNOA0ewAHpz0MxpYFvwg6yjy1NG3xteoqz644VCo/RPgnr1/GGt+ic3iJTzQ8Eu3TdM14SawnVUmGE6A==}
    dev: true

  /emoji-regex@9.2.2:
    resolution: {integrity: sha512-L18DaJsXSUk2+42pv8mLs5jJT2hqFkFE4j21wOmgbUqsZ2hL72NsUU785g9RXgo3s0ZNgVl42TiHp3ZtOv/Vyg==}
    dev: true

  /enabled@2.0.0:
    resolution: {integrity: sha512-AKrN98kuwOzMIdAizXGI86UFBoo26CL21UM763y1h/GMSJ4/OHU9k2YlsmBpyScFo/wbLzWQJBMCW4+IO3/+OQ==}
    dev: false

  /encodeurl@1.0.2:
    resolution: {integrity: sha512-TPJXq8JqFaVYm2CWmPvnP2Iyo4ZSM7/QKcSmuMLDObfpH5fi7RUGmd/rTDf+rut/saiDiQEeVTNgAmJEdAOx0w==}
    engines: {node: '>= 0.8'}
    dev: true

  /end-of-stream@1.4.4:
    resolution: {integrity: sha512-+uw1inIHVPQoaVuHzRyXd21icM+cnt4CzD5rW+NC1wjOUSTOs+Te7FOv7AhN7vS9x/oIyhLP5PR1H+phQAHu5Q==}
    dependencies:
      once: 1.4.0

  /entities@4.5.0:
    resolution: {integrity: sha512-V0hjH4dGPh9Ao5p0MoRY6BVqtwCjhz6vI5LT8AJ55H+4g9/4vbHx1I54fS0XuclLhDHArPQCiMjDxjaL8fPxhw==}
    engines: {node: '>=0.12'}

  /error-ex@1.3.2:
    resolution: {integrity: sha512-7dFHNmqeFSEt2ZBsCriorKnn3Z2pj+fd9kmI6QoWw4//DL+icEBfc0U7qJCisqrTsKTjw4fNFy2pW9OqStD84g==}
    dependencies:
      is-arrayish: 0.2.1
    dev: true

  /esbuild@0.16.4:
    resolution: {integrity: sha512-qQrPMQpPTWf8jHugLWHoGqZjApyx3OEm76dlTXobHwh/EBbavbRdjXdYi/GWr43GyN0sfpap14GPkb05NH3ROA==}
    engines: {node: '>=12'}
    hasBin: true
    requiresBuild: true
    optionalDependencies:
      '@esbuild/android-arm': 0.16.4
      '@esbuild/android-arm64': 0.16.4
      '@esbuild/android-x64': 0.16.4
      '@esbuild/darwin-arm64': 0.16.4
      '@esbuild/darwin-x64': 0.16.4
      '@esbuild/freebsd-arm64': 0.16.4
      '@esbuild/freebsd-x64': 0.16.4
      '@esbuild/linux-arm': 0.16.4
      '@esbuild/linux-arm64': 0.16.4
      '@esbuild/linux-ia32': 0.16.4
      '@esbuild/linux-loong64': 0.16.4
      '@esbuild/linux-mips64el': 0.16.4
      '@esbuild/linux-ppc64': 0.16.4
      '@esbuild/linux-riscv64': 0.16.4
      '@esbuild/linux-s390x': 0.16.4
      '@esbuild/linux-x64': 0.16.4
      '@esbuild/netbsd-x64': 0.16.4
      '@esbuild/openbsd-x64': 0.16.4
      '@esbuild/sunos-x64': 0.16.4
      '@esbuild/win32-arm64': 0.16.4
      '@esbuild/win32-ia32': 0.16.4
      '@esbuild/win32-x64': 0.16.4
    dev: true

  /esbuild@0.18.20:
    resolution: {integrity: sha512-ceqxoedUrcayh7Y7ZX6NdbbDzGROiyVBgC4PriJThBKSVPWnnFHZAkfI1lJT8QFkOwH4qOS2SJkS4wvpGl8BpA==}
    engines: {node: '>=12'}
    hasBin: true
    requiresBuild: true
    optionalDependencies:
      '@esbuild/android-arm': 0.18.20
      '@esbuild/android-arm64': 0.18.20
      '@esbuild/android-x64': 0.18.20
      '@esbuild/darwin-arm64': 0.18.20
      '@esbuild/darwin-x64': 0.18.20
      '@esbuild/freebsd-arm64': 0.18.20
      '@esbuild/freebsd-x64': 0.18.20
      '@esbuild/linux-arm': 0.18.20
      '@esbuild/linux-arm64': 0.18.20
      '@esbuild/linux-ia32': 0.18.20
      '@esbuild/linux-loong64': 0.18.20
      '@esbuild/linux-mips64el': 0.18.20
      '@esbuild/linux-ppc64': 0.18.20
      '@esbuild/linux-riscv64': 0.18.20
      '@esbuild/linux-s390x': 0.18.20
      '@esbuild/linux-x64': 0.18.20
      '@esbuild/netbsd-x64': 0.18.20
      '@esbuild/openbsd-x64': 0.18.20
      '@esbuild/sunos-x64': 0.18.20
      '@esbuild/win32-arm64': 0.18.20
      '@esbuild/win32-ia32': 0.18.20
      '@esbuild/win32-x64': 0.18.20
    dev: true

  /esbuild@0.19.11:
    resolution: {integrity: sha512-HJ96Hev2hX/6i5cDVwcqiJBBtuo9+FeIJOtZ9W1kA5M6AMJRHUZlpYZ1/SbEwtO0ioNAW8rUooVpC/WehY2SfA==}
    engines: {node: '>=12'}
    hasBin: true
    requiresBuild: true
    optionalDependencies:
      '@esbuild/aix-ppc64': 0.19.11
      '@esbuild/android-arm': 0.19.11
      '@esbuild/android-arm64': 0.19.11
      '@esbuild/android-x64': 0.19.11
      '@esbuild/darwin-arm64': 0.19.11
      '@esbuild/darwin-x64': 0.19.11
      '@esbuild/freebsd-arm64': 0.19.11
      '@esbuild/freebsd-x64': 0.19.11
      '@esbuild/linux-arm': 0.19.11
      '@esbuild/linux-arm64': 0.19.11
      '@esbuild/linux-ia32': 0.19.11
      '@esbuild/linux-loong64': 0.19.11
      '@esbuild/linux-mips64el': 0.19.11
      '@esbuild/linux-ppc64': 0.19.11
      '@esbuild/linux-riscv64': 0.19.11
      '@esbuild/linux-s390x': 0.19.11
      '@esbuild/linux-x64': 0.19.11
      '@esbuild/netbsd-x64': 0.19.11
      '@esbuild/openbsd-x64': 0.19.11
      '@esbuild/sunos-x64': 0.19.11
      '@esbuild/win32-arm64': 0.19.11
      '@esbuild/win32-ia32': 0.19.11
      '@esbuild/win32-x64': 0.19.11
    dev: true

  /escalade@3.1.1:
    resolution: {integrity: sha512-k0er2gUkLf8O0zKJiAhmkTnJlTvINGv7ygDNPbeIsX/TJjGJZHuh9B2UxbsaEkmlEo9MfhrSzmhIlhRlI2GXnw==}
    engines: {node: '>=6'}
    dev: true

  /escape-html@1.0.3:
    resolution: {integrity: sha512-NiSupZ4OeuGwr68lGIeym/ksIZMJodUGOSCZ/FSnTxcrekbvqrgdUxlJOMpijaKZVjAJrWrGs/6Jy8OMuyj9ow==}
    dev: true

  /escape-string-regexp@1.0.5:
    resolution: {integrity: sha512-vbRorB5FUQWvla16U8R/qgaFIya2qGzwDrNmCZuYKrbdSUMG6I1ZCGQRefkRVhuOkIGVne7BQ35DSfo1qvJqFg==}
    engines: {node: '>=0.8.0'}

  /escape-string-regexp@5.0.0:
    resolution: {integrity: sha512-/veY75JbMK4j1yjvuUxuVsiS/hr/4iHs9FTT6cgTexxdE0Ly/glccBAkloH/DofkjRbZU3bnoj38mOmhkZ0lHw==}
    engines: {node: '>=12'}
    dev: true

  /esprima@4.0.1:
    resolution: {integrity: sha512-eGuFFw7Upda+g4p+QHvnW0RyTX/SVeJBDM/gCtMARO0cLuT2HcEKnTPvhjV6aGeqrCB/sbNop0Kszm0jsaWU4A==}
    engines: {node: '>=4'}
    hasBin: true
    dev: true

  /estree-util-attach-comments@3.0.0:
    resolution: {integrity: sha512-cKUwm/HUcTDsYh/9FgnuFqpfquUbwIqwKM26BVCGDPVgvaCl/nDCCjUfiLlx6lsEZ3Z4RFxNbOQ60pkaEwFxGw==}
    dependencies:
      '@types/estree': 1.0.1
    dev: true

  /estree-util-build-jsx@3.0.1:
    resolution: {integrity: sha512-8U5eiL6BTrPxp/CHbs2yMgP8ftMhR5ww1eIKoWRMlqvltHF8fZn5LRDvTKuxD3DUn+shRbLGqXemcP51oFCsGQ==}
    dependencies:
      '@types/estree-jsx': 1.0.2
      devlop: 1.1.0
      estree-util-is-identifier-name: 3.0.0
      estree-walker: 3.0.3
    dev: true

  /estree-util-is-identifier-name@3.0.0:
    resolution: {integrity: sha512-hFtqIDZTIUZ9BXLb8y4pYGyk6+wekIivNVTcmvk8NoOh+VeRn5y6cEHzbURrWbfp1fIqdVipilzj+lfaadNZmg==}
    dev: true

  /estree-util-to-js@2.0.0:
    resolution: {integrity: sha512-WDF+xj5rRWmD5tj6bIqRi6CkLIXbbNQUcxQHzGysQzvHmdYG2G7p/Tf0J0gpxGgkeMZNTIjT/AoSvC9Xehcgdg==}
    dependencies:
      '@types/estree-jsx': 1.0.2
      astring: 1.8.6
      source-map: 0.7.4
    dev: true

  /estree-util-visit@2.0.0:
    resolution: {integrity: sha512-m5KgiH85xAhhW8Wta0vShLcUvOsh3LLPI2YVwcbio1l7E09NTLL1EyMZFM1OyWowoH0skScNbhOPl4kcBgzTww==}
    dependencies:
      '@types/estree-jsx': 1.0.2
      '@types/unist': 3.0.1
    dev: true

  /estree-walker@3.0.3:
    resolution: {integrity: sha512-7RUKfXgSMMkzt6ZuXmqapOurLGPPfgj6l9uRZ7lRGolvk0y2yocc35LdcxKC5PQZdn2DMqioAQ2NoWcrTKmm6g==}
    dependencies:
      '@types/estree': 1.0.1
    dev: true

  /event-source-polyfill@1.0.31:
    resolution: {integrity: sha512-4IJSItgS/41IxN5UVAVuAyczwZF7ZIEsM1XAoUzIHA6A+xzusEZUutdXz2Nr+MQPLxfTiCvqE79/C8HT8fKFvA==}
    dev: false

  /event-stream@3.3.4:
    resolution: {integrity: sha512-QHpkERcGsR0T7Qm3HNJSyXKEEj8AHNxkY3PK8TS2KJvQ7NiSHe3DDpwVKKtoYprL/AreyzFBeIkBIWChAqn60g==}
    dependencies:
      duplexer: 0.1.2
      from: 0.1.7
      map-stream: 0.1.0
      pause-stream: 0.0.11
      split: 0.3.3
      stream-combiner: 0.0.4
      through: 2.3.8
    dev: true

  /eventsource@2.0.2:
    resolution: {integrity: sha512-IzUmBGPR3+oUG9dUeXynyNmf91/3zUSJg1lCktzKw47OXuhco54U3r9B7O4XX+Rb1Itm9OZ2b0RkTs10bICOxA==}
    engines: {node: '>=12.0.0'}
    dev: false

  /execa@5.1.1:
    resolution: {integrity: sha512-8uSpZZocAZRBAPIEINJj3Lo9HyGitllczc27Eh5YYojjMFMn8yHMDMaUHE2Jqfq05D/wucwI4JGURyXt1vchyg==}
    engines: {node: '>=10'}
    dependencies:
      cross-spawn: 7.0.3
      get-stream: 6.0.1
      human-signals: 2.1.0
      is-stream: 2.0.1
      merge-stream: 2.0.0
      npm-run-path: 4.0.1
      onetime: 5.1.2
      signal-exit: 3.0.7
      strip-final-newline: 2.0.0
    dev: true

  /execa@7.2.0:
    resolution: {integrity: sha512-UduyVP7TLB5IcAQl+OzLyLcS/l32W/GLg+AhHJ+ow40FOk2U3SAllPwR44v4vmdFwIWqpdwxxpQbF1n5ta9seA==}
    engines: {node: ^14.18.0 || ^16.14.0 || >=18.0.0}
    dependencies:
      cross-spawn: 7.0.3
      get-stream: 6.0.1
      human-signals: 4.3.1
      is-stream: 3.0.0
      merge-stream: 2.0.0
      npm-run-path: 5.1.0
      onetime: 6.0.0
      signal-exit: 3.0.7
      strip-final-newline: 3.0.0
    dev: true

  /execa@8.0.1:
    resolution: {integrity: sha512-VyhnebXciFV2DESc+p6B+y0LjSm0krU4OgJN44qFAhBY0TJ+1V61tYD2+wHusZ6F9n5K+vl8k0sTy7PEfV4qpg==}
    engines: {node: '>=16.17'}
    dependencies:
      cross-spawn: 7.0.3
      get-stream: 8.0.1
      human-signals: 5.0.0
      is-stream: 3.0.0
      merge-stream: 2.0.0
      npm-run-path: 5.1.0
      onetime: 6.0.0
      signal-exit: 4.1.0
      strip-final-newline: 3.0.0
    dev: true

  /extend-shallow@2.0.1:
    resolution: {integrity: sha512-zCnTtlxNoAiDc3gqY2aYAWFx7XWWiasuF2K8Me5WbN8otHKTUKBwjPtNpRs/rbUZm7KxWAaNj7P1a/p52GbVug==}
    engines: {node: '>=0.10.0'}
    dependencies:
      is-extendable: 0.1.1

  /extend@3.0.2:
    resolution: {integrity: sha512-fjquC59cD7CyW6urNXK0FBufkZcoiGG80wTuPujX590cB5Ttln20E2UB4S/WARVqhXffZl2LNgS+gQdPIIim/g==}

  /external-editor@3.1.0:
    resolution: {integrity: sha512-hMQ4CX1p1izmuLYyZqLMO/qGNw10wSv9QDCPfzXfyFrOaCSSoRfqE1Kf1s5an66J5JZC62NewG+mK49jOCtQew==}
    engines: {node: '>=4'}
    dependencies:
      chardet: 0.7.0
      iconv-lite: 0.4.24
      tmp: 0.0.33
    dev: true

  /fast-fifo@1.3.2:
    resolution: {integrity: sha512-/d9sfos4yxzpwkDkuN7k2SqFKtYNmCTzgfEpz82x34IM9/zc8KGxQoXg1liNC/izpRM/MBdt44Nmx41ZWqk+FQ==}
    dev: true

  /fast-folder-size@1.6.1:
    resolution: {integrity: sha512-F3tRpfkAzb7TT2JNKaJUglyuRjRa+jelQD94s9OSqkfEeytLmupCqQiD+H2KoIXGtp4pB5m4zNmv5m2Ktcr+LA==}
    hasBin: true
    requiresBuild: true
    dependencies:
      unzipper: 0.10.14
    dev: true

  /fast-glob@3.3.1:
    resolution: {integrity: sha512-kNFPyjhh5cKjrUltxs+wFx+ZkbRaxxmZ+X0ZU31SOsxCEtP9VPgtq2teZw1DebupL5GmDaNQ6yKMMVcM41iqDg==}
    engines: {node: '>=8.6.0'}
    dependencies:
      '@nodelib/fs.stat': 2.0.5
      '@nodelib/fs.walk': 1.2.8
      glob-parent: 5.1.2
      merge2: 1.4.1
      micromatch: 4.0.5

  /fast-glob@3.3.2:
    resolution: {integrity: sha512-oX2ruAFQwf/Orj8m737Y5adxDQO0LAB7/S5MnxCdTNDd4p6BsyIVsv9JQsATbTSq8KHRpLwIHbVlUNatxd+1Ow==}
    engines: {node: '>=8.6.0'}
    dependencies:
      '@nodelib/fs.stat': 2.0.5
      '@nodelib/fs.walk': 1.2.8
      glob-parent: 5.1.2
      merge2: 1.4.1
      micromatch: 4.0.5

  /fast-xml-parser@4.2.5:
    resolution: {integrity: sha512-B9/wizE4WngqQftFPmdaMYlXoJlJOYxGQOanC77fq9k8+Z0v5dDSVh+3glErdIROP//s/jgb7ZuxKfB8nVyo0g==}
    hasBin: true
    dependencies:
      strnum: 1.0.5
    dev: false

  /fastq@1.16.0:
    resolution: {integrity: sha512-ifCoaXsDrsdkWTtiNJX5uzHDsrck5TzfKKDcuFFTIrrc/BS076qgEIfoIy1VeZqViznfKiysPYTh/QeHtnIsYA==}
    dependencies:
      reusify: 1.0.4

  /fecha@4.2.3:
    resolution: {integrity: sha512-OP2IUU6HeYKJi3i0z4A19kHMQoLVs4Hc+DPqqxI2h/DPZHTm/vjsfC6P0b4jCMy14XizLBqvndQ+UilD7707Jw==}
    dev: false

  /fflate@0.8.2:
    resolution: {integrity: sha512-cPJU47OaAoCbg0pBvzsgpTPhmhqI5eJjh/JIu8tPj5q+T7iLvW/JAYUqmE7KOB4R1ZyEhzBaIQpQpardBF5z8A==}
    dev: true

  /figures@3.2.0:
    resolution: {integrity: sha512-yaduQFRKLXYOGgEn6AZau90j3ggSOyiqXU0F9JZfeXYhNa+Jk4X+s45A2zg5jns87GAFa34BBm2kXw4XpNcbdg==}
    engines: {node: '>=8'}
    dependencies:
      escape-string-regexp: 1.0.5
    dev: true

  /fill-range@7.0.1:
    resolution: {integrity: sha512-qOo9F+dMUmC2Lcb4BbVvnKJxTPjCm+RRpe4gDuGrzkL7mEVl/djYSu2OdQ2Pa302N4oqkSg9ir6jaLWJ2USVpQ==}
    engines: {node: '>=8'}
    dependencies:
      to-regex-range: 5.0.1

  /filter-obj@5.1.0:
    resolution: {integrity: sha512-qWeTREPoT7I0bifpPUXtxkZJ1XJzxWtfoWWkdVGqa+eCr3SHW/Ocp89o8vLvbUuQnadybJpjOKu4V+RwO6sGng==}
    engines: {node: '>=14.16'}
    dev: true

  /find-up@4.1.0:
    resolution: {integrity: sha512-PpOwAdQ/YlXQ2vj8a3h8IipDuYRi3wceVQQGYWxNINccq40Anw7BlsEXCMbt1Zt+OLA6Fq9suIpIWD0OsnISlw==}
    engines: {node: '>=8'}
    dependencies:
      locate-path: 5.0.0
      path-exists: 4.0.0
    dev: true

  /flatted@3.3.1:
    resolution: {integrity: sha512-X8cqMLLie7KsNUDSdzeN8FYK9rEt4Dt67OsG/DNGnYTSDBG4uFAJFBnUeiV+zCVAvwFy56IjM9sH51jVaEhNxw==}
    dev: true

  /fn.name@1.1.0:
    resolution: {integrity: sha512-GRnmB5gPyJpAhTQdSZTSp9uaPSvl09KoYcMQtsB9rQoOmzs9dH6ffeccH+Z+cv6P68Hu5bC6JjRh4Ah/mHSNRw==}
    dev: false

  /follow-redirects@1.15.2:
    resolution: {integrity: sha512-VQLG33o04KaQ8uYi2tVNbdrWp1QWxNNea+nmIB4EVM28v0hmP17z7aG1+wAkNzVq4KeXTq3221ye5qTJP91JwA==}
    engines: {node: '>=4.0'}
    peerDependencies:
      debug: '*'
    peerDependenciesMeta:
      debug:
        optional: true
    dev: false

  /follow-redirects@1.15.5(debug@4.3.4):
    resolution: {integrity: sha512-vSFWUON1B+yAw1VN4xMfxgn5fTUiaOzAJCKBwIIgT/+7CuGy9+r+5gITvP62j3RmaD5Ph65UaERdOSRGUzZtgw==}
    engines: {node: '>=4.0'}
    peerDependencies:
      debug: '*'
    peerDependenciesMeta:
      debug:
        optional: true
    dependencies:
      debug: 4.3.4
    dev: false

  /form-data@4.0.0:
    resolution: {integrity: sha512-ETEklSGi5t0QMZuiXoA/Q6vcnxcLQP5vdugSpuAyi6SVGi2clPPp+xgEhuMaHC+zGgn31Kd235W35f7Hykkaww==}
    engines: {node: '>= 6'}
    dependencies:
      asynckit: 0.4.0
      combined-stream: 1.0.8
      mime-types: 2.1.35

  /fraction.js@4.3.6:
    resolution: {integrity: sha512-n2aZ9tNfYDwaHhvFTkhFErqOMIb8uyzSQ+vGJBjZyanAKZVbGUQ1sngfk9FdkBw7G26O7AgNjLcecLffD1c7eg==}
    dev: true

  /fresh@0.5.2:
    resolution: {integrity: sha512-zJ2mQYM18rEFOudeV4GShTGIQ7RbzA7ozbU9I/XBpm7kqgMywgmylMwXHxZJmkVoYkna9d2pVXVXPdYTP9ej8Q==}
    engines: {node: '>= 0.6'}
    dev: true

  /from2@2.3.0:
    resolution: {integrity: sha512-OMcX/4IC/uqEPVgGeyfN22LJk6AZrMkRZHxcHBMBvHScDGgwTm2GT2Wkgtocyd3JfZffjj2kYUDXXII0Fk9W0g==}
    dependencies:
      inherits: 2.0.4
      readable-stream: 2.3.8
    dev: false

  /from@0.1.7:
    resolution: {integrity: sha512-twe20eF1OxVxp/ML/kq2p1uc6KvFK/+vs8WjEbeKmV2He22MKm7YF2ANIt+EOqhJ5L3K/SuuPhk0hWQDjOM23g==}
    dev: true

  /fs-constants@1.0.0:
    resolution: {integrity: sha512-y6OAwoSIf7FyjMIv94u+b5rdheZEjzR63GTyZJm5qh4Bi+2YgwLCcI/fPFZkL5PSixOt6ZNKm+w+Hfp/Bciwow==}

  /fs-extra@11.1.1:
    resolution: {integrity: sha512-MGIE4HOvQCeUCzmlHs0vXpih4ysz4wg9qiSAu6cd42lVwPbTM1TjV7RusoyQqMmk/95gdQZX72u+YW+c3eEpFQ==}
    engines: {node: '>=14.14'}
    dependencies:
      graceful-fs: 4.2.11
      jsonfile: 6.1.0
      universalify: 2.0.0
    dev: true

  /fs-extra@8.1.0:
    resolution: {integrity: sha512-yhlQgA6mnOJUKOsRUFsgJdQCvkKhcz8tlZG5HBQfReYZy46OwLcY+Zia0mtdHsOo9y/hP+CxMN0TU9QxoOtG4g==}
    engines: {node: '>=6 <7 || >=8'}
    dependencies:
      graceful-fs: 4.2.11
      jsonfile: 4.0.0
      universalify: 0.1.2
    dev: true

  /fs.realpath@1.0.0:
    resolution: {integrity: sha512-OO0pH2lK6a0hZnAdau5ItzHPI6pUlvI7jMVnxUQRtw4owF2wk8lOSabtGDCTP4Ggrg2MbGnWO9X8K1t4+fGMDw==}

  /fsevents@2.3.3:
    resolution: {integrity: sha512-5xoDfX+fL7faATnagmWPpbFtwh/R77WmMMqqHGS65C3vvB0YHrgF+B1YmZ3441tMj5n63k0212XNoJwzlhffQw==}
    engines: {node: ^8.16.0 || ^10.6.0 || >=11.0.0}
    os: [darwin]
    requiresBuild: true
    optional: true

  /fstream@1.0.12:
    resolution: {integrity: sha512-WvJ193OHa0GHPEL+AycEJgxvBEwyfRkN1vhjca23OaPVMCaLCXTd5qAu82AjTcgP1UJmytkOKb63Ypde7raDIg==}
    engines: {node: '>=0.6'}
    dependencies:
      graceful-fs: 4.2.11
      inherits: 2.0.4
      mkdirp: 0.5.6
      rimraf: 2.7.1
    dev: true

  /function-bind@1.1.1:
    resolution: {integrity: sha512-yIovAzMX49sF8Yl58fSCWJ5svSLuaibPxXQJFLmBObTuCr0Mf1KiPopGM9NiFjiYBCbfaa2Fh6breQ6ANVTI0A==}
    dev: false

  /function-bind@1.1.2:
    resolution: {integrity: sha512-7XHNxH7qX9xG5mIwxkhumTox/MIRNcOgDrxWsMt2pAr23WHp6MrRlN7FBSFpCpr+oVO0F744iUgR82nJMfG2SA==}

  /gaxios@6.2.0:
    resolution: {integrity: sha512-H6+bHeoEAU5D6XNc6mPKeN5dLZqEDs9Gpk6I+SZBEzK5So58JVrHPmevNi35fRl1J9Y5TaeLW0kYx3pCJ1U2mQ==}
    engines: {node: '>=14'}
    dependencies:
      extend: 3.0.2
      https-proxy-agent: 7.0.2
      is-stream: 2.0.1
      node-fetch: 2.7.0
    transitivePeerDependencies:
      - encoding
      - supports-color
    dev: false

  /gcp-metadata@6.1.0:
    resolution: {integrity: sha512-Jh/AIwwgaxan+7ZUUmRLCjtchyDiqh4KjBJ5tW3plBZb5iL/BPcso8A5DlzeD9qlw0duCamnNdpFjxwaT0KyKg==}
    engines: {node: '>=14'}
    dependencies:
      gaxios: 6.2.0
      json-bigint: 1.0.0
    transitivePeerDependencies:
      - encoding
      - supports-color
    dev: false

  /gensync@1.0.0-beta.2:
    resolution: {integrity: sha512-3hN7NaskYvMDLQY55gnW3NQ+mesEAepTqlg+VEbj7zzqEMBVNhzcGYYeqFo/TlYz6eQiFcp1HcsCZO+nGgS8zg==}
    engines: {node: '>=6.9.0'}
    dev: true

  /get-caller-file@2.0.5:
    resolution: {integrity: sha512-DyFP3BM/3YHTQOCUL/w0OZHR0lpKeGrxotcHWcqNEdnltqFwXVfhEBQ94eIo34AfQpo0rGki4cyIiftY06h2Fg==}
    engines: {node: 6.* || 8.* || >= 10.*}
    dev: true

  /get-func-name@2.0.2:
    resolution: {integrity: sha512-8vXOvuE167CtIc3OyItco7N/dpRtBbYOsPsXCz7X/PMnlGjYjSGuZJgM1Y7mmew7BKf9BqvLX2tnOVy1BBUsxQ==}
    dev: true

  /get-intrinsic@1.2.1:
    resolution: {integrity: sha512-2DcsyfABl+gVHEfCOaTrWgyt+tb6MSEGmKq+kI5HwLbIYgjgmMcV8KQ41uaKz1xxUcn9tJtgFbQUEVcEbd0FYw==}
    dependencies:
      function-bind: 1.1.1
      has: 1.0.3
      has-proto: 1.0.1
      has-symbols: 1.0.3
    dev: false

  /get-it@8.4.5:
    resolution: {integrity: sha512-hOoAwSfJXy86QJPEsZFDtBsFBagyTAlYwLJkKZJN5q7ppXRQjq0Wies4d14icDSpVs7QVm4Wtt0XQzjxXlUdgg==}
    engines: {node: '>=14.0.0'}
    dependencies:
      debug: 4.3.4
      decompress-response: 7.0.0
      follow-redirects: 1.15.5(debug@4.3.4)
      into-stream: 6.0.0
      is-plain-object: 5.0.0
      is-retry-allowed: 2.2.0
      is-stream: 2.0.1
      parse-headers: 2.0.5
      progress-stream: 2.0.0
      tunnel-agent: 0.6.0
    transitivePeerDependencies:
      - supports-color
    dev: false

  /get-nonce@1.0.1:
    resolution: {integrity: sha512-FJhYRoDaiatfEkUK8HKlicmu/3SGFD51q3itKDGoSTysQJBnfOcxU5GxnhE1E6soB76MbT0MBtnKJuXyAx+96Q==}
    engines: {node: '>=6'}
    dev: false

  /get-port@5.1.1:
    resolution: {integrity: sha512-g/Q1aTSDOxFpchXC4i8ZWvxA1lnPqx/JHqcpIw0/LX9T8x/GBbi6YnlN5nhaKIFkT8oFsscUKgDJYxfwfS6QsQ==}
    engines: {node: '>=8'}
    dev: true

  /get-port@7.0.0:
    resolution: {integrity: sha512-mDHFgApoQd+azgMdwylJrv2DX47ywGq1i5VFJE7fZ0dttNq3iQMfsU4IvEgBHojA3KqEudyu7Vq+oN8kNaNkWw==}
    engines: {node: '>=16'}
    dev: true

  /get-stream@6.0.1:
    resolution: {integrity: sha512-ts6Wi+2j3jQjqi70w5AlN8DFnkSwC+MqmxEzdEALB2qXZYV3X/b1CTfgPLGJNMeAWxdPfU8FO1ms3NUfaHCPYg==}
    engines: {node: '>=10'}
    dev: true

  /get-stream@8.0.1:
    resolution: {integrity: sha512-VaUJspBffn/LMCJVoMvSAdmscJyS1auj5Zulnn5UoYcY531UWmdwhRWkcGKnGU93m5HSXP9LP2usOryrBtQowA==}
    engines: {node: '>=16'}
    dev: true

  /get-tsconfig@4.7.2:
    resolution: {integrity: sha512-wuMsz4leaj5hbGgg4IvDU0bqJagpftG5l5cXIAvo8uZrqn0NJqwtfupTN00VnkQJPcIRrxYrm1Ue24btpCha2A==}
    dependencies:
      resolve-pkg-maps: 1.0.0
    dev: true

  /git-diff@2.0.6:
    resolution: {integrity: sha512-/Iu4prUrydE3Pb3lCBMbcSNIf81tgGt0W1ZwknnyF62t3tHmtiJTRj0f+1ZIhp3+Rh0ktz1pJVoa7ZXUCskivA==}
    engines: {node: '>= 4.8.0'}
    dependencies:
      chalk: 2.4.2
      diff: 3.5.0
      loglevel: 1.8.1
      shelljs: 0.8.5
      shelljs.exec: 1.1.8
    dev: true

  /glob-parent@5.1.2:
    resolution: {integrity: sha512-AOIgSQCepiJYwP3ARnGx+5VnTu2HBYdzbGP45eLw1vr3zB3vZLeyed1sC9hnbcOc9/SrMyM5RPQrkGz4aS9Zow==}
    engines: {node: '>= 6'}
    dependencies:
      is-glob: 4.0.3

  /glob-parent@6.0.2:
    resolution: {integrity: sha512-XxwI8EOhVQgWp6iDL+3b0r86f4d6AX6zSU55HfB4ydCEuXLXc5FcYeOu+nnGftS4TEju/11rt4KJPTMgbfmv4A==}
    engines: {node: '>=10.13.0'}
    dependencies:
      is-glob: 4.0.3

  /glob-to-regexp@0.4.1:
    resolution: {integrity: sha512-lkX1HJXwyMcprw/5YUZc2s7DrpAiHB21/V+E1rHUrVNokkvB6bqMzT0VfV6/86ZNabt1k14YOIaT7nDvOX3Iiw==}
    dev: false

  /glob@7.1.6:
    resolution: {integrity: sha512-LwaxwyZ72Lk7vZINtNNrywX0ZuLyStrdDtabefZKAY5ZGJhVtgdznluResxNmPitE0SAO+O26sWTHeKSI2wMBA==}
    dependencies:
      fs.realpath: 1.0.0
      inflight: 1.0.6
      inherits: 2.0.4
      minimatch: 3.1.2
      once: 1.4.0
      path-is-absolute: 1.0.1

  /glob@7.2.3:
    resolution: {integrity: sha512-nFR0zLpU2YCaRxwoCJvL6UvCH2JFyFVIvwTLsIf21AuHlMskA1hhTdk+LlYJtOlYt9v6dvszD2BGRqBL+iQK9Q==}
    dependencies:
      fs.realpath: 1.0.0
      inflight: 1.0.6
      inherits: 2.0.4
      minimatch: 3.1.2
      once: 1.4.0
      path-is-absolute: 1.0.1
    dev: true

  /glob@8.0.3:
    resolution: {integrity: sha512-ull455NHSHI/Y1FqGaaYFaLGkNMMJbavMrEGFXG/PGrg6y7sutWHUHrz6gy6WEBH6akM1M414dWKCNs+IhKdiQ==}
    engines: {node: '>=12'}
    dependencies:
      fs.realpath: 1.0.0
      inflight: 1.0.6
      inherits: 2.0.4
      minimatch: 5.1.6
      once: 1.4.0
    dev: true

  /glob@8.1.0:
    resolution: {integrity: sha512-r8hpEjiQEYlF2QU0df3dS+nxxSIreXQS1qRhMJM0Q5NDdR386C7jb7Hwwod8Fgiuex+k0GFjgft18yvxm5XoCQ==}
    engines: {node: '>=12'}
    dependencies:
      fs.realpath: 1.0.0
      inflight: 1.0.6
      inherits: 2.0.4
      minimatch: 5.1.6
      once: 1.4.0

  /globals@11.12.0:
    resolution: {integrity: sha512-WOBp/EEGUiIsJSp7wcv/y6MO+lV9UoncWqxuFfm8eBwzWNgyfBd6Gz+IeKQ9jCmyhoH99g15M3T+QaVHFjizVA==}
    engines: {node: '>=4'}
    dev: true

  /globby@11.1.0:
    resolution: {integrity: sha512-jhIXaOzy1sb8IyocaruWSn1TjmnBVs8Ayhcy83rmxNJ8q2uWKCAj3CnJY+KpGSXCueAPc0i05kVvVKtP1t9S3g==}
    engines: {node: '>=10'}
    dependencies:
      array-union: 2.1.0
      dir-glob: 3.0.1
      fast-glob: 3.3.2
      ignore: 5.3.0
      merge2: 1.4.1
      slash: 3.0.0
    dev: true

  /globby@14.0.0:
    resolution: {integrity: sha512-/1WM/LNHRAOH9lZta77uGbq0dAEQM+XjNesWwhlERDVenqothRbnzTrL3/LrIoEPPjeUHC3vrS6TwoyxeHs7MQ==}
    engines: {node: '>=18'}
    dependencies:
      '@sindresorhus/merge-streams': 1.0.0
      fast-glob: 3.3.2
      ignore: 5.3.0
      path-type: 5.0.0
      slash: 5.1.0
      unicorn-magic: 0.1.0
    dev: true

  /globrex@0.1.2:
    resolution: {integrity: sha512-uHJgbwAMwNFf5mLst7IWLNg14x1CkeqglJb/K3doi4dw6q2IvAAmM/Y81kevy83wP+Sst+nutFTYOGg3d1lsxg==}
    dev: true

  /google-auth-library@9.6.3:
    resolution: {integrity: sha512-4CacM29MLC2eT9Cey5GDVK4Q8t+MMp8+OEdOaqD9MG6b0dOyLORaaeJMPQ7EESVgm/+z5EKYyFLxgzBJlJgyHQ==}
    engines: {node: '>=14'}
    dependencies:
      base64-js: 1.5.1
      ecdsa-sig-formatter: 1.0.11
      gaxios: 6.2.0
      gcp-metadata: 6.1.0
      gtoken: 7.1.0
      jws: 4.0.0
    transitivePeerDependencies:
      - encoding
      - supports-color
    dev: false

  /google-spreadsheet@4.1.1(google-auth-library@9.6.3):
    resolution: {integrity: sha512-Npk/xAMTgxEt/m/X9EXIqdY6CEYGiqUHrSuiLnNSKli5H+wiOQLSLsnfMxcdNPH6aSh6GttZm6QJhrnsxjwpZQ==}
    peerDependencies:
      google-auth-library: ^8.8.0 || ^9.0.0
    peerDependenciesMeta:
      google-auth-library:
        optional: true
    dependencies:
      axios: 1.6.2
      google-auth-library: 9.6.3
      lodash: 4.17.21
    transitivePeerDependencies:
      - debug
    dev: false

  /graceful-fs@4.2.11:
    resolution: {integrity: sha512-RbJ5/jmFcNNCcDV5o9eTnBLJ/HszWV0P73bc+Ff4nS/rJj+YaS6IGyiOL0VoBYX+l1Wrl3k63h/KrH+nhJ0XvQ==}

  /graphql@16.8.1:
    resolution: {integrity: sha512-59LZHPdGZVh695Ud9lRzPBVTtlX9ZCV150Er2W43ro37wVof0ctenSaskPPjN7lVTIN8mSZt8PHUNKZuNQUuxw==}
    engines: {node: ^12.22.0 || ^14.16.0 || ^16.0.0 || >=17.0.0}
    dev: true

  /gtoken@7.1.0:
    resolution: {integrity: sha512-pCcEwRi+TKpMlxAQObHDQ56KawURgyAf6jtIY046fJ5tIv3zDe/LEIubckAO8fj6JnAxLdmWkUfNyulQ2iKdEw==}
    engines: {node: '>=14.0.0'}
    dependencies:
      gaxios: 6.2.0
      jws: 4.0.0
    transitivePeerDependencies:
      - encoding
      - supports-color
    dev: false

  /has-flag@3.0.0:
    resolution: {integrity: sha512-sKJf1+ceQBr4SMkvQnBDNDtf4TXpVhVGateu0t918bl30FnbE2m4vNLX+VWe/dpjlb+HugGYzW7uQXH98HPEYw==}
    engines: {node: '>=4'}
    dev: true

  /has-flag@4.0.0:
    resolution: {integrity: sha512-EykJT/Q1KjTWctppgIAgfSO0tKVuZUjhgMr17kqTumMl6Afv3EISleU7qZUzoXDFTAHTDC4NOoG/ZxU3EvlMPQ==}
    engines: {node: '>=8'}
    dev: true

  /has-proto@1.0.1:
    resolution: {integrity: sha512-7qE+iP+O+bgF9clE5+UoBFzE65mlBiVj3tKCrlNQ0Ogwm0BjpT/gK4SlLYDMybDh5I3TCTKnPPa0oMG7JDYrhg==}
    engines: {node: '>= 0.4'}
    dev: false

  /has-symbols@1.0.3:
    resolution: {integrity: sha512-l3LCuF6MgDNwTDKkdYGEihYjt5pRPbEg46rtlmnSPlUbgmB8LOIrKJbYYFBSbnPaJexMKtiPO8hmeRjRz2Td+A==}
    engines: {node: '>= 0.4'}

  /has-tostringtag@1.0.0:
    resolution: {integrity: sha512-kFjcSNhnlGV1kyoGk7OXKSawH5JOb/LzUc5w9B02hOTO0dfFRjbHQKvg1d6cf3HbeUmtU9VbbV3qzZ2Teh97WQ==}
    engines: {node: '>= 0.4'}
    dependencies:
      has-symbols: 1.0.3
    dev: true

  /has@1.0.3:
    resolution: {integrity: sha512-f2dvO0VU6Oej7RkWJGrehjbzMAjFp5/VKPp5tTpWIV4JHHZK1/BxbFRtf/siA2SWTe09caDmVtYYzWEIbBS4zw==}
    engines: {node: '>= 0.4.0'}
    dependencies:
      function-bind: 1.1.2

  /hast-util-classnames@3.0.0:
    resolution: {integrity: sha512-tI3JjoGDEBVorMAWK4jNRsfLMYmih1BUOG3VV36pH36njs1IEl7xkNrVTD2mD2yYHmQCa5R/fj61a8IAF4bRaQ==}
    dependencies:
      '@types/hast': 3.0.2
      space-separated-tokens: 2.0.2
    dev: true

  /hast-util-from-parse5@8.0.1:
    resolution: {integrity: sha512-Er/Iixbc7IEa7r/XLtuG52zoqn/b3Xng/w6aZQ0xGVxzhw5xUFxcRqdPzP6yFi/4HBYRaifaI5fQ1RH8n0ZeOQ==}
    dependencies:
      '@types/hast': 3.0.2
      '@types/unist': 3.0.1
      devlop: 1.1.0
      hastscript: 8.0.0
      property-information: 6.3.0
      vfile: 6.0.1
      vfile-location: 5.0.2
      web-namespaces: 2.0.1
    dev: true

  /hast-util-has-property@3.0.0:
    resolution: {integrity: sha512-MNilsvEKLFpV604hwfhVStK0usFY/QmM5zX16bo7EjnAEGofr5YyI37kzopBlZJkHD4t887i+q/C8/tr5Q94cA==}
    dependencies:
      '@types/hast': 3.0.2
    dev: true

  /hast-util-parse-selector@4.0.0:
    resolution: {integrity: sha512-wkQCkSYoOGCRKERFWcxMVMOcYE2K1AaNLU8DXS9arxnLOUEWbOXKXiJUNzEpqZ3JOKpnha3jkFrumEjVliDe7A==}
    dependencies:
      '@types/hast': 3.0.2
    dev: true

  /hast-util-raw@9.0.1:
    resolution: {integrity: sha512-5m1gmba658Q+lO5uqL5YNGQWeh1MYWZbZmWrM5lncdcuiXuo5E2HT/CIOp0rLF8ksfSwiCVJ3twlgVRyTGThGA==}
    dependencies:
      '@types/hast': 3.0.2
      '@types/unist': 3.0.1
      '@ungap/structured-clone': 1.2.0
      hast-util-from-parse5: 8.0.1
      hast-util-to-parse5: 8.0.0
      html-void-elements: 3.0.0
      mdast-util-to-hast: 13.0.2
      parse5: 7.1.2
      unist-util-position: 5.0.0
      unist-util-visit: 5.0.0
      vfile: 6.0.1
      web-namespaces: 2.0.1
      zwitch: 2.0.4
    dev: true

  /hast-util-select@6.0.1:
    resolution: {integrity: sha512-KPNOtLqeJCcFRyxQm9BakO3bdIQfremXraw4mh9jxsJ+L593v/VdP3G9Dfjahacl/bw8PPvIFseaXzElKOYRpA==}
    dependencies:
      '@types/hast': 3.0.2
      '@types/unist': 3.0.1
      bcp-47-match: 2.0.3
      comma-separated-tokens: 2.0.3
      css-selector-parser: 2.3.2
      devlop: 1.1.0
      direction: 2.0.1
      hast-util-has-property: 3.0.0
      hast-util-to-string: 3.0.0
      hast-util-whitespace: 3.0.0
      not: 0.1.0
      nth-check: 2.1.1
      property-information: 6.3.0
      space-separated-tokens: 2.0.2
      unist-util-visit: 5.0.0
      zwitch: 2.0.4
    dev: true

  /hast-util-to-estree@3.1.0:
    resolution: {integrity: sha512-lfX5g6hqVh9kjS/B9E2gSkvHH4SZNiQFiqWS0x9fENzEl+8W12RqdRxX6d/Cwxi30tPQs3bIO+aolQJNp1bIyw==}
    dependencies:
      '@types/estree': 1.0.1
      '@types/estree-jsx': 1.0.2
      '@types/hast': 3.0.2
      comma-separated-tokens: 2.0.3
      devlop: 1.1.0
      estree-util-attach-comments: 3.0.0
      estree-util-is-identifier-name: 3.0.0
      hast-util-whitespace: 3.0.0
      mdast-util-mdx-expression: 2.0.0
      mdast-util-mdx-jsx: 3.0.0
      mdast-util-mdxjs-esm: 2.0.1
      property-information: 6.3.0
      space-separated-tokens: 2.0.2
      style-to-object: 0.4.1
      unist-util-position: 5.0.0
      zwitch: 2.0.4
    transitivePeerDependencies:
      - supports-color
    dev: true

  /hast-util-to-jsx-runtime@2.3.0:
    resolution: {integrity: sha512-H/y0+IWPdsLLS738P8tDnrQ8Z+dj12zQQ6WC11TIM21C8WFVoIxcqWXf2H3hiTVZjF1AWqoimGwrTWecWrnmRQ==}
    dependencies:
      '@types/estree': 1.0.1
      '@types/hast': 3.0.2
      '@types/unist': 3.0.1
      comma-separated-tokens: 2.0.3
      devlop: 1.1.0
      estree-util-is-identifier-name: 3.0.0
      hast-util-whitespace: 3.0.0
      mdast-util-mdx-expression: 2.0.0
      mdast-util-mdx-jsx: 3.0.0
      mdast-util-mdxjs-esm: 2.0.1
      property-information: 6.3.0
      space-separated-tokens: 2.0.2
      style-to-object: 1.0.5
      unist-util-position: 5.0.0
      vfile-message: 4.0.2
    transitivePeerDependencies:
      - supports-color
    dev: true

  /hast-util-to-parse5@8.0.0:
    resolution: {integrity: sha512-3KKrV5ZVI8if87DVSi1vDeByYrkGzg4mEfeu4alwgmmIeARiBLKCZS2uw5Gb6nU9x9Yufyj3iudm6i7nl52PFw==}
    dependencies:
      '@types/hast': 3.0.2
      comma-separated-tokens: 2.0.3
      devlop: 1.1.0
      property-information: 6.3.0
      space-separated-tokens: 2.0.2
      web-namespaces: 2.0.1
      zwitch: 2.0.4
    dev: true

  /hast-util-to-string@3.0.0:
    resolution: {integrity: sha512-OGkAxX1Ua3cbcW6EJ5pT/tslVb90uViVkcJ4ZZIMW/R33DX/AkcJcRrPebPwJkHYwlDHXz4aIwvAAaAdtrACFA==}
    dependencies:
      '@types/hast': 3.0.2
    dev: true

  /hast-util-whitespace@3.0.0:
    resolution: {integrity: sha512-88JUN06ipLwsnv+dVn+OIYOvAuvBMy/Qoi6O7mQHxdPXpjy+Cd6xRkWwux7DKO+4sYILtLBRIKgsdpS2gQc7qw==}
    dependencies:
      '@types/hast': 3.0.2
    dev: true

  /hastscript@8.0.0:
    resolution: {integrity: sha512-dMOtzCEd3ABUeSIISmrETiKuyydk1w0pa+gE/uormcTpSYuaNJPbX1NU3JLyscSLjwAQM8bWMhhIlnCqnRvDTw==}
    dependencies:
      '@types/hast': 3.0.2
      comma-separated-tokens: 2.0.3
      hast-util-parse-selector: 4.0.0
      property-information: 6.3.0
      space-separated-tokens: 2.0.2
    dev: true

  /headers-polyfill@4.0.2:
    resolution: {integrity: sha512-EWGTfnTqAO2L/j5HZgoM/3z82L7necsJ0pO9Tp0X1wil3PDLrkypTBRgVO2ExehEEvUycejZD3FuRaXpZZc3kw==}
    dev: true

  /history@5.3.0:
    resolution: {integrity: sha512-ZqaKwjjrAYUYfLG+htGaIIZ4nioX2L70ZUMIFysS3xvBsSG4x/n1V6TXV3N8ZYNuFGlDirFg32T7B6WOUPDYcQ==}
    dependencies:
      '@babel/runtime': 7.22.6
    dev: true

  /hoist-non-react-statics@3.3.2:
    resolution: {integrity: sha512-/gGivxi8JPKWNm/W0jSmzcMPpfpPLc3dY/6GxhX2hQ9iGj3aDfklV4ET7NjKpSinLpJ5vafa9iiGIEZg10SfBw==}
    dependencies:
      react-is: 16.13.1
    dev: false

  /hosted-git-info@2.8.9:
    resolution: {integrity: sha512-mxIDAb9Lsm6DoOJ7xH+5+X4y1LU/4Hi50L9C5sIswK3JzULS4bwk1FvjdBgvYR4bzT4tuUQiC15FE2f5HbLvYw==}
    dev: true

  /html-encoding-sniffer@3.0.0:
    resolution: {integrity: sha512-oWv4T4yJ52iKrufjnyZPkrN0CH3QnrUqdB6In1g5Fe1mia8GmF36gnfNySxoZtxD5+NmYw1EElVXiBk93UeskA==}
    engines: {node: '>=12'}
    dependencies:
      whatwg-encoding: 2.0.0
    dev: true

  /html-to-text@9.0.3:
    resolution: {integrity: sha512-hxDF1kVCF2uw4VUJ3vr2doc91pXf2D5ngKcNviSitNkhP9OMOaJkDrFIFL6RMvko7NisWTEiqGpQ9LAxcVok1w==}
    engines: {node: '>=14'}
    dependencies:
      '@selderee/plugin-htmlparser2': 0.10.0
      deepmerge: 4.3.1
      dom-serializer: 2.0.0
      htmlparser2: 8.0.2
      selderee: 0.10.0
    dev: true

  /html-to-text@9.0.5:
    resolution: {integrity: sha512-qY60FjREgVZL03vJU6IfMV4GDjGBIoOyvuFdpBDIX9yTlDw0TjxVBQp+P8NvpdIXNJvfWBTNul7fsAQJq2FNpg==}
    engines: {node: '>=14'}
    dependencies:
      '@selderee/plugin-htmlparser2': 0.11.0
      deepmerge: 4.3.1
      dom-serializer: 2.0.0
      htmlparser2: 8.0.2
      selderee: 0.11.0
    dev: false

  /html-void-elements@3.0.0:
    resolution: {integrity: sha512-bEqo66MRXsUGxWHV5IP0PUiAWwoEjba4VCzg0LjFJBpchPaTfyfCKTG6bc5F8ucKec3q5y6qOdGyYTSBEvhCrg==}
    dev: true

  /htmlparser2@8.0.2:
    resolution: {integrity: sha512-GYdjWKDkbRLkZ5geuHs5NY1puJ+PXwP7+fHPRz06Eirsb9ugf6d8kkXav6ADhcODhFFPMIXyxkxSuMf3D6NCFA==}
    dependencies:
      domelementtype: 2.3.0
      domhandler: 5.0.3
      domutils: 3.1.0
      entities: 4.5.0

  /http-assert@1.5.0:
    resolution: {integrity: sha512-uPpH7OKX4H25hBmU6G1jWNaqJGpTXxey+YOUizJUAgu0AjLUeC8D73hTrhvDS5D+GJN1DN1+hhc/eF/wpxtp0w==}
    engines: {node: '>= 0.8'}
    dependencies:
      deep-equal: 1.0.1
      http-errors: 1.8.1
    dev: true

  /http-errors@1.8.1:
    resolution: {integrity: sha512-Kpk9Sm7NmI+RHhnj6OIWDI1d6fIoFAtFt9RLaTMRlg/8w49juAStsrBgp0Dp4OdxdVbRIeKhtCUvoi/RuAhO4g==}
    engines: {node: '>= 0.6'}
    dependencies:
      depd: 1.1.2
      inherits: 2.0.4
      setprototypeof: 1.2.0
      statuses: 1.5.0
      toidentifier: 1.0.1
    dev: true

  /http-proxy-agent@5.0.0:
    resolution: {integrity: sha512-n2hY8YdoRE1i7r6M0w9DIw5GgZN0G25P8zLCRQ8rjXtTU3vsNFBI/vWK/UIeE6g5MUUz6avwAPXmL6Fy9D/90w==}
    engines: {node: '>= 6'}
    dependencies:
      '@tootallnate/once': 2.0.0
      agent-base: 6.0.2
      debug: 4.3.4
    transitivePeerDependencies:
      - supports-color
    dev: true

  /https-proxy-agent@5.0.1:
    resolution: {integrity: sha512-dFcAjpTQFgoLMzC2VwU+C/CbS7uRL0lWmxDITmqm7C+7F0Odmj6s9l6alZc6AELXhrnggM2CeWSXHGOdX2YtwA==}
    engines: {node: '>= 6'}
    dependencies:
      agent-base: 6.0.2
      debug: 4.3.4
    transitivePeerDependencies:
      - supports-color
    dev: true

  /https-proxy-agent@7.0.2:
    resolution: {integrity: sha512-NmLNjm6ucYwtcUmL7JQC1ZQ57LmHP4lT15FQ8D61nak1rO6DH+fz5qNK2Ap5UN4ZapYICE3/0KodcLYSPsPbaA==}
    engines: {node: '>= 14'}
    dependencies:
      agent-base: 7.1.0
      debug: 4.3.4
    transitivePeerDependencies:
      - supports-color
    dev: false

  /human-signals@2.1.0:
    resolution: {integrity: sha512-B4FFZ6q/T2jhhksgkbEW3HBvWIfDW85snkQgawt07S7J5QXTk6BkNV+0yAeZrM5QpMAdYlocGoljn0sJ/WQkFw==}
    engines: {node: '>=10.17.0'}
    dev: true

  /human-signals@4.3.1:
    resolution: {integrity: sha512-nZXjEF2nbo7lIw3mgYjItAfgQXog3OjJogSbKa2CQIIvSGWcKgeJnQlNXip6NglNzYH45nSRiEVimMvYL8DDqQ==}
    engines: {node: '>=14.18.0'}
    dev: true

  /human-signals@5.0.0:
    resolution: {integrity: sha512-AXcZb6vzzrFAUE61HnN4mpLqd/cSIwNQjtNWR0euPm6y0iqx3G4gOXaIDdtdDwZmhwe82LA6+zinmW4UBWVePQ==}
    engines: {node: '>=16.17.0'}
    dev: true

  /ical-generator@5.0.1(@types/node@18.18.13):
    resolution: {integrity: sha512-ln2cbzi+Z+f9WrWseU4B75Ccwb2hMpgjTYkriSPmqODmOCWNYknTSWiLSrCkl0cHiWcwaTWstMPLDyiFbELmoA==}
    engines: {node: ^16.0.0 || >=18.0.0}
    peerDependencies:
      '@touch4it/ical-timezones': '>=1.6.0'
      '@types/luxon': '>= 1.26.0'
      '@types/mocha': '>= 8.2.1'
      '@types/node': '>= 15.0.0'
      dayjs: '>= 1.10.0'
      luxon: '>= 1.26.0'
      moment: '>= 2.29.0'
      moment-timezone: '>= 0.5.33'
      rrule: '>= 2.6.8'
    peerDependenciesMeta:
      '@touch4it/ical-timezones':
        optional: true
      '@types/luxon':
        optional: true
      '@types/mocha':
        optional: true
      '@types/node':
        optional: true
      dayjs:
        optional: true
      luxon:
        optional: true
      moment:
        optional: true
      moment-timezone:
        optional: true
      rrule:
        optional: true
    dependencies:
      '@types/node': 18.18.13
      uuid-random: 1.3.2
    dev: false

  /iconify-icon@1.0.8:
    resolution: {integrity: sha512-jvbUKHXf8EnGGArmhlP2IG8VqQLFFyTvTqb9LVL2TKTh7/eCCD1o2HHE9thpbJJb6B8hzhcFb6rOKhvo7reNKA==}
    dependencies:
      '@iconify/types': 2.0.0
    dev: false

  /iconv-lite@0.4.24:
    resolution: {integrity: sha512-v3MXnZAcvnywkTUEZomIActle7RXXeedOR31wwl7VlyoXO4Qi9arvSenNQWne1TcRwhCL1HwLI21bEqdpj8/rA==}
    engines: {node: '>=0.10.0'}
    dependencies:
      safer-buffer: 2.1.2
    dev: true

  /iconv-lite@0.6.3:
    resolution: {integrity: sha512-4fCk79wshMdzMp2rH06qWrJE4iolqLhCUH+OiuIgU++RB0+94NlDL81atO7GX55uUKueo0txHNtvEyI6D7WdMw==}
    engines: {node: '>=0.10.0'}
    dependencies:
      safer-buffer: 2.1.2
    dev: true

  /ieee754@1.2.1:
    resolution: {integrity: sha512-dcyqhDvX1C46lXZcVqCpK+FtMRQVdIMN6/Df5js2zouUsqG7I6sFxitIC+7KYK29KdXOLHdu9zL4sFnoVQnqaA==}

  /ignore-walk@6.0.4:
    resolution: {integrity: sha512-t7sv42WkwFkyKbivUCglsQW5YWMskWtbEf4MNKX5u/CCWHKSPzN4FtBQGsQZgCLbxOzpVlcbWVK5KB3auIOjSw==}
    engines: {node: ^14.17.0 || ^16.13.0 || >=18.0.0}
    dependencies:
      minimatch: 9.0.3
    dev: false

  /ignore@5.3.0:
    resolution: {integrity: sha512-g7dmpshy+gD7mh88OC9NwSGTKoc3kyLAZQRU1mt53Aw/vnvfXnbC+F/7F7QoYVKbV+KNvJx8wArewKy1vXMtlg==}
    engines: {node: '>= 4'}
    dev: true

  /inflight@1.0.6:
    resolution: {integrity: sha512-k92I/b08q4wvFscXCLvqfsHCrjrF7yiXsQuIVvVE7N82W3+aqpzuUdBbfhWcy/FZR3/4IgflMgKLOsvPDrGCJA==}
    dependencies:
      once: 1.4.0
      wrappy: 1.0.2

  /inherits@2.0.4:
    resolution: {integrity: sha512-k/vGaX4/Yla3WzyMCvTQOXYeIHvqOKtnqBduzTHpzpQZzAskKMhZ2K+EnBiSM9zGSoIFeMpXKxa4dYeZIQqewQ==}

  /ini@1.3.8:
    resolution: {integrity: sha512-JV/yugV2uzW5iMRSiZAyDtQd+nxtUnjeLt0acNdw98kKLrvuRVyB80tsREOE7yvGVgalhZ6RNXCmEHkUKBKxew==}

  /inline-style-parser@0.1.1:
    resolution: {integrity: sha512-7NXolsK4CAS5+xvdj5OMMbI962hU/wvwoxk+LWR9Ek9bVtyuuYScDN6eS0rUm6TxApFpw7CX1o4uJzcd4AyD3Q==}
    dev: true

  /inline-style-parser@0.2.2:
    resolution: {integrity: sha512-EcKzdTHVe8wFVOGEYXiW9WmJXPjqi1T+234YpJr98RiFYKHV3cdy1+3mkTE+KHTHxFFLH51SfaGOoUdW+v7ViQ==}
    dev: true

  /inquirer@8.2.6:
    resolution: {integrity: sha512-M1WuAmb7pn9zdFRtQYk26ZBoY043Sse0wVDdk4Bppr+JOXyQYybdtvK+l9wUibhtjdjvtoiNy8tk+EgsYIUqKg==}
    engines: {node: '>=12.0.0'}
    dependencies:
      ansi-escapes: 4.3.2
      chalk: 4.1.2
      cli-cursor: 3.1.0
      cli-width: 3.0.0
      external-editor: 3.1.0
      figures: 3.2.0
      lodash: 4.17.21
      mute-stream: 0.0.8
      ora: 5.4.1
      run-async: 2.4.1
      rxjs: 7.8.1
      string-width: 4.2.3
      strip-ansi: 6.0.1
      through: 2.3.8
      wrap-ansi: 6.2.0
    dev: true

  /interpret@1.4.0:
    resolution: {integrity: sha512-agE4QfB2Lkp9uICn7BAqoscw4SZP9kTE2hxiFI3jBPmXJfdqiahTbUuKGsMoN2GtqL9AxhYioAcVvgsb1HvRbA==}
    engines: {node: '>= 0.10'}
    dev: true

  /into-stream@6.0.0:
    resolution: {integrity: sha512-XHbaOAvP+uFKUFsOgoNPRjLkwB+I22JFPFe5OjTkQ0nwgj6+pSjb4NmB6VMxaPshLiOf+zcpOCBQuLwC1KHhZA==}
    engines: {node: '>=10'}
    dependencies:
      from2: 2.3.0
      p-is-promise: 3.0.0
    dev: false

  /invariant@2.2.4:
    resolution: {integrity: sha512-phJfQVBuaJM5raOpJjSfkiD6BpbCE4Ns//LaXl6wGYtUBY83nWS6Rf9tXm2e8VaK60JEjYldbPif/A2B1C2gNA==}
    dependencies:
      loose-envify: 1.4.0
    dev: false

  /is-alphabetical@2.0.1:
    resolution: {integrity: sha512-FWyyY60MeTNyeSRpkM2Iry0G9hpr7/9kD40mD/cGQEuilcZYS4okz8SN2Q6rLCJ8gbCt6fN+rC+6tMGS99LaxQ==}
    dev: true

  /is-alphanumerical@2.0.1:
    resolution: {integrity: sha512-hmbYhX/9MUMF5uh7tOXyK/n0ZvWpad5caBA17GsC6vyuCqaWliRG5K1qS9inmUhEMaOBIW7/whAnSwveW/LtZw==}
    dependencies:
      is-alphabetical: 2.0.1
      is-decimal: 2.0.1
    dev: true

  /is-arrayish@0.2.1:
    resolution: {integrity: sha512-zz06S8t0ozoDXMG+ube26zeCTNXcKIPJZJi8hBrF4idCLms4CG9QtK7qBl1boi5ODzFpjswb5JPmHCbMpjaYzg==}
    dev: true

  /is-arrayish@0.3.2:
    resolution: {integrity: sha512-eVRqCvVlZbuw3GrM63ovNSNAeA1K16kaR/LRY/92w0zxQ5/1YzwblUX652i4Xs9RwAGjW9d9y6X88t8OaAJfWQ==}
    dev: false

  /is-binary-path@2.1.0:
    resolution: {integrity: sha512-ZMERYes6pDydyuGidse7OsHxtbI7WVeUEozgR/g7rd0xUimYNlvZRE/K2MgZTjWy725IfelLeVcEM97mmtRGXw==}
    engines: {node: '>=8'}
    dependencies:
      binary-extensions: 2.2.0

  /is-buffer@1.1.6:
    resolution: {integrity: sha512-NcdALwpXkTm5Zvvbk7owOUSvVvBKDgKP5/ewfXEznmQFfs4ZRmanOeKBTjRVjka3QFoN6XJ+9F3USqfHqTaU5w==}

  /is-buffer@2.0.5:
    resolution: {integrity: sha512-i2R6zNFDwgEHJyQUtJEk0XFi1i0dPFn/oqjK3/vPCcDeJvW5NQ83V8QbicfF1SupOaB0h8ntgBC2YiE7dfyctQ==}
    engines: {node: '>=4'}
    dev: true

  /is-core-module@2.13.0:
    resolution: {integrity: sha512-Z7dk6Qo8pOCp3l4tsX2C5ZVas4V+UxwQodwZhLopL91TX8UyyHEXafPcyoeeWuLrwzHcr3igO78wNLwHJHsMCQ==}
    dependencies:
      has: 1.0.3

  /is-decimal@2.0.1:
    resolution: {integrity: sha512-AAB9hiomQs5DXWcRB1rqsxGUstbRroFOPPVAomNk/3XHR5JyEZChOyTWe2oayKnsSsr/kcGqF+z6yuH6HHpN0A==}
    dev: true

  /is-docker@2.2.1:
    resolution: {integrity: sha512-F+i2BKsFrH66iaUFc0woD8sLy8getkwTwtOBjvs56Cx4CgJDeKQeqfz8wAYiSb8JOprWhHH5p77PbmYCvvUuXQ==}
    engines: {node: '>=8'}
    hasBin: true
    dev: true

  /is-docker@3.0.0:
    resolution: {integrity: sha512-eljcgEDlEns/7AXFosB5K/2nCM4P7FQPkGc/DWLy5rmFEWvZayGrik1d9/QIY5nJ4f9YsVvBkA6kJpHn9rISdQ==}
    engines: {node: ^12.20.0 || ^14.13.1 || >=16.0.0}
    hasBin: true
    dev: true

  /is-extendable@0.1.1:
    resolution: {integrity: sha512-5BMULNob1vgFX6EjQw5izWDxrecWK9AM72rugNr0TFldMOi0fj6Jk+zeKIt0xGj4cEfQIJth4w3OKWOJ4f+AFw==}
    engines: {node: '>=0.10.0'}

  /is-extglob@2.1.1:
    resolution: {integrity: sha512-SbKbANkN603Vi4jEZv49LeVJMn4yGwsbzZworEoyEiutsN3nJYdbO36zfhGJ6QEDpOZIFkDtnq5JRxmvl3jsoQ==}
    engines: {node: '>=0.10.0'}

  /is-fullwidth-code-point@3.0.0:
    resolution: {integrity: sha512-zymm5+u+sCsSWyD9qNaejV3DFvhCKclKdizYaJUuHA83RLjb7nSuGnddCHGv0hk+KY7BMAlsWeK4Ueg6EV6XQg==}
    engines: {node: '>=8'}
    dev: true

  /is-generator-function@1.0.10:
    resolution: {integrity: sha512-jsEjy9l3yiXEQ+PsXdmBwEPcOxaXWLspKdplFUVI9vq1iZgIekeC0L167qeu86czQaxed3q/Uzuw0swL0irL8A==}
    engines: {node: '>= 0.4'}
    dependencies:
      has-tostringtag: 1.0.0
    dev: true

  /is-glob@4.0.3:
    resolution: {integrity: sha512-xelSayHH36ZgE7ZWhli7pW34hNbNl8Ojv5KVmkJD4hBdD3th8Tfk9vYasLM+mXWOZhFkgZfxhLSnrwRr4elSSg==}
    engines: {node: '>=0.10.0'}
    dependencies:
      is-extglob: 2.1.1

  /is-hexadecimal@2.0.1:
    resolution: {integrity: sha512-DgZQp241c8oO6cA1SbTEWiXeoxV42vlcJxgH+B3hi1AiqqKruZR3ZGF8In3fj4+/y/7rHvlOZLZtgJ/4ttYGZg==}
    dev: true

  /is-inside-container@1.0.0:
    resolution: {integrity: sha512-KIYLCCJghfHZxqjYBE7rEy0OBuTd5xCHS7tHVgvCLkx7StIoaxwNW3hCALgEUjFfeRk+MG/Qxmp/vtETEF3tRA==}
    engines: {node: '>=14.16'}
    hasBin: true
    dependencies:
      is-docker: 3.0.0
    dev: true

  /is-interactive@1.0.0:
    resolution: {integrity: sha512-2HvIEKRoqS62guEC+qBjpvRubdX910WCMuJTZ+I9yvqKU2/12eSL549HMwtabb4oupdj2sMP50k+XJfB/8JE6w==}
    engines: {node: '>=8'}
    dev: true

  /is-node-process@1.2.0:
    resolution: {integrity: sha512-Vg4o6/fqPxIjtxgUH5QLJhwZ7gW5diGCVlXpuUfELC62CuxM1iHcRe51f2W1FDy04Ai4KJkagKjx3XaqyfRKXw==}
    dev: true

  /is-number@7.0.0:
    resolution: {integrity: sha512-41Cifkg6e8TylSpdtTpeLVMqvSBEVzTttHvERD741+pnZ8ANv0004MRL43QKPDlK9cGvNp6NZWZUBlbGXYxxng==}
    engines: {node: '>=0.12.0'}

  /is-plain-obj@4.1.0:
    resolution: {integrity: sha512-+Pgi+vMuUNkJyExiMBt5IlFoMyKnr5zhJ4Uspz58WOhBF5QoIZkFyNHIbBAtHwzVAgk5RtndVNsDRN61/mmDqg==}
    engines: {node: '>=12'}
    dev: true

  /is-plain-object@5.0.0:
    resolution: {integrity: sha512-VRSzKkbMm5jMDoKLbltAkFQ5Qr7VDiTFGXxYFXXowVj387GeGNOCsOH6Msy00SGZ3Fp84b1Naa1psqgcCIEP5Q==}
    engines: {node: '>=0.10.0'}

  /is-potential-custom-element-name@1.0.1:
    resolution: {integrity: sha512-bCYeRA2rVibKZd+s2625gGnGF/t7DSqDs4dP7CrLA1m7jKWz6pps0LpYLJN8Q64HtmPKJ1hrN3nzPNKFEKOUiQ==}
    dev: true

  /is-reference@3.0.2:
    resolution: {integrity: sha512-v3rht/LgVcsdZa3O2Nqs+NMowLOxeOm7Ay9+/ARQ2F+qEoANRcqrjAZKGN0v8ymUetZGgkp26LTnGT7H0Qo9Pg==}
    dependencies:
      '@types/estree': 1.0.1
    dev: true

  /is-retry-allowed@2.2.0:
    resolution: {integrity: sha512-XVm7LOeLpTW4jV19QSH38vkswxoLud8sQ57YwJVTPWdiaI9I8keEhGFpBlslyVsgdQy4Opg8QOLb8YRgsyZiQg==}
    engines: {node: '>=10'}
    dev: false

  /is-stream@2.0.1:
    resolution: {integrity: sha512-hFoiJiTl63nn+kstHGBtewWSKnQLpyb155KHheA1l39uvtO9nWIop1p3udqPcUd/xbF1VLMO4n7OI6p7RbngDg==}
    engines: {node: '>=8'}

  /is-stream@3.0.0:
    resolution: {integrity: sha512-LnQR4bZ9IADDRSkvpqMGvt/tEJWclzklNgSw48V5EAaAeDd6qGvN8ei6k5p0tvxSR171VmGyHuTiAOfxAbr8kA==}
    engines: {node: ^12.20.0 || ^14.13.1 || >=16.0.0}
    dev: true

  /is-unicode-supported@0.1.0:
    resolution: {integrity: sha512-knxG2q4UC3u8stRGyAVJCOdxFmv5DZiRcdlIaAQXAbSfJya+OhopNotLQrstBhququ4ZpuKbDc/8S6mgXgPFPw==}
    engines: {node: '>=10'}
    dev: true

  /is-what@4.1.15:
    resolution: {integrity: sha512-uKua1wfy3Yt+YqsD6mTUEa2zSi3G1oPlqTflgaPJ7z63vUGN5pxFpnQfeSLMFnJDEsdvOtkp1rUWkYjB4YfhgA==}
    engines: {node: '>=12.13'}
    dev: false

  /is-whitespace@0.3.0:
    resolution: {integrity: sha512-RydPhl4S6JwAyj0JJjshWJEFG6hNye3pZFBRZaTUfZFwGHxzppNaNOVgQuS/E/SlhrApuMXrpnK1EEIXfdo3Dg==}
    engines: {node: '>=0.10.0'}

  /is-wsl@2.2.0:
    resolution: {integrity: sha512-fKzAra0rGJUUBwGBgNkHZuToZcn+TtXHpeCgmkMJMMYx1sQDYaCSyjJBSCa2nH1DGm7s3n1oBnohoVTBaN7Lww==}
    engines: {node: '>=8'}
    dependencies:
      is-docker: 2.2.1
    dev: true

  /isarray@1.0.0:
    resolution: {integrity: sha512-VLghIWNM6ELQzo7zwmcg0NmTVyWKYjvIeM83yjp0wRDTmUnrM678fQbcKBo6n2CJEF0szoG//ytg+TKla89ALQ==}

  /isexe@2.0.0:
    resolution: {integrity: sha512-RHxMLp9lnKHGHRng9QFhRCMbYAcVpn69smSGcq3f36xjgVVWThj4qqLbTLlq7Ssj8B+fIQ1EuCEGI2lKsyQeIw==}
    dev: true

  /jiti@1.19.1:
    resolution: {integrity: sha512-oVhqoRDaBXf7sjkll95LHVS6Myyyb1zaunVwk4Z0+WPSW4gjS0pl01zYKHScTuyEhQsFxV5L4DR5r+YqSyqyyg==}
    hasBin: true

  /jju@1.4.0:
    resolution: {integrity: sha512-8wb9Yw966OSxApiCt0K3yNJL8pnNeIv+OEq2YMidz4FKP6nonSRoOXc80iXY4JaN2FC11B9qsNmDsm+ZOfMROA==}
    dev: true

  /jose@4.14.4:
    resolution: {integrity: sha512-j8GhLiKmUAh+dsFXlX1aJCbt5KMibuKb+d7j1JaOJG6s2UjX1PQlW+OKB/sD4a/5ZYF4RcmYmLSndOoU3Lt/3g==}
    dev: false

  /joycon@3.1.1:
    resolution: {integrity: sha512-34wB/Y7MW7bzjKRjUKTa46I2Z7eV62Rkhva+KkopW7Qvv/OSWBqvkSY7vusOPrNuZcUG3tApvdVgNB8POj3SPw==}
    engines: {node: '>=10'}
    dev: true

  /js-beautify@1.14.9:
    resolution: {integrity: sha512-coM7xq1syLcMyuVGyToxcj2AlzhkDjmfklL8r0JgJ7A76wyGMpJ1oA35mr4APdYNO/o/4YY8H54NQIJzhMbhBg==}
    engines: {node: '>=12'}
    hasBin: true
    dependencies:
      config-chain: 1.1.13
      editorconfig: 1.0.4
      glob: 8.1.0
      nopt: 6.0.0

  /js-levenshtein@1.1.6:
    resolution: {integrity: sha512-X2BB11YZtrRqY4EnQcLX5Rh373zbK4alC1FW7D7MBhL2gtcC17cTnr6DmfHZeS0s2rTHjUTMMHfG7gO8SSdw+g==}
    engines: {node: '>=0.10.0'}
    dev: true

  /js-tokens@4.0.0:
    resolution: {integrity: sha512-RdJUflcE3cUzKiMqQgsCu06FPu9UdIJO0beYbPhHN4k6apgJtifcoCtT9bcxOpYBtpD2kCM6Sbzg4CausW/PKQ==}

  /js-tokens@8.0.3:
    resolution: {integrity: sha512-UfJMcSJc+SEXEl9lH/VLHSZbThQyLpw1vLO1Lb+j4RWDvG3N2f7yj3PVQA3cmkTBNldJ9eFnM+xEXxHIXrYiJw==}
    dev: true

  /js-yaml@3.14.1:
    resolution: {integrity: sha512-okMH7OXXJ7YrN9Ok3/SXrnu4iX9yOk+25nqX4imS2npuvTYDmo/QEZoqwZkYaIDk3jVvBOTOIEgEhaLOynBS9g==}
    hasBin: true
    dependencies:
      argparse: 1.0.10
      esprima: 4.0.1
    dev: true

  /jsdom@22.1.0:
    resolution: {integrity: sha512-/9AVW7xNbsBv6GfWho4TTNjEo9fe6Zhf9O7s0Fhhr3u+awPwAJMKwAMXnkk5vBxflqLW9hTHX/0cs+P3gW+cQw==}
    engines: {node: '>=16'}
    peerDependencies:
      canvas: ^2.5.0
    peerDependenciesMeta:
      canvas:
        optional: true
    dependencies:
      abab: 2.0.6
      cssstyle: 3.0.0
      data-urls: 4.0.0
      decimal.js: 10.4.3
      domexception: 4.0.0
      form-data: 4.0.0
      html-encoding-sniffer: 3.0.0
      http-proxy-agent: 5.0.0
      https-proxy-agent: 5.0.1
      is-potential-custom-element-name: 1.0.1
      nwsapi: 2.2.7
      parse5: 7.1.2
      rrweb-cssom: 0.6.0
      saxes: 6.0.0
      symbol-tree: 3.2.4
      tough-cookie: 4.1.3
      w3c-xmlserializer: 4.0.0
      webidl-conversions: 7.0.0
      whatwg-encoding: 2.0.0
      whatwg-mimetype: 3.0.0
      whatwg-url: 12.0.1
      ws: 8.13.0
      xml-name-validator: 4.0.0
    transitivePeerDependencies:
      - bufferutil
      - supports-color
      - utf-8-validate
    dev: true

  /jsesc@2.5.2:
    resolution: {integrity: sha512-OYu7XEzjkCQ3C5Ps3QIZsQfNpqoJyZZA99wd9aWd05NCtC5pWOkShK2mkL6HXQR6/Cy2lbNdPlZBpuQHXE63gA==}
    engines: {node: '>=4'}
    hasBin: true
    dev: true

  /json-bigint@1.0.0:
    resolution: {integrity: sha512-SiPv/8VpZuWbvLSMtTDU8hEfrZWg/mH/nV/b4o0CYbSxu1UIQPLdwKOCIyLQX+VIPO5vrLX3i8qtqFyhdPSUSQ==}
    dependencies:
      bignumber.js: 9.1.2
    dev: false

  /json-parse-even-better-errors@2.3.1:
    resolution: {integrity: sha512-xyFwyhro/JEof6Ghe2iz2NcXoj2sloNsWr/XsERDK/oiPCfaNhl5ONfp+jQdAZRQQ0IJWNzH9zIZF7li91kh2w==}
    dev: true

  /json5@2.2.3:
    resolution: {integrity: sha512-XmOWe7eyHYH14cLdVPoyg+GOH3rYX++KpzrylJwSW98t3Nk+U8XOl8FWKOgwtzdb8lXGf6zYwDUzeHMWfxasyg==}
    engines: {node: '>=6'}
    hasBin: true
    dev: true

  /jsonc-parser@3.2.0:
    resolution: {integrity: sha512-gfFQZrcTc8CnKXp6Y4/CBT3fTc0OVuDofpre4aEeEpSBPV5X5v4+Vmx+8snU7RLPrNHPKSgLxGo9YuQzz20o+w==}
    dev: true

  /jsonfile@4.0.0:
    resolution: {integrity: sha512-m6F1R3z8jjlf2imQHS2Qez5sjKWQzbuuhuJ/FKYFRZvPE3PuHcSMVZzfsLhGVOkfd20obL5SWEBew5ShlquNxg==}
    optionalDependencies:
      graceful-fs: 4.2.11
    dev: true

  /jsonfile@6.1.0:
    resolution: {integrity: sha512-5dgndWOriYSm5cnYaJNhalLNDKOqFwyDB/rr1E9ZsGciGvKPs8R2xYGCacuf3z6K1YKDz182fd+fY3cn3pMqXQ==}
    dependencies:
      universalify: 2.0.0
    optionalDependencies:
      graceful-fs: 4.2.11
    dev: true

  /jsonwebtoken@9.0.2:
    resolution: {integrity: sha512-PRp66vJ865SSqOlgqS8hujT5U4AOgMfhrwYIuIhfKaoSCZcirrmASQr8CX7cUg+RMih+hgznrjp99o+W4pJLHQ==}
    engines: {node: '>=12', npm: '>=6'}
    dependencies:
      jws: 3.2.2
      lodash.includes: 4.3.0
      lodash.isboolean: 3.0.3
      lodash.isinteger: 4.0.4
      lodash.isnumber: 3.0.3
      lodash.isplainobject: 4.0.6
      lodash.isstring: 4.0.1
      lodash.once: 4.1.1
      ms: 2.1.3
      semver: 7.5.4
    dev: false

  /jwa@1.4.1:
    resolution: {integrity: sha512-qiLX/xhEEFKUAJ6FiBMbes3w9ATzyk5W7Hvzpa/SLYdxNtng+gcurvrI7TbACjIXlsJyr05/S1oUhZrc63evQA==}
    dependencies:
      buffer-equal-constant-time: 1.0.1
      ecdsa-sig-formatter: 1.0.11
      safe-buffer: 5.2.1
    dev: false

  /jwa@2.0.0:
    resolution: {integrity: sha512-jrZ2Qx916EA+fq9cEAeCROWPTfCwi1IVHqT2tapuqLEVVDKFDENFw1oL+MwrTvH6msKxsd1YTDVw6uKEcsrLEA==}
    dependencies:
      buffer-equal-constant-time: 1.0.1
      ecdsa-sig-formatter: 1.0.11
      safe-buffer: 5.2.1
    dev: false

  /jws@3.2.2:
    resolution: {integrity: sha512-YHlZCB6lMTllWDtSPHz/ZXTsi8S00usEV6v1tjq8tOUZzw7DpSDWVXjXDre6ed1w/pd495ODpHZYSdkRTsa0HA==}
    dependencies:
      jwa: 1.4.1
      safe-buffer: 5.2.1
    dev: false

  /jws@4.0.0:
    resolution: {integrity: sha512-KDncfTmOZoOMTFG4mBlG0qUIOlc03fmzH+ru6RgYVZhPkyiy/92Owlt/8UEN+a4TXR1FQetfIpJE8ApdvdVxTg==}
    dependencies:
      jwa: 2.0.0
      safe-buffer: 5.2.1
    dev: false

  /keygrip@1.1.0:
    resolution: {integrity: sha512-iYSchDJ+liQ8iwbSI2QqsQOvqv58eJCEanyJPJi+Khyu8smkcKSFUCbPwzFcL7YVtZ6eONjqRX/38caJ7QjRAQ==}
    engines: {node: '>= 0.6'}
    dependencies:
      tsscmp: 1.0.6
    dev: true

  /kind-of@3.2.2:
    resolution: {integrity: sha512-NOW9QQXMoZGg/oqnVNoNTTIFEIid1627WCffUBJEdMxYApq7mNE7CpzucIPc+ZQg25Phej7IJSmX3hO+oblOtQ==}
    engines: {node: '>=0.10.0'}
    dependencies:
      is-buffer: 1.1.6

  /koa-compose@4.1.0:
    resolution: {integrity: sha512-8ODW8TrDuMYvXRwra/Kh7/rJo9BtOfPc6qO8eAfC80CnCvSjSl0bkRM24X6/XBBEyj0v1nRUQ1LyOy3dbqOWXw==}
    dev: true

  /koa-connect@2.1.0:
    resolution: {integrity: sha512-O9pcFafHk0oQsBevlbTBlB9co+2RUQJ4zCzu3qJPmGlGoeEZkne+7gWDkecqDPSbCtED6LmhlQladxs6NjOnMQ==}
    dev: true

  /koa-convert@2.0.0:
    resolution: {integrity: sha512-asOvN6bFlSnxewce2e/DK3p4tltyfC4VM7ZwuTuepI7dEQVcvpyFuBcEARu1+Hxg8DIwytce2n7jrZtRlPrARA==}
    engines: {node: '>= 10'}
    dependencies:
      co: 4.6.0
      koa-compose: 4.1.0
    dev: true

  /koa@2.14.2:
    resolution: {integrity: sha512-VFI2bpJaodz6P7x2uyLiX6RLYpZmOJqNmoCst/Yyd7hQlszyPwG/I9CQJ63nOtKSxpt5M7NH67V6nJL2BwCl7g==}
    engines: {node: ^4.8.4 || ^6.10.1 || ^7.10.1 || >= 8.1.4}
    dependencies:
      accepts: 1.3.8
      cache-content-type: 1.0.1
      content-disposition: 0.5.4
      content-type: 1.0.4
      cookies: 0.8.0
      debug: 4.3.4
      delegates: 1.0.0
      depd: 2.0.0
      destroy: 1.2.0
      encodeurl: 1.0.2
      escape-html: 1.0.3
      fresh: 0.5.2
      http-assert: 1.5.0
      http-errors: 1.8.1
      is-generator-function: 1.0.10
      koa-compose: 4.1.0
      koa-convert: 2.0.0
      on-finished: 2.4.1
      only: 0.0.2
      parseurl: 1.3.3
      statuses: 1.5.0
      type-is: 1.6.18
      vary: 1.1.2
    transitivePeerDependencies:
      - supports-color
    dev: true

  /kuler@2.0.0:
    resolution: {integrity: sha512-Xq9nH7KlWZmXAtodXDDRE7vs6DU1gTU8zYDHDiWLSip45Egwq3plLHzPn27NgvzL2r1LMPC1vdqh98sQxtqj4A==}
    dev: false

  /kysely-codegen@0.11.0(kysely@0.26.3)(pg@8.11.3):
    resolution: {integrity: sha512-8aklzXygjANshk5BoGSQ0BWukKIoPL4/k1iFWyteGUQ/VtB1GlyrELBZv1GglydjLGECSSVDpsOgEXyWQmuksg==}
    hasBin: true
    peerDependencies:
      '@libsql/kysely-libsql': ^0.3.0
      better-sqlite3: '>=7.6.2'
      kysely: '>=0.19.12'
      mysql2: ^2.3.3 || ^3.0.0
      pg: ^8.8.0
    peerDependenciesMeta:
      '@libsql/kysely-libsql':
        optional: true
      better-sqlite3:
        optional: true
      mysql2:
        optional: true
      pg:
        optional: true
    dependencies:
      chalk: 4.1.2
      dotenv: 16.3.1
      git-diff: 2.0.6
      kysely: 0.26.3
      micromatch: 4.0.5
      minimist: 1.2.8
      pg: 8.11.3
    dev: true

  /kysely@0.26.3:
    resolution: {integrity: sha512-yWSgGi9bY13b/W06DD2OCDDHQmq1kwTGYlQ4wpZkMOJqMGCstVCFIvxCCVG4KfY1/3G0MhDAcZsip/Lw8/vJWw==}
    engines: {node: '>=14.0.0'}

  /lazystream@1.0.1:
    resolution: {integrity: sha512-b94GiNHQNy6JNTrt5w6zNyffMrNkXZb3KTkCZJb2V1xaEGCk093vkZ2jk3tpaeP33/OiXC+WvK9AxUebnf5nbw==}
    engines: {node: '>= 0.6.3'}
    dependencies:
      readable-stream: 2.3.8
    dev: true

  /leac@0.6.0:
    resolution: {integrity: sha512-y+SqErxb8h7nE/fiEX07jsbuhrpO9lL8eca7/Y1nuWV2moNlXhyd59iDGcRf6moVyDMbmTNzL40SUyrFU/yDpg==}

  /lilconfig@2.1.0:
    resolution: {integrity: sha512-utWOt/GHzuUxnLKxB6dk81RoOeoNeHgbrXiuGk4yyF5qlRz+iIVWu56E2fqGHFrXz0QNUhLB/8nKqvRH66JKGQ==}
    engines: {node: '>=10'}

  /lines-and-columns@1.2.4:
    resolution: {integrity: sha512-7ylylesZQ/PV29jhEDl3Ufjo6ZX7gCqJr5F7PKrqc93v7fzSymt1BpwEU8nAUXs8qzzvqhbjhK5QZg6Mt/HkBg==}

  /listenercount@1.0.1:
    resolution: {integrity: sha512-3mk/Zag0+IJxeDrxSgaDPy4zZ3w05PRZeJNnlWhzFz5OkX49J4krc+A8X2d2M69vGMBEX0uyl8M+W+8gH+kBqQ==}
    dev: true

  /load-tsconfig@0.2.5:
    resolution: {integrity: sha512-IXO6OCs9yg8tMKzfPZ1YmheJbZCiEsnBdcB03l0OcfK9prKnJb96siuHCr5Fl37/yo9DnKU+TLpxzTUspw9shg==}
    engines: {node: ^12.20.0 || ^14.13.1 || >=16.0.0}
    dev: true

  /local-pkg@0.4.3:
    resolution: {integrity: sha512-SFppqq5p42fe2qcZQqqEOiVRXl+WCP1MdT6k7BDEW1j++sp5fIY+/fdRQitvKgB5BrBcmrs5m/L0v2FrU5MY1g==}
    engines: {node: '>=14'}
    dev: true

  /local-pkg@0.5.0:
    resolution: {integrity: sha512-ok6z3qlYyCDS4ZEU27HaU6x/xZa9Whf8jD4ptH5UZTQYZVYeb9bnZ3ojVhiJNLiXK1Hfc0GNbLXcmZ5plLDDBg==}
    engines: {node: '>=14'}
    dependencies:
      mlly: 1.5.0
      pkg-types: 1.0.3
    dev: true

  /locate-path@5.0.0:
    resolution: {integrity: sha512-t7hw9pI+WvuwNJXwk5zVHpyhIqzg2qTlklJOf0mVxGSbe3Fp2VieZcduNYjaLDoy6p9uGpQEGWG87WpMKlNq8g==}
    engines: {node: '>=8'}
    dependencies:
      p-locate: 4.1.0
    dev: true

  /lodash.castarray@4.4.0:
    resolution: {integrity: sha512-aVx8ztPv7/2ULbArGJ2Y42bG1mEQ5mGjpdvrbJcJFU3TbYybe+QlLS4pst9zV52ymy2in1KpFPiZnAOATxD4+Q==}

  /lodash.defaults@4.2.0:
    resolution: {integrity: sha512-qjxPLHd3r5DnsdGacqOMU6pb/avJzdh9tFX2ymgoZE27BmjXrNy/y4LoaiTeAb+O3gL8AfpJGtqfX/ae2leYYQ==}
    dev: true

  /lodash.difference@4.5.0:
    resolution: {integrity: sha512-dS2j+W26TQ7taQBGN8Lbbq04ssV3emRw4NY58WErlTO29pIqS0HmoT5aJ9+TUQ1N3G+JOZSji4eugsWwGp9yPA==}
    dev: true

  /lodash.flatten@4.4.0:
    resolution: {integrity: sha512-C5N2Z3DgnnKr0LOpv/hKCgKdb7ZZwafIrsesve6lmzvZIRZRGaZ/l6Q8+2W7NaT+ZwO3fFlSCzCzrDCFdJfZ4g==}
    dev: true

  /lodash.includes@4.3.0:
    resolution: {integrity: sha512-W3Bx6mdkRTGtlJISOvVD/lbqjTlPPUDTMnlXZFnVwi9NKJ6tiAk6LVdlhZMm17VZisqhKcgzpO5Wz91PCt5b0w==}
    dev: false

  /lodash.isboolean@3.0.3:
    resolution: {integrity: sha512-Bz5mupy2SVbPHURB98VAcw+aHh4vRV5IPNhILUCsOzRmsTmSQ17jIuqopAentWoehktxGd9e/hbIXq980/1QJg==}
    dev: false

  /lodash.isinteger@4.0.4:
    resolution: {integrity: sha512-DBwtEWN2caHQ9/imiNeEA5ys1JoRtRfY3d7V9wkqtbycnAmTvRRmbHKDV4a0EYc678/dia0jrte4tjYwVBaZUA==}
    dev: false

  /lodash.isnumber@3.0.3:
    resolution: {integrity: sha512-QYqzpfwO3/CWf3XP+Z+tkQsfaLL/EnUlXWVkIk5FUPc4sBdTehEqZONuyRt2P67PXAk+NXmTBcc97zw9t1FQrw==}
    dev: false

  /lodash.isplainobject@4.0.6:
    resolution: {integrity: sha512-oSXzaWypCMHkPC3NvBEaPHf0KsA5mvPrOPgQWDsbg8n7orZ290M0BmC/jgRZ4vcJ6DTAhjrsSYgdsW/F+MFOBA==}

  /lodash.isstring@4.0.1:
    resolution: {integrity: sha512-0wJxfxH1wgO3GrbuP+dTTk7op+6L41QCXbGINEmD+ny/G/eCqGzxyCsh7159S+mgDDcoarnBw6PC1PS5+wUGgw==}
    dev: false

  /lodash.merge@4.6.2:
    resolution: {integrity: sha512-0KpjqXRVvrYyCsX1swR/XTK0va6VQkQM6MNo7PqW77ByjAhoARA8EfrP1N4+KlKj8YS0ZUCtRT/YUuhyYDujIQ==}

  /lodash.once@4.1.1:
    resolution: {integrity: sha512-Sb487aTOCr9drQVL8pIxOzVhafOjZN9UU54hiN8PU3uAiSV7lx1yYNpbNmex2PK6dSJoNTSJUUswT651yww3Mg==}
    dev: false

  /lodash.sortby@4.7.0:
    resolution: {integrity: sha512-HDWXG8isMntAyRF5vZ7xKuEvOhT4AhlRt/3czTSjvGUxjYCBVRQY48ViDHyfYz9VIoBkW4TMGQNapx+l3RUwdA==}
    dev: true

  /lodash.union@4.6.0:
    resolution: {integrity: sha512-c4pB2CdGrGdjMKYLA+XiRDO7Y0PRQbm/Gzg8qMj+QH+pFVAoTp5sBpO0odL3FjoPCGjK96p6qsP+yQoiLoOBcw==}
    dev: true

  /lodash@4.17.21:
    resolution: {integrity: sha512-v2kDEe57lecTulaDIuNTPy3Ry4gLGJ6Z1O3vE1krgXZNrsQ+LFTGHVxVjcXPs17LhbZVGedAJv8XZ1tvj5FvSg==}

  /log-symbols@4.1.0:
    resolution: {integrity: sha512-8XPvpAA8uyhfteu8pIvQxpJZ7SYYdpUivZpGy6sFsBuKRY/7rQGavedeB8aK+Zkyq6upMFVL/9AW6vOYzfRyLg==}
    engines: {node: '>=10'}
    dependencies:
      chalk: 4.1.2
      is-unicode-supported: 0.1.0
    dev: true

  /logform@2.5.1:
    resolution: {integrity: sha512-9FyqAm9o9NKKfiAKfZoYo9bGXXuwMkxQiQttkT4YjjVtQVIQtK6LmVtlxmCaFswo6N4AfEkHqZTV0taDtPotNg==}
    dependencies:
      '@colors/colors': 1.5.0
      '@types/triple-beam': 1.3.2
      fecha: 4.2.3
      ms: 2.1.3
      safe-stable-stringify: 2.4.3
      triple-beam: 1.4.1
    dev: false

  /loglevel@1.8.1:
    resolution: {integrity: sha512-tCRIJM51SHjAayKwC+QAg8hT8vg6z7GSgLJKGvzuPb1Wc+hLzqtuVLxp6/HzSPOozuK+8ErAhy7U/sVzw8Dgfg==}
    engines: {node: '>= 0.6.0'}
    dev: true

  /longest-streak@3.1.0:
    resolution: {integrity: sha512-9Ri+o0JYgehTaVBBDoMqIl8GXtbWg711O3srftcHhZ0dqnETqLaoIK0x17fUw9rFSlK/0NlsKe0Ahhyl5pXE2g==}
    dev: true

  /loose-envify@1.4.0:
    resolution: {integrity: sha512-lyuxPGr/Wfhrlem2CL/UcnUc1zcqKAImBDzukY7Y5F/yQiNdko6+fRLevlw1HgMySw7f611UIY408EtxRSoK3Q==}
    hasBin: true
    dependencies:
      js-tokens: 4.0.0

  /loupe@2.3.7:
    resolution: {integrity: sha512-zSMINGVYkdpYSOBmLi0D1Uo7JU9nVdQKrHxC8eYlV+9YKK9WePqAlL7lSlorG/U2Fw1w0hTBmaa/jrQ3UbPHtA==}
    dependencies:
      get-func-name: 2.0.2
    dev: true

  /lru-cache@5.1.1:
    resolution: {integrity: sha512-KpNARQA3Iwv+jTA0utUVVbrh+Jlrr1Fv0e56GGzAFOXN7dk/FviaDW8LHmK52DlcH4WP2n6gI8vN1aesBFgo9w==}
    dependencies:
      yallist: 3.1.1
    dev: true

  /lru-cache@6.0.0:
    resolution: {integrity: sha512-Jo6dJ04CmSjuznwJSS3pUeWmd/H0ffTlkXXgwZi+eq1UCmqQwCh+eLsYOYCwY991i2Fah4h1BEMCx4qThGbsiA==}
    engines: {node: '>=10'}
    dependencies:
      yallist: 4.0.0

  /magic-string@0.30.5:
    resolution: {integrity: sha512-7xlpfBaQaP/T6Vh8MO/EqXSW5En6INHEvEXQiuff7Gku0PWjU3uf6w/j9o7O+SpB5fOAkrI5HeoNgwjEO0pFsA==}
    engines: {node: '>=12'}
    dependencies:
      '@jridgewell/sourcemap-codec': 1.4.15
    dev: true

  /make-error@1.3.6:
    resolution: {integrity: sha512-s8UhlNe7vPKomQhC1qFelMokr/Sc3AgNbso3n74mVPA5LTZwkB9NlXf4XPamLxJE8h0gh73rM94xvwRT2CVInw==}

  /map-stream@0.1.0:
    resolution: {integrity: sha512-CkYQrPYZfWnu/DAmVCpTSX/xHpKZ80eKh2lAkyA6AJTef6bW+6JpbQZN5rofum7da+SyN1bi5ctTm+lTfcCW3g==}
    dev: true

  /markdown-extensions@2.0.0:
    resolution: {integrity: sha512-o5vL7aDWatOTX8LzaS1WMoaoxIiLRQJuIKKe2wAw6IeULDHaqbiqiggmx+pKvZDb1Sj+pE46Sn1T7lCqfFtg1Q==}
    engines: {node: '>=16'}
    dev: true

  /markdown-table@3.0.3:
    resolution: {integrity: sha512-Z1NL3Tb1M9wH4XESsCDEksWoKTdlUafKc4pt0GRwjUyXaCFZ+dc3g2erqB6zm3szA2IUSi7VnPI+o/9jnxh9hw==}
    dev: true

  /mdast-util-find-and-replace@3.0.1:
    resolution: {integrity: sha512-SG21kZHGC3XRTSUhtofZkBzZTJNM5ecCi0SK2IMKmSXR8vO3peL+kb1O0z7Zl83jKtutG4k5Wv/W7V3/YHvzPA==}
    dependencies:
      '@types/mdast': 4.0.2
      escape-string-regexp: 5.0.0
      unist-util-is: 6.0.0
      unist-util-visit-parents: 6.0.1
    dev: true

  /mdast-util-from-markdown@2.0.0:
    resolution: {integrity: sha512-n7MTOr/z+8NAX/wmhhDji8O3bRvPTV/U0oTCaZJkjhPSKTPhS3xufVhKGF8s1pJ7Ox4QgoIU7KHseh09S+9rTA==}
    dependencies:
      '@types/mdast': 4.0.2
      '@types/unist': 3.0.1
      decode-named-character-reference: 1.0.2
      devlop: 1.1.0
      mdast-util-to-string: 4.0.0
      micromark: 4.0.0
      micromark-util-decode-numeric-character-reference: 2.0.1
      micromark-util-decode-string: 2.0.0
      micromark-util-normalize-identifier: 2.0.0
      micromark-util-symbol: 2.0.0
      micromark-util-types: 2.0.0
      unist-util-stringify-position: 4.0.0
    transitivePeerDependencies:
      - supports-color
    dev: true

  /mdast-util-gfm-autolink-literal@2.0.0:
    resolution: {integrity: sha512-FyzMsduZZHSc3i0Px3PQcBT4WJY/X/RCtEJKuybiC6sjPqLv7h1yqAkmILZtuxMSsUyaLUWNp71+vQH2zqp5cg==}
    dependencies:
      '@types/mdast': 4.0.2
      ccount: 2.0.1
      devlop: 1.1.0
      mdast-util-find-and-replace: 3.0.1
      micromark-util-character: 2.0.1
    dev: true

  /mdast-util-gfm-footnote@2.0.0:
    resolution: {integrity: sha512-5jOT2boTSVkMnQ7LTrd6n/18kqwjmuYqo7JUPe+tRCY6O7dAuTFMtTPauYYrMPpox9hlN0uOx/FL8XvEfG9/mQ==}
    dependencies:
      '@types/mdast': 4.0.2
      devlop: 1.1.0
      mdast-util-from-markdown: 2.0.0
      mdast-util-to-markdown: 2.1.0
      micromark-util-normalize-identifier: 2.0.0
    transitivePeerDependencies:
      - supports-color
    dev: true

  /mdast-util-gfm-strikethrough@2.0.0:
    resolution: {integrity: sha512-mKKb915TF+OC5ptj5bJ7WFRPdYtuHv0yTRxK2tJvi+BDqbkiG7h7u/9SI89nRAYcmap2xHQL9D+QG/6wSrTtXg==}
    dependencies:
      '@types/mdast': 4.0.2
      mdast-util-from-markdown: 2.0.0
      mdast-util-to-markdown: 2.1.0
    transitivePeerDependencies:
      - supports-color
    dev: true

  /mdast-util-gfm-table@2.0.0:
    resolution: {integrity: sha512-78UEvebzz/rJIxLvE7ZtDd/vIQ0RHv+3Mh5DR96p7cS7HsBhYIICDBCu8csTNWNO6tBWfqXPWekRuj2FNOGOZg==}
    dependencies:
      '@types/mdast': 4.0.2
      devlop: 1.1.0
      markdown-table: 3.0.3
      mdast-util-from-markdown: 2.0.0
      mdast-util-to-markdown: 2.1.0
    transitivePeerDependencies:
      - supports-color
    dev: true

  /mdast-util-gfm-task-list-item@2.0.0:
    resolution: {integrity: sha512-IrtvNvjxC1o06taBAVJznEnkiHxLFTzgonUdy8hzFVeDun0uTjxxrRGVaNFqkU1wJR3RBPEfsxmU6jDWPofrTQ==}
    dependencies:
      '@types/mdast': 4.0.2
      devlop: 1.1.0
      mdast-util-from-markdown: 2.0.0
      mdast-util-to-markdown: 2.1.0
    transitivePeerDependencies:
      - supports-color
    dev: true

  /mdast-util-gfm@3.0.0:
    resolution: {integrity: sha512-dgQEX5Amaq+DuUqf26jJqSK9qgixgd6rYDHAv4aTBuA92cTknZlKpPfa86Z/s8Dj8xsAQpFfBmPUHWJBWqS4Bw==}
    dependencies:
      mdast-util-from-markdown: 2.0.0
      mdast-util-gfm-autolink-literal: 2.0.0
      mdast-util-gfm-footnote: 2.0.0
      mdast-util-gfm-strikethrough: 2.0.0
      mdast-util-gfm-table: 2.0.0
      mdast-util-gfm-task-list-item: 2.0.0
      mdast-util-to-markdown: 2.1.0
    transitivePeerDependencies:
      - supports-color
    dev: true

  /mdast-util-mdx-expression@2.0.0:
    resolution: {integrity: sha512-fGCu8eWdKUKNu5mohVGkhBXCXGnOTLuFqOvGMvdikr+J1w7lDJgxThOKpwRWzzbyXAU2hhSwsmssOY4yTokluw==}
    dependencies:
      '@types/estree-jsx': 1.0.2
      '@types/hast': 3.0.2
      '@types/mdast': 4.0.2
      devlop: 1.1.0
      mdast-util-from-markdown: 2.0.0
      mdast-util-to-markdown: 2.1.0
    transitivePeerDependencies:
      - supports-color
    dev: true

  /mdast-util-mdx-jsx@3.0.0:
    resolution: {integrity: sha512-XZuPPzQNBPAlaqsTTgRrcJnyFbSOBovSadFgbFu8SnuNgm+6Bdx1K+IWoitsmj6Lq6MNtI+ytOqwN70n//NaBA==}
    dependencies:
      '@types/estree-jsx': 1.0.2
      '@types/hast': 3.0.2
      '@types/mdast': 4.0.2
      '@types/unist': 3.0.1
      ccount: 2.0.1
      devlop: 1.1.0
      mdast-util-from-markdown: 2.0.0
      mdast-util-to-markdown: 2.1.0
      parse-entities: 4.0.1
      stringify-entities: 4.0.3
      unist-util-remove-position: 5.0.0
      unist-util-stringify-position: 4.0.0
      vfile-message: 4.0.2
    transitivePeerDependencies:
      - supports-color
    dev: true

  /mdast-util-mdx@3.0.0:
    resolution: {integrity: sha512-JfbYLAW7XnYTTbUsmpu0kdBUVe+yKVJZBItEjwyYJiDJuZ9w4eeaqks4HQO+R7objWgS2ymV60GYpI14Ug554w==}
    dependencies:
      mdast-util-from-markdown: 2.0.0
      mdast-util-mdx-expression: 2.0.0
      mdast-util-mdx-jsx: 3.0.0
      mdast-util-mdxjs-esm: 2.0.1
      mdast-util-to-markdown: 2.1.0
    transitivePeerDependencies:
      - supports-color
    dev: true

  /mdast-util-mdxjs-esm@2.0.1:
    resolution: {integrity: sha512-EcmOpxsZ96CvlP03NghtH1EsLtr0n9Tm4lPUJUBccV9RwUOneqSycg19n5HGzCf+10LozMRSObtVr3ee1WoHtg==}
    dependencies:
      '@types/estree-jsx': 1.0.2
      '@types/hast': 3.0.2
      '@types/mdast': 4.0.2
      devlop: 1.1.0
      mdast-util-from-markdown: 2.0.0
      mdast-util-to-markdown: 2.1.0
    transitivePeerDependencies:
      - supports-color
    dev: true

  /mdast-util-phrasing@4.0.0:
    resolution: {integrity: sha512-xadSsJayQIucJ9n053dfQwVu1kuXg7jCTdYsMK8rqzKZh52nLfSH/k0sAxE0u+pj/zKZX+o5wB+ML5mRayOxFA==}
    dependencies:
      '@types/mdast': 4.0.2
      unist-util-is: 6.0.0
    dev: true

  /mdast-util-to-hast@13.0.2:
    resolution: {integrity: sha512-U5I+500EOOw9e3ZrclN3Is3fRpw8c19SMyNZlZ2IS+7vLsNzb2Om11VpIVOR+/0137GhZsFEF6YiKD5+0Hr2Og==}
    dependencies:
      '@types/hast': 3.0.2
      '@types/mdast': 4.0.2
      '@ungap/structured-clone': 1.2.0
      devlop: 1.1.0
      micromark-util-sanitize-uri: 2.0.0
      trim-lines: 3.0.1
      unist-util-position: 5.0.0
      unist-util-visit: 5.0.0
    dev: true

  /mdast-util-to-markdown@2.1.0:
    resolution: {integrity: sha512-SR2VnIEdVNCJbP6y7kVTJgPLifdr8WEU440fQec7qHoHOUz/oJ2jmNRqdDQ3rbiStOXb2mCDGTuwsK5OPUgYlQ==}
    dependencies:
      '@types/mdast': 4.0.2
      '@types/unist': 3.0.1
      longest-streak: 3.1.0
      mdast-util-phrasing: 4.0.0
      mdast-util-to-string: 4.0.0
      micromark-util-decode-string: 2.0.0
      unist-util-visit: 5.0.0
      zwitch: 2.0.4
    dev: true

  /mdast-util-to-string@4.0.0:
    resolution: {integrity: sha512-0H44vDimn51F0YwvxSJSm0eCDOJTRlmN0R1yBh4HLj9wiV1Dn0QoXGbvFAWj2hSItVTlCmBF1hqKlIyUBVFLPg==}
    dependencies:
      '@types/mdast': 4.0.2
    dev: true

  /media-typer@0.3.0:
    resolution: {integrity: sha512-dq+qelQ9akHpcOl/gUVRTxVIOkAJ1wR3QAvb4RsVjS8oVoFjDGTc679wJYmUmknUF5HwMLOgb5O+a3KxfWapPQ==}
    engines: {node: '>= 0.6'}
    dev: true

  /merge-stream@2.0.0:
    resolution: {integrity: sha512-abv/qOcuPfk3URPfDzmZU1LKmuw8kT+0nIHvKrKgFrwifol/doWcdA4ZqsWQ8ENrFKkd67Mfpo/LovbIUsbt3w==}
    dev: true

  /merge2@1.4.1:
    resolution: {integrity: sha512-8q7VEgMJW4J8tcfVPy8g09NcQwZdbwFEqhe/WZkoIzjn/3TGDwtOCYtXGxA3O8tPzpczCCDgv+P2P5y00ZJOOg==}
    engines: {node: '>= 8'}

  /micromark-core-commonmark@2.0.0:
    resolution: {integrity: sha512-jThOz/pVmAYUtkroV3D5c1osFXAMv9e0ypGDOIZuCeAe91/sD6BoE2Sjzt30yuXtwOYUmySOhMas/PVyh02itA==}
    dependencies:
      decode-named-character-reference: 1.0.2
      devlop: 1.1.0
      micromark-factory-destination: 2.0.0
      micromark-factory-label: 2.0.0
      micromark-factory-space: 2.0.0
      micromark-factory-title: 2.0.0
      micromark-factory-whitespace: 2.0.0
      micromark-util-character: 2.0.1
      micromark-util-chunked: 2.0.0
      micromark-util-classify-character: 2.0.0
      micromark-util-html-tag-name: 2.0.0
      micromark-util-normalize-identifier: 2.0.0
      micromark-util-resolve-all: 2.0.0
      micromark-util-subtokenize: 2.0.0
      micromark-util-symbol: 2.0.0
      micromark-util-types: 2.0.0
    dev: true

  /micromark-extension-gfm-autolink-literal@2.0.0:
    resolution: {integrity: sha512-rTHfnpt/Q7dEAK1Y5ii0W8bhfJlVJFnJMHIPisfPK3gpVNuOP0VnRl96+YJ3RYWV/P4gFeQoGKNlT3RhuvpqAg==}
    dependencies:
      micromark-util-character: 2.0.1
      micromark-util-sanitize-uri: 2.0.0
      micromark-util-symbol: 2.0.0
      micromark-util-types: 2.0.0
    dev: true

  /micromark-extension-gfm-footnote@2.0.0:
    resolution: {integrity: sha512-6Rzu0CYRKDv3BfLAUnZsSlzx3ak6HAoI85KTiijuKIz5UxZxbUI+pD6oHgw+6UtQuiRwnGRhzMmPRv4smcz0fg==}
    dependencies:
      devlop: 1.1.0
      micromark-core-commonmark: 2.0.0
      micromark-factory-space: 2.0.0
      micromark-util-character: 2.0.1
      micromark-util-normalize-identifier: 2.0.0
      micromark-util-sanitize-uri: 2.0.0
      micromark-util-symbol: 2.0.0
      micromark-util-types: 2.0.0
    dev: true

  /micromark-extension-gfm-strikethrough@2.0.0:
    resolution: {integrity: sha512-c3BR1ClMp5fxxmwP6AoOY2fXO9U8uFMKs4ADD66ahLTNcwzSCyRVU4k7LPV5Nxo/VJiR4TdzxRQY2v3qIUceCw==}
    dependencies:
      devlop: 1.1.0
      micromark-util-chunked: 2.0.0
      micromark-util-classify-character: 2.0.0
      micromark-util-resolve-all: 2.0.0
      micromark-util-symbol: 2.0.0
      micromark-util-types: 2.0.0
    dev: true

  /micromark-extension-gfm-table@2.0.0:
    resolution: {integrity: sha512-PoHlhypg1ItIucOaHmKE8fbin3vTLpDOUg8KAr8gRCF1MOZI9Nquq2i/44wFvviM4WuxJzc3demT8Y3dkfvYrw==}
    dependencies:
      devlop: 1.1.0
      micromark-factory-space: 2.0.0
      micromark-util-character: 2.0.1
      micromark-util-symbol: 2.0.0
      micromark-util-types: 2.0.0
    dev: true

  /micromark-extension-gfm-tagfilter@2.0.0:
    resolution: {integrity: sha512-xHlTOmuCSotIA8TW1mDIM6X2O1SiX5P9IuDtqGonFhEK0qgRI4yeC6vMxEV2dgyr2TiD+2PQ10o+cOhdVAcwfg==}
    dependencies:
      micromark-util-types: 2.0.0
    dev: true

  /micromark-extension-gfm-task-list-item@2.0.1:
    resolution: {integrity: sha512-cY5PzGcnULaN5O7T+cOzfMoHjBW7j+T9D2sucA5d/KbsBTPcYdebm9zUd9zzdgJGCwahV+/W78Z3nbulBYVbTw==}
    dependencies:
      devlop: 1.1.0
      micromark-factory-space: 2.0.0
      micromark-util-character: 2.0.1
      micromark-util-symbol: 2.0.0
      micromark-util-types: 2.0.0
    dev: true

  /micromark-extension-gfm@3.0.0:
    resolution: {integrity: sha512-vsKArQsicm7t0z2GugkCKtZehqUm31oeGBV/KVSorWSy8ZlNAv7ytjFhvaryUiCUJYqs+NoE6AFhpQvBTM6Q4w==}
    dependencies:
      micromark-extension-gfm-autolink-literal: 2.0.0
      micromark-extension-gfm-footnote: 2.0.0
      micromark-extension-gfm-strikethrough: 2.0.0
      micromark-extension-gfm-table: 2.0.0
      micromark-extension-gfm-tagfilter: 2.0.0
      micromark-extension-gfm-task-list-item: 2.0.1
      micromark-util-combine-extensions: 2.0.0
      micromark-util-types: 2.0.0
    dev: true

  /micromark-extension-mdx-expression@3.0.0:
    resolution: {integrity: sha512-sI0nwhUDz97xyzqJAbHQhp5TfaxEvZZZ2JDqUo+7NvyIYG6BZ5CPPqj2ogUoPJlmXHBnyZUzISg9+oUmU6tUjQ==}
    dependencies:
      '@types/estree': 1.0.1
      devlop: 1.1.0
      micromark-factory-mdx-expression: 2.0.1
      micromark-factory-space: 2.0.0
      micromark-util-character: 2.0.1
      micromark-util-events-to-acorn: 2.0.2
      micromark-util-symbol: 2.0.0
      micromark-util-types: 2.0.0
    dev: true

  /micromark-extension-mdx-jsx@3.0.0:
    resolution: {integrity: sha512-uvhhss8OGuzR4/N17L1JwvmJIpPhAd8oByMawEKx6NVdBCbesjH4t+vjEp3ZXft9DwvlKSD07fCeI44/N0Vf2w==}
    dependencies:
      '@types/acorn': 4.0.6
      '@types/estree': 1.0.1
      devlop: 1.1.0
      estree-util-is-identifier-name: 3.0.0
      micromark-factory-mdx-expression: 2.0.1
      micromark-factory-space: 2.0.0
      micromark-util-character: 2.0.1
      micromark-util-symbol: 2.0.0
      micromark-util-types: 2.0.0
      vfile-message: 4.0.2
    dev: true

  /micromark-extension-mdx-md@2.0.0:
    resolution: {integrity: sha512-EpAiszsB3blw4Rpba7xTOUptcFeBFi+6PY8VnJ2hhimH+vCQDirWgsMpz7w1XcZE7LVrSAUGb9VJpG9ghlYvYQ==}
    dependencies:
      micromark-util-types: 2.0.0
    dev: true

  /micromark-extension-mdxjs-esm@3.0.0:
    resolution: {integrity: sha512-DJFl4ZqkErRpq/dAPyeWp15tGrcrrJho1hKK5uBS70BCtfrIFg81sqcTVu3Ta+KD1Tk5vAtBNElWxtAa+m8K9A==}
    dependencies:
      '@types/estree': 1.0.1
      devlop: 1.1.0
      micromark-core-commonmark: 2.0.0
      micromark-util-character: 2.0.1
      micromark-util-events-to-acorn: 2.0.2
      micromark-util-symbol: 2.0.0
      micromark-util-types: 2.0.0
      unist-util-position-from-estree: 2.0.0
      vfile-message: 4.0.2
    dev: true

  /micromark-extension-mdxjs@3.0.0:
    resolution: {integrity: sha512-A873fJfhnJ2siZyUrJ31l34Uqwy4xIFmvPY1oj+Ean5PHcPBYzEsvqvWGaWcfEIr11O5Dlw3p2y0tZWpKHDejQ==}
    dependencies:
      acorn: 8.11.3
      acorn-jsx: 5.3.2(acorn@8.11.3)
      micromark-extension-mdx-expression: 3.0.0
      micromark-extension-mdx-jsx: 3.0.0
      micromark-extension-mdx-md: 2.0.0
      micromark-extension-mdxjs-esm: 3.0.0
      micromark-util-combine-extensions: 2.0.0
      micromark-util-types: 2.0.0
    dev: true

  /micromark-factory-destination@2.0.0:
    resolution: {integrity: sha512-j9DGrQLm/Uhl2tCzcbLhy5kXsgkHUrjJHg4fFAeoMRwJmJerT9aw4FEhIbZStWN8A3qMwOp1uzHr4UL8AInxtA==}
    dependencies:
      micromark-util-character: 2.0.1
      micromark-util-symbol: 2.0.0
      micromark-util-types: 2.0.0
    dev: true

  /micromark-factory-label@2.0.0:
    resolution: {integrity: sha512-RR3i96ohZGde//4WSe/dJsxOX6vxIg9TimLAS3i4EhBAFx8Sm5SmqVfR8E87DPSR31nEAjZfbt91OMZWcNgdZw==}
    dependencies:
      devlop: 1.1.0
      micromark-util-character: 2.0.1
      micromark-util-symbol: 2.0.0
      micromark-util-types: 2.0.0
    dev: true

  /micromark-factory-mdx-expression@2.0.1:
    resolution: {integrity: sha512-F0ccWIUHRLRrYp5TC9ZYXmZo+p2AM13ggbsW4T0b5CRKP8KHVRB8t4pwtBgTxtjRmwrK0Irwm7vs2JOZabHZfg==}
    dependencies:
      '@types/estree': 1.0.1
      devlop: 1.1.0
      micromark-util-character: 2.0.1
      micromark-util-events-to-acorn: 2.0.2
      micromark-util-symbol: 2.0.0
      micromark-util-types: 2.0.0
      unist-util-position-from-estree: 2.0.0
      vfile-message: 4.0.2
    dev: true

  /micromark-factory-space@2.0.0:
    resolution: {integrity: sha512-TKr+LIDX2pkBJXFLzpyPyljzYK3MtmllMUMODTQJIUfDGncESaqB90db9IAUcz4AZAJFdd8U9zOp9ty1458rxg==}
    dependencies:
      micromark-util-character: 2.0.1
      micromark-util-types: 2.0.0
    dev: true

  /micromark-factory-title@2.0.0:
    resolution: {integrity: sha512-jY8CSxmpWLOxS+t8W+FG3Xigc0RDQA9bKMY/EwILvsesiRniiVMejYTE4wumNc2f4UbAa4WsHqe3J1QS1sli+A==}
    dependencies:
      micromark-factory-space: 2.0.0
      micromark-util-character: 2.0.1
      micromark-util-symbol: 2.0.0
      micromark-util-types: 2.0.0
    dev: true

  /micromark-factory-whitespace@2.0.0:
    resolution: {integrity: sha512-28kbwaBjc5yAI1XadbdPYHX/eDnqaUFVikLwrO7FDnKG7lpgxnvk/XGRhX/PN0mOZ+dBSZ+LgunHS+6tYQAzhA==}
    dependencies:
      micromark-factory-space: 2.0.0
      micromark-util-character: 2.0.1
      micromark-util-symbol: 2.0.0
      micromark-util-types: 2.0.0
    dev: true

  /micromark-util-character@2.0.1:
    resolution: {integrity: sha512-3wgnrmEAJ4T+mGXAUfMvMAbxU9RDG43XmGce4j6CwPtVxB3vfwXSZ6KhFwDzZ3mZHhmPimMAXg71veiBGzeAZw==}
    dependencies:
      micromark-util-symbol: 2.0.0
      micromark-util-types: 2.0.0
    dev: true

  /micromark-util-chunked@2.0.0:
    resolution: {integrity: sha512-anK8SWmNphkXdaKgz5hJvGa7l00qmcaUQoMYsBwDlSKFKjc6gjGXPDw3FNL3Nbwq5L8gE+RCbGqTw49FK5Qyvg==}
    dependencies:
      micromark-util-symbol: 2.0.0
    dev: true

  /micromark-util-classify-character@2.0.0:
    resolution: {integrity: sha512-S0ze2R9GH+fu41FA7pbSqNWObo/kzwf8rN/+IGlW/4tC6oACOs8B++bh+i9bVyNnwCcuksbFwsBme5OCKXCwIw==}
    dependencies:
      micromark-util-character: 2.0.1
      micromark-util-symbol: 2.0.0
      micromark-util-types: 2.0.0
    dev: true

  /micromark-util-combine-extensions@2.0.0:
    resolution: {integrity: sha512-vZZio48k7ON0fVS3CUgFatWHoKbbLTK/rT7pzpJ4Bjp5JjkZeasRfrS9wsBdDJK2cJLHMckXZdzPSSr1B8a4oQ==}
    dependencies:
      micromark-util-chunked: 2.0.0
      micromark-util-types: 2.0.0
    dev: true

  /micromark-util-decode-numeric-character-reference@2.0.1:
    resolution: {integrity: sha512-bmkNc7z8Wn6kgjZmVHOX3SowGmVdhYS7yBpMnuMnPzDq/6xwVA604DuOXMZTO1lvq01g+Adfa0pE2UKGlxL1XQ==}
    dependencies:
      micromark-util-symbol: 2.0.0
    dev: true

  /micromark-util-decode-string@2.0.0:
    resolution: {integrity: sha512-r4Sc6leeUTn3P6gk20aFMj2ntPwn6qpDZqWvYmAG6NgvFTIlj4WtrAudLi65qYoaGdXYViXYw2pkmn7QnIFasA==}
    dependencies:
      decode-named-character-reference: 1.0.2
      micromark-util-character: 2.0.1
      micromark-util-decode-numeric-character-reference: 2.0.1
      micromark-util-symbol: 2.0.0
    dev: true

  /micromark-util-encode@2.0.0:
    resolution: {integrity: sha512-pS+ROfCXAGLWCOc8egcBvT0kf27GoWMqtdarNfDcjb6YLuV5cM3ioG45Ys2qOVqeqSbjaKg72vU+Wby3eddPsA==}
    dev: true

  /micromark-util-events-to-acorn@2.0.2:
    resolution: {integrity: sha512-Fk+xmBrOv9QZnEDguL9OI9/NQQp6Hz4FuQ4YmCb/5V7+9eAh1s6AYSvL20kHkD67YIg7EpE54TiSlcsf3vyZgA==}
    dependencies:
      '@types/acorn': 4.0.6
      '@types/estree': 1.0.1
      '@types/unist': 3.0.1
      devlop: 1.1.0
      estree-util-visit: 2.0.0
      micromark-util-symbol: 2.0.0
      micromark-util-types: 2.0.0
      vfile-message: 4.0.2
    dev: true

  /micromark-util-html-tag-name@2.0.0:
    resolution: {integrity: sha512-xNn4Pqkj2puRhKdKTm8t1YHC/BAjx6CEwRFXntTaRf/x16aqka6ouVoutm+QdkISTlT7e2zU7U4ZdlDLJd2Mcw==}
    dev: true

  /micromark-util-normalize-identifier@2.0.0:
    resolution: {integrity: sha512-2xhYT0sfo85FMrUPtHcPo2rrp1lwbDEEzpx7jiH2xXJLqBuy4H0GgXk5ToU8IEwoROtXuL8ND0ttVa4rNqYK3w==}
    dependencies:
      micromark-util-symbol: 2.0.0
    dev: true

  /micromark-util-resolve-all@2.0.0:
    resolution: {integrity: sha512-6KU6qO7DZ7GJkaCgwBNtplXCvGkJToU86ybBAUdavvgsCiG8lSSvYxr9MhwmQ+udpzywHsl4RpGJsYWG1pDOcA==}
    dependencies:
      micromark-util-types: 2.0.0
    dev: true

  /micromark-util-sanitize-uri@2.0.0:
    resolution: {integrity: sha512-WhYv5UEcZrbAtlsnPuChHUAsu/iBPOVaEVsntLBIdpibO0ddy8OzavZz3iL2xVvBZOpolujSliP65Kq0/7KIYw==}
    dependencies:
      micromark-util-character: 2.0.1
      micromark-util-encode: 2.0.0
      micromark-util-symbol: 2.0.0
    dev: true

  /micromark-util-subtokenize@2.0.0:
    resolution: {integrity: sha512-vc93L1t+gpR3p8jxeVdaYlbV2jTYteDje19rNSS/H5dlhxUYll5Fy6vJ2cDwP8RnsXi818yGty1ayP55y3W6fg==}
    dependencies:
      devlop: 1.1.0
      micromark-util-chunked: 2.0.0
      micromark-util-symbol: 2.0.0
      micromark-util-types: 2.0.0
    dev: true

  /micromark-util-symbol@2.0.0:
    resolution: {integrity: sha512-8JZt9ElZ5kyTnO94muPxIGS8oyElRJaiJO8EzV6ZSyGQ1Is8xwl4Q45qU5UOg+bGH4AikWziz0iN4sFLWs8PGw==}
    dev: true

  /micromark-util-types@2.0.0:
    resolution: {integrity: sha512-oNh6S2WMHWRZrmutsRmDDfkzKtxF+bc2VxLC9dvtrDIRFln627VsFP6fLMgTryGDljgLPjkrzQSDcPrjPyDJ5w==}
    dev: true

  /micromark@4.0.0:
    resolution: {integrity: sha512-o/sd0nMof8kYff+TqcDx3VSrgBTcZpSvYcAHIfHhv5VAuNmisCxjhx6YmxS8PFEpb9z5WKWKPdzf0jM23ro3RQ==}
    dependencies:
      '@types/debug': 4.1.10
      debug: 4.3.4
      decode-named-character-reference: 1.0.2
      devlop: 1.1.0
      micromark-core-commonmark: 2.0.0
      micromark-factory-space: 2.0.0
      micromark-util-character: 2.0.1
      micromark-util-chunked: 2.0.0
      micromark-util-combine-extensions: 2.0.0
      micromark-util-decode-numeric-character-reference: 2.0.1
      micromark-util-encode: 2.0.0
      micromark-util-normalize-identifier: 2.0.0
      micromark-util-resolve-all: 2.0.0
      micromark-util-sanitize-uri: 2.0.0
      micromark-util-subtokenize: 2.0.0
      micromark-util-symbol: 2.0.0
      micromark-util-types: 2.0.0
    transitivePeerDependencies:
      - supports-color
    dev: true

  /micromatch@4.0.5:
    resolution: {integrity: sha512-DMy+ERcEW2q8Z2Po+WNXuw3c5YaUSFjAO5GsJqfEl7UjvtIuFKO6ZrKvcItdy98dwFI2N1tg3zNIdKaQT+aNdA==}
    engines: {node: '>=8.6'}
    dependencies:
      braces: 3.0.2
      picomatch: 2.3.1

  /mime-db@1.52.0:
    resolution: {integrity: sha512-sPU4uV7dYlvtWJxwwxHD0PuihVNiE7TyAbQ5SWxDCB9mUYvOgroQOwYQQOKPJ8CIbE+1ETVlOoK1UC2nU3gYvg==}
    engines: {node: '>= 0.6'}

  /mime-types@2.1.35:
    resolution: {integrity: sha512-ZDY+bPm5zTTF+YpCrAU9nK0UgICYPT0QtT1NZWFv4s++TNkcgVaT0g6+4R2uI4MjQjzysHB1zxuWL50hzaeXiw==}
    engines: {node: '>= 0.6'}
    dependencies:
      mime-db: 1.52.0

  /mimic-fn@2.1.0:
    resolution: {integrity: sha512-OqbOk5oEQeAZ8WXWydlu9HJjz9WVdEIvamMCcXmuqUYjTknH/sqsWvhQ3vgwKFRR1HpjvNBKQ37nbJgYzGqGcg==}
    engines: {node: '>=6'}
    dev: true

  /mimic-fn@4.0.0:
    resolution: {integrity: sha512-vqiC06CuhBTUdZH+RYl8sFrL096vA45Ok5ISO6sE/Mr1jRbGH4Csnhi8f3wKVl7x8mO4Au7Ir9D3Oyv1VYMFJw==}
    engines: {node: '>=12'}
    dev: true

  /mimic-response@3.1.0:
    resolution: {integrity: sha512-z0yWI+4FDrrweS8Zmt4Ej5HdJmky15+L2e6Wgn3+iK5fWzb6T3fhNFq2+MeTRb064c6Wr4N/wv0DzQTjNzHNGQ==}
    engines: {node: '>=10'}
    dev: false

  /minimatch@3.1.2:
    resolution: {integrity: sha512-J7p63hRiAjw1NDEww1W7i37+ByIrOWO5XQQAzZ3VOcL0PNybwpfmV/N05zFAzwQ9USyEcX6t3UO+K5aqBQOIHw==}
    dependencies:
      brace-expansion: 1.1.11

  /minimatch@5.1.6:
    resolution: {integrity: sha512-lKwV/1brpG6mBUFHtb7NUmtABCb2WZZmm2wNiOA5hAb8VdCS4B3dtMWyvcoViccwAW/COERjXLt0zP1zXUN26g==}
    engines: {node: '>=10'}
    dependencies:
      brace-expansion: 2.0.1

  /minimatch@9.0.1:
    resolution: {integrity: sha512-0jWhJpD/MdhPXwPuiRkCbfYfSKp2qnn2eOc279qI7f+osl/l+prKSrvhg157zSYvx/1nmgn2NqdT6k2Z7zSH9w==}
    engines: {node: '>=16 || 14 >=14.17'}
    dependencies:
      brace-expansion: 2.0.1

  /minimatch@9.0.3:
    resolution: {integrity: sha512-RHiac9mvaRw0x3AYRgDC1CxAP7HTcNrrECeA8YYJeWnpo+2Q5CegtZjaotWTWxDG3UeGA1coE05iH1mPjT/2mg==}
    engines: {node: '>=16 || 14 >=14.17'}
    dependencies:
      brace-expansion: 2.0.1
    dev: false

  /minimist@1.2.8:
    resolution: {integrity: sha512-2yyAR8qBkN3YuheJanUpWC5U3bb5osDywNB8RzDVlDwDHbocAJveqqj1u8+SVD7jkWT4yvsHCpWqqWqAxb0zCA==}
    dev: true

  /mkdirp-classic@0.5.3:
    resolution: {integrity: sha512-gKLcREMhtuZRwRAfqP3RFW+TK4JqApVBtOIftVgjuABpAtpxhPGaDcfvbhNvD0B8iD1oUr/txX35NjcaY6Ns/A==}

  /mkdirp@0.5.6:
    resolution: {integrity: sha512-FP+p8RB8OWpF3YZBCrP5gtADmtXApB5AMLn+vdyA+PyxCjrCs00mjyUozssO33cwDeT3wNGdLxJ5M//YqtHAJw==}
    hasBin: true
    dependencies:
      minimist: 1.2.8
    dev: true

  /mkdirp@1.0.4:
    resolution: {integrity: sha512-vVqVZQyf3WLx2Shd0qJ9xuvqgAyKPLAiqITEtqW0oIUjzo3PePDd6fW9iFz30ef7Ysp/oiWqbhszeGWW2T6Gzw==}
    engines: {node: '>=10'}
    hasBin: true
    dev: true

  /mlly@1.5.0:
    resolution: {integrity: sha512-NPVQvAY1xr1QoVeG0cy8yUYC7FQcOx6evl/RjT1wL5FvzPnzOysoqB/jmx/DhssT2dYa8nxECLAaFI/+gVLhDQ==}
    dependencies:
      acorn: 8.11.3
      pathe: 1.1.2
      pkg-types: 1.0.3
      ufo: 1.3.2
    dev: true

  /mrmime@2.0.0:
    resolution: {integrity: sha512-eu38+hdgojoyq63s+yTpN4XMBdt5l8HhMhc4VKLO9KM5caLIBvUm4thi7fFaxyTmCKeNnXZ5pAlBwCUnhA09uw==}
    engines: {node: '>=10'}
    dev: true

  /ms@2.1.2:
    resolution: {integrity: sha512-sGkPx+VjMtmA6MX27oA4FBFELFCZZ4S4XqeGOXCv68tT+jb3vk/RyaKWP0PTKyWtmLSM0b+adUTEvbs1PEaH2w==}

  /ms@2.1.3:
    resolution: {integrity: sha512-6FlzubTLZG3J2a/NVCAleEhjzq5oxgHyaCU9yYXvcLsvoVaHJq/s5xXI6/XXP6tz7R9xAOtHnSO/tXtF3WRTlA==}
    dev: false

  /msw@2.1.2(typescript@5.2.2):
    resolution: {integrity: sha512-7OKbeZNFQTCPFe++o+zZHMkQRIUi4D/5N1dAD3lOlaV+2Wpv3Srp3VFrFeH+2ftZJbb4jAiC0caZoW1efr80KQ==}
    engines: {node: '>=18'}
    hasBin: true
    requiresBuild: true
    peerDependencies:
      typescript: '>= 4.7.x <= 5.3.x'
    peerDependenciesMeta:
      typescript:
        optional: true
    dependencies:
      '@bundled-es-modules/cookie': 2.0.0
      '@bundled-es-modules/js-levenshtein': 2.0.1
      '@bundled-es-modules/statuses': 1.0.1
      '@mswjs/cookies': 1.1.0
      '@mswjs/interceptors': 0.25.14
      '@open-draft/until': 2.1.0
      '@types/cookie': 0.6.0
      '@types/js-levenshtein': 1.1.3
      '@types/statuses': 2.0.4
      chalk: 4.1.2
      chokidar: 3.5.3
      graphql: 16.8.1
      headers-polyfill: 4.0.2
      inquirer: 8.2.6
      is-node-process: 1.2.0
      js-levenshtein: 1.1.6
      outvariant: 1.4.2
      path-to-regexp: 6.2.1
      strict-event-emitter: 0.5.1
      type-fest: 4.9.0
      typescript: 5.2.2
      yargs: 17.7.2
    dev: true

  /mute-stream@0.0.8:
    resolution: {integrity: sha512-nnbWWOkoWyUsTjKrhgD0dcz22mdkSnpYqbEjIm2nhwhuxlSkpywJmBo8h0ZqJdkp73mb90SssHkN4rsRaBAfAA==}
    dev: true

  /mz@2.7.0:
    resolution: {integrity: sha512-z81GNO7nnYMEhrGh9LeymoE4+Yr0Wn5McHIZMK5cfQCl+NDX08sCZgUc9/6MHni9IWuFLm1Z3HTCXu2z9fN62Q==}
    dependencies:
      any-promise: 1.3.0
      object-assign: 4.1.1
      thenify-all: 1.6.0

  /nan@2.18.0:
    resolution: {integrity: sha512-W7tfG7vMOGtD30sHoZSSc/JVYiyDPEyQVso/Zz+/uQd0B0L46gtC+pHha5FFMRpil6fm/AoEcRWyOVi4+E/f8w==}
    requiresBuild: true
    optional: true

  /nanoid@3.3.6:
    resolution: {integrity: sha512-BGcqMMJuToF7i1rt+2PWSNVnWIkGCU78jBG3RxO/bZlnZPK2Cmi2QaffxGO/2RvWi9sL+FAiRiXMgsyxQ1DIDA==}
    engines: {node: ^10 || ^12 || ^13.7 || ^14 || >=15.0.1}
    hasBin: true

  /nanoid@3.3.7:
    resolution: {integrity: sha512-eSRppjcPIatRIMC1U6UngP8XFcz8MQWGQdt1MTBQ7NaAmvXDfvNxbvWV3x2y6CdEUciCSsDHDQZbhYaB8QEo2g==}
    engines: {node: ^10 || ^12 || ^13.7 || ^14 || >=15.0.1}
    hasBin: true

  /negotiator@0.6.3:
    resolution: {integrity: sha512-+EUsqGPLsM+j/zdChZjsnX51g4XrHFOIXwfnCVPGlQk/k5giakcKsuxCObBRu6DSm9opw/O6slWbJdghQM4bBg==}
    engines: {node: '>= 0.6'}
    dev: true

  /next-auth@4.24.5(next@14.0.4)(react-dom@18.2.0)(react@18.2.0):
    resolution: {integrity: sha512-3RafV3XbfIKk6rF6GlLE4/KxjTcuMCifqrmD+98ejFq73SRoj2rmzoca8u764977lH/Q7jo6Xu6yM+Re1Mz/Og==}
    peerDependencies:
      next: ^12.2.5 || ^13 || ^14
      nodemailer: ^6.6.5
      react: ^17.0.2 || ^18
      react-dom: ^17.0.2 || ^18
    peerDependenciesMeta:
      nodemailer:
        optional: true
    dependencies:
      '@babel/runtime': 7.22.6
      '@panva/hkdf': 1.1.1
      cookie: 0.5.0
      jose: 4.14.4
      next: 14.0.4(react-dom@18.2.0)(react@18.2.0)
      oauth: 0.9.15
      openid-client: 5.4.3
      preact: 10.16.0
      preact-render-to-string: 5.2.6(preact@10.16.0)
      react: 18.2.0
      react-dom: 18.2.0(react@18.2.0)
      uuid: 8.3.2
    dev: false

  /next-superjson-plugin@0.5.10(next@14.0.4)(superjson@1.13.3):
    resolution: {integrity: sha512-y3vAKlZfZP6iEDb0R+XQ6UQ7YYDxbsZ0iZlV50/Hvw0Fzl+ScQJj+CbXdcl+ETugK9JbhCS7G7hMCGIjiGkgXQ==}
    peerDependencies:
      next: ^13.0 || ^14.0
      superjson: ^1
    dependencies:
      hoist-non-react-statics: 3.3.2
      next: 14.0.4(react-dom@18.2.0)(react@18.2.0)
      superjson: 1.13.3
    dev: false

  /next-themes@0.2.1(next@14.0.4)(react-dom@18.2.0)(react@18.2.0):
    resolution: {integrity: sha512-B+AKNfYNIzh0vqQQKqQItTS8evEouKD7H5Hj3kmuPERwddR2TxvDSFZuTj6T7Jfn1oyeUyJMydPl1Bkxkh0W7A==}
    peerDependencies:
      next: '*'
      react: '*'
      react-dom: '*'
    dependencies:
      next: 14.0.4(react-dom@18.2.0)(react@18.2.0)
      react: 18.2.0
      react-dom: 18.2.0(react@18.2.0)
    dev: false

  /next@14.0.4(react-dom@18.2.0)(react@18.2.0):
    resolution: {integrity: sha512-qbwypnM7327SadwFtxXnQdGiKpkuhaRLE2uq62/nRul9cj9KhQ5LhHmlziTNqUidZotw/Q1I9OjirBROdUJNgA==}
    engines: {node: '>=18.17.0'}
    hasBin: true
    peerDependencies:
      '@opentelemetry/api': ^1.1.0
      react: ^18.2.0
      react-dom: ^18.2.0
      sass: ^1.3.0
    peerDependenciesMeta:
      '@opentelemetry/api':
        optional: true
      sass:
        optional: true
    dependencies:
      '@next/env': 14.0.4
      '@swc/helpers': 0.5.2
      busboy: 1.6.0
      caniuse-lite: 1.0.30001538
      graceful-fs: 4.2.11
      postcss: 8.4.31
      react: 18.2.0
      react-dom: 18.2.0(react@18.2.0)
      styled-jsx: 5.1.1(react@18.2.0)
      watchpack: 2.4.0
    optionalDependencies:
      '@next/swc-darwin-arm64': 14.0.4
      '@next/swc-darwin-x64': 14.0.4
      '@next/swc-linux-arm64-gnu': 14.0.4
      '@next/swc-linux-arm64-musl': 14.0.4
      '@next/swc-linux-x64-gnu': 14.0.4
      '@next/swc-linux-x64-musl': 14.0.4
      '@next/swc-win32-arm64-msvc': 14.0.4
      '@next/swc-win32-ia32-msvc': 14.0.4
      '@next/swc-win32-x64-msvc': 14.0.4
    transitivePeerDependencies:
      - '@babel/core'
      - babel-plugin-macros
    dev: false

  /node-cleanup@2.1.2:
    resolution: {integrity: sha512-qN8v/s2PAJwGUtr1/hYTpNKlD6Y9rc4p8KSmJXyGdYGZsDGKXrGThikLFP9OCHFeLeEpQzPwiAtdIvBLqm//Hw==}
    dev: true

  /node-fetch@2.6.12:
    resolution: {integrity: sha512-C/fGU2E8ToujUivIO0H+tpQ6HWo4eEmchoPIoXtxCrVghxdKq+QOHqEZW7tuP3KlV3bC8FRMO5nMCC7Zm1VP6g==}
    engines: {node: 4.x || >=6.0.0}
    peerDependencies:
      encoding: ^0.1.0
    peerDependenciesMeta:
      encoding:
        optional: true
    dependencies:
      whatwg-url: 5.0.0
    dev: true

  /node-fetch@2.7.0:
    resolution: {integrity: sha512-c4FRfUm/dbcWZ7U+1Wq0AwCyFL+3nt2bEw05wfxSz+DWpWsitgmSgYmy2dQdWyKC1694ELPqMs/YzUSNozLt8A==}
    engines: {node: 4.x || >=6.0.0}
    peerDependencies:
      encoding: ^0.1.0
    peerDependenciesMeta:
      encoding:
        optional: true
    dependencies:
      whatwg-url: 5.0.0

  /node-releases@2.0.14:
    resolution: {integrity: sha512-y10wOWt8yZpqXmOgRo77WaHEmhYQYGNA6y421PKsKYWEK8aW+cqAphborZDhqfyKrbZEN92CN1X2KbafY2s7Yw==}
    dev: true

  /nopt@6.0.0:
    resolution: {integrity: sha512-ZwLpbTgdhuZUnZzjd7nb1ZV+4DoiC6/sfiVKok72ym/4Tlf+DFdlHYmT2JPmcNNWV6Pi3SDf1kT+A4r9RTuT9g==}
    engines: {node: ^12.13.0 || ^14.15.0 || >=16.0.0}
    hasBin: true
    dependencies:
      abbrev: 1.1.1

  /normalize-package-data@2.5.0:
    resolution: {integrity: sha512-/5CMN3T0R4XTj4DcGaexo+roZSdSFW/0AOOTROrjxzCG1wrWXEsGbRKevjlIL+ZDE4sZlJr5ED4YW0yqmkK+eA==}
    dependencies:
      hosted-git-info: 2.8.9
      resolve: 1.22.3
      semver: 5.7.2
      validate-npm-package-license: 3.0.4
    dev: true

  /normalize-path@3.0.0:
    resolution: {integrity: sha512-6eZs5Ls3WtCisHWp9S2GUy8dqkpGi4BVSz3GaqiE6ezub0512ESztXUwUB6C6IKbQkY2Pnb/mD4WYojCRwcwLA==}
    engines: {node: '>=0.10.0'}

  /normalize-range@0.1.2:
    resolution: {integrity: sha512-bdok/XvKII3nUpklnV6P2hxtMNrCboOjAcyBuQnWEhO665FwrSNRxU+AqpsyvO6LgGYPspN+lu5CLtw4jPRKNA==}
    engines: {node: '>=0.10.0'}
    dev: true

  /not@0.1.0:
    resolution: {integrity: sha512-5PDmaAsVfnWUgTUbJ3ERwn7u79Z0dYxN9ErxCpVJJqe2RK0PJ3z+iFUxuqjwtlDDegXvtWoxD/3Fzxox7tFGWA==}
    dev: true

  /npm-run-path@4.0.1:
    resolution: {integrity: sha512-S48WzZW777zhNIrn7gxOlISNAqi9ZC/uQFnRdbeIHhZhCA6UqpkOT8T1G7BvfdgP4Er8gF4sUbaS0i7QvIfCWw==}
    engines: {node: '>=8'}
    dependencies:
      path-key: 3.1.1
    dev: true

  /npm-run-path@5.1.0:
    resolution: {integrity: sha512-sJOdmRGrY2sjNTRMbSvluQqg+8X7ZK61yvzBEIDhz4f8z1TZFYABsqjjCBd/0PUNE9M6QDgHJXQkGUEm7Q+l9Q==}
    engines: {node: ^12.20.0 || ^14.13.1 || >=16.0.0}
    dependencies:
      path-key: 4.0.0
    dev: true

  /nth-check@2.1.1:
    resolution: {integrity: sha512-lqjrjmaOoAnWfMmBPL+XNnynZh2+swxiX3WUE0s4yEHI6m+AwrK2UZOimIRl3X/4QctVqS8AiZjFqyOGrMXb/w==}
    dependencies:
      boolbase: 1.0.0
    dev: true

  /nwsapi@2.2.7:
    resolution: {integrity: sha512-ub5E4+FBPKwAZx0UwIQOjYWGHTEq5sPqHQNRN8Z9e4A7u3Tj1weLJsL59yH9vmvqEtBHaOmT6cYQKIZOxp35FQ==}
    dev: true

  /oauth@0.9.15:
    resolution: {integrity: sha512-a5ERWK1kh38ExDEfoO6qUHJb32rd7aYmPHuyCu3Fta/cnICvYmgd2uhuKXvPD+PXB+gCEYYEaQdIRAjCOwAKNA==}
    dev: false

  /object-assign@4.1.1:
    resolution: {integrity: sha512-rJgTQnkUnH1sFw8yT6VSU3zD3sWmu6sZhIseY8VX+GRu3P6F7Fu+JNDoXfklElbLJSnc3FUQHVe4cU5hj+BcUg==}
    engines: {node: '>=0.10.0'}

  /object-hash@2.2.0:
    resolution: {integrity: sha512-gScRMn0bS5fH+IuwyIFgnh9zBdo4DV+6GhygmWM9HyNJSgS0hScp1f5vjtm7oIIOiT9trXrShAkLFSc2IqKNgw==}
    engines: {node: '>= 6'}
    dev: false

  /object-hash@3.0.0:
    resolution: {integrity: sha512-RSn9F68PjH9HqtltsSnqYC1XXoWe9Bju5+213R98cNGttag9q9yAOTzdbsqvIa7aNm5WffBZFpWYr2aWrklWAw==}
    engines: {node: '>= 6'}

  /object-inspect@1.12.3:
    resolution: {integrity: sha512-geUvdk7c+eizMNUDkRpW1wJwgfOiOeHbxBR/hLXK1aT6zmVSO0jsQcs7fj6MGw89jC/cjGfLcNOrtMYtGqm81g==}
    dev: false

  /obuf@1.1.2:
    resolution: {integrity: sha512-PX1wu0AmAdPqOL1mWhqmlOd8kOIZQwGZw6rh7uby9fTc5lhaOWFLX3I6R1hrF9k3zUY40e6igsLGkDXK92LJNg==}
    dev: true

  /oidc-token-hash@5.0.3:
    resolution: {integrity: sha512-IF4PcGgzAr6XXSff26Sk/+P4KZFJVuHAJZj3wgO3vX2bMdNVp/QXTP3P7CEm9V1IdG8lDLY3HhiqpsE/nOwpPw==}
    engines: {node: ^10.13.0 || >=12.0.0}
    dev: false

  /on-finished@2.4.1:
    resolution: {integrity: sha512-oVlzkg3ENAhCk2zdv7IJwd/QUD4z2RxRwpkcGY8psCVcCYZNq4wYnVWALHM+brtuJjePWiYF/ClmuDr8Ch5+kg==}
    engines: {node: '>= 0.8'}
    dependencies:
      ee-first: 1.1.1
    dev: true

  /once@1.4.0:
    resolution: {integrity: sha512-lNaJgI+2Q5URQBkccEKHTQOPaXdUxnZZElQTZY0MFUAuaEqe1E+Nyvgdz/aIyNi6Z9MzO5dv1H8n58/GELp3+w==}
    dependencies:
      wrappy: 1.0.2

  /one-time@1.0.0:
    resolution: {integrity: sha512-5DXOiRKwuSEcQ/l0kGCF6Q3jcADFv5tSmRaJck/OqkVFcOzutB134KRSfF0xDrL39MNnqxbHBbUUcjZIhTgb2g==}
    dependencies:
      fn.name: 1.1.0
    dev: false

  /onetime@5.1.2:
    resolution: {integrity: sha512-kbpaSSGJTWdAY5KPVeMOKXSrPtr8C8C7wodJbcsd51jRnmD+GZu8Y0VoU6Dm5Z4vWr0Ig/1NKuWRKf7j5aaYSg==}
    engines: {node: '>=6'}
    dependencies:
      mimic-fn: 2.1.0
    dev: true

  /onetime@6.0.0:
    resolution: {integrity: sha512-1FlR+gjXK7X+AsAHso35MnyN5KqGwJRi/31ft6x0M194ht7S+rWAvd7PHss9xSKMzE0asv1pyIHaJYq+BbacAQ==}
    engines: {node: '>=12'}
    dependencies:
      mimic-fn: 4.0.0
    dev: true

  /only@0.0.2:
    resolution: {integrity: sha512-Fvw+Jemq5fjjyWz6CpKx6w9s7xxqo3+JCyM0WXWeCSOboZ8ABkyvP8ID4CZuChA/wxSx+XSJmdOm8rGVyJ1hdQ==}
    dev: true

  /open-color@1.9.1:
    resolution: {integrity: sha512-vCseG/EQ6/RcvxhUcGJiHViOgrtz4x0XbZepXvKik66TMGkvbmjeJrKFyBEx6daG5rNyyd14zYXhz0hZVwQFOw==}
    dev: true

  /open@9.1.0:
    resolution: {integrity: sha512-OS+QTnw1/4vrf+9hh1jc1jnYjzSG4ttTBB8UxOwAnInG3Uo4ssetzC1ihqaIHjLJnA5GGlRl6QlZXOTQhRBUvg==}
    engines: {node: '>=14.16'}
    dependencies:
      default-browser: 4.0.0
      define-lazy-prop: 3.0.0
      is-inside-container: 1.0.0
      is-wsl: 2.2.0
    dev: true

  /openid-client@5.4.3:
    resolution: {integrity: sha512-sVQOvjsT/sbSfYsQI/9liWQGVZH/Pp3rrtlGEwgk/bbHfrUDZ24DN57lAagIwFtuEu+FM9Ev7r85s8S/yPjimQ==}
    dependencies:
      jose: 4.14.4
      lru-cache: 6.0.0
      object-hash: 2.2.0
      oidc-token-hash: 5.0.3
    dev: false

  /ora@5.4.1:
    resolution: {integrity: sha512-5b6Y85tPxZZ7QytO+BQzysW31HJku27cRIlkbAXaNx+BdcVi+LlRFmVXzeF6a7JCwJpyw5c4b+YSVImQIrBpuQ==}
    engines: {node: '>=10'}
    dependencies:
      bl: 4.1.0
      chalk: 4.1.2
      cli-cursor: 3.1.0
      cli-spinners: 2.9.0
      is-interactive: 1.0.0
      is-unicode-supported: 0.1.0
      log-symbols: 4.1.0
      strip-ansi: 6.0.1
      wcwidth: 1.0.1
    dev: true

  /os-tmpdir@1.0.2:
    resolution: {integrity: sha512-D2FR03Vir7FIu45XBY20mTb+/ZSWB00sjU9jdQXt83gDrI4Ztz5Fs7/yy74g2N5SVQY4xY1qDr4rNddwYRVX0g==}
    engines: {node: '>=0.10.0'}
    dev: true

  /outvariant@1.4.2:
    resolution: {integrity: sha512-Ou3dJ6bA/UJ5GVHxah4LnqDwZRwAmWxrG3wtrHrbGnP4RnLCtA64A4F+ae7Y8ww660JaddSoArUR5HjipWSHAQ==}
    dev: true

  /p-is-promise@3.0.0:
    resolution: {integrity: sha512-Wo8VsW4IRQSKVXsJCn7TomUaVtyfjVDn3nUP7kE967BQk0CwFpdbZs0X0uk5sW9mkBa9eNM7hCMaG93WUAwxYQ==}
    engines: {node: '>=8'}
    dev: false

  /p-limit@2.3.0:
    resolution: {integrity: sha512-//88mFWSJx8lxCzwdAABTJL2MyWB12+eIY7MDL2SqLmAkeKU9qxRvWuSyTjm3FUmpBEMuFfckAIqEaVGUDxb6w==}
    engines: {node: '>=6'}
    dependencies:
      p-try: 2.2.0
    dev: true

  /p-limit@4.0.0:
    resolution: {integrity: sha512-5b0R4txpzjPWVw/cXXUResoD4hb6U/x9BH08L7nw+GN1sezDzPdxeRvpc9c433fZhBan/wusjbCsqwqm4EIBIQ==}
    engines: {node: ^12.20.0 || ^14.13.1 || >=16.0.0}
    dependencies:
      yocto-queue: 1.0.0
    dev: true

  /p-limit@5.0.0:
    resolution: {integrity: sha512-/Eaoq+QyLSiXQ4lyYV23f14mZRQcXnxfHrN0vCai+ak9G0pp9iEQukIIZq5NccEvwRB8PUnZT0KsOoDCINS1qQ==}
    engines: {node: '>=18'}
    dependencies:
      yocto-queue: 1.0.0
    dev: true

  /p-locate@4.1.0:
    resolution: {integrity: sha512-R79ZZ/0wAxKGu3oYMlz8jy/kbhsNrS7SKZ7PxEHBgJ5+F2mtFW2fK2cOtBh1cHYkQsbzFV7I+EoRKe6Yt0oK7A==}
    engines: {node: '>=8'}
    dependencies:
      p-limit: 2.3.0
    dev: true

  /p-try@2.2.0:
    resolution: {integrity: sha512-R4nPAVTAU0B9D35/Gk3uJf/7XYbQcyohSKdvAxIRSNghFl4e71hVoGnBNQz9cWaXxO2I10KTC+3jMdvvoKw6dQ==}
    engines: {node: '>=6'}
    dev: true

  /packet-reader@1.0.0:
    resolution: {integrity: sha512-HAKu/fG3HpHFO0AA8WE8q2g+gBJaZ9MG7fcKk+IJPLTGAD6Psw4443l+9DGRbOIh3/aXr7Phy0TjilYivJo5XQ==}

  /parse-entities@4.0.1:
    resolution: {integrity: sha512-SWzvYcSJh4d/SGLIOQfZ/CoNv6BTlI6YEQ7Nj82oDVnRpwe/Z/F1EMx42x3JAOwGBlCjeCH0BRJQbQ/opHL17w==}
    dependencies:
      '@types/unist': 2.0.7
      character-entities: 2.0.2
      character-entities-legacy: 3.0.0
      character-reference-invalid: 2.0.1
      decode-named-character-reference: 1.0.2
      is-alphanumerical: 2.0.1
      is-decimal: 2.0.1
      is-hexadecimal: 2.0.1
    dev: true

  /parse-headers@2.0.5:
    resolution: {integrity: sha512-ft3iAoLOB/MlwbNXgzy43SWGP6sQki2jQvAyBg/zDFAgr9bfNWZIUj42Kw2eJIl8kEi4PbgE6U1Zau/HwI75HA==}
    dev: false

  /parse-json@5.2.0:
    resolution: {integrity: sha512-ayCKvm/phCGxOkYRSCM82iDwct8/EonSEgCSxWxD7ve6jHggsFl4fZVQBPRNgQoKiuV/odhFrGzQXZwbifC8Rg==}
    engines: {node: '>=8'}
    dependencies:
      '@babel/code-frame': 7.22.13
      error-ex: 1.3.2
      json-parse-even-better-errors: 2.3.1
      lines-and-columns: 1.2.4
    dev: true

  /parse5@7.1.2:
    resolution: {integrity: sha512-Czj1WaSVpaoj0wbhMzLmWD69anp2WH7FXMB9n1Sy8/ZFF9jolSQVMu1Ij5WIyGmcBmhk7EOndpO4mIpihVqAXw==}
    dependencies:
      entities: 4.5.0
    dev: true

  /parseley@0.11.0:
    resolution: {integrity: sha512-VfcwXlBWgTF+unPcr7yu3HSSA6QUdDaDnrHcytVfj5Z8azAyKBDrYnSIfeSxlrEayndNcLmrXzg+Vxbo6DWRXQ==}
    dependencies:
      leac: 0.6.0
      peberminta: 0.8.0
    dev: true

  /parseley@0.12.1:
    resolution: {integrity: sha512-e6qHKe3a9HWr0oMRVDTRhKce+bRO8VGQR3NyVwcjwrbhMmFCX9KszEV35+rn4AdilFAq9VPxP/Fe1wC9Qjd2lw==}
    dependencies:
      leac: 0.6.0
      peberminta: 0.9.0
    dev: false

  /parseurl@1.3.3:
    resolution: {integrity: sha512-CiyeOxFT/JZyN5m0z9PfXw4SCBJ6Sygz1Dpl0wqjlhDEGGBP1GnsUVEL0p63hoG1fcj3fHynXi9NYO4nWOL+qQ==}
    engines: {node: '>= 0.8'}
    dev: true

  /path-exists@4.0.0:
    resolution: {integrity: sha512-ak9Qy5Q7jYb2Wwcey5Fpvg2KoAc/ZIhLSLOSBmRmygPsGwkVVt0fZa0qrtMz+m6tJTAHfZQ8FnmB4MG4LWy7/w==}
    engines: {node: '>=8'}
    dev: true

  /path-is-absolute@1.0.1:
    resolution: {integrity: sha512-AVbw3UJ2e9bq64vSaS9Am0fje1Pa8pbGqTTsmXfaIiMpnr5DlDhfJOuLj9Sf95ZPVDAUerDfEk88MPmPe7UCQg==}
    engines: {node: '>=0.10.0'}

  /path-key@3.1.1:
    resolution: {integrity: sha512-ojmeN0qd+y0jszEtoY48r0Peq5dwMEkIlCOu6Q5f41lfkswXuKtYrhgoTpLnyIcHm24Uhqx+5Tqm2InSwLhE6Q==}
    engines: {node: '>=8'}
    dev: true

  /path-key@4.0.0:
    resolution: {integrity: sha512-haREypq7xkM7ErfgIyA0z+Bj4AGKlMSdlQE2jvJo6huWD1EdkKYV+G/T4nq0YEF2vgTT8kqMFKo1uHn950r4SQ==}
    engines: {node: '>=12'}
    dev: true

  /path-parse@1.0.7:
    resolution: {integrity: sha512-LDJzPVEEEPR+y48z93A0Ed0yXb8pAByGWo/k5YYdYgpY2/2EsOsksJrq7lOHxryrVOn1ejG6oAp8ahvOIQD8sw==}

  /path-to-regexp@6.2.1:
    resolution: {integrity: sha512-JLyh7xT1kizaEvcaXOQwOc2/Yhw6KZOvPf1S8401UyLk86CU79LN3vl7ztXGm/pZ+YjoyAJ4rxmHwbkBXJX+yw==}
    dev: true

  /path-type@4.0.0:
    resolution: {integrity: sha512-gDKb8aZMDeD/tZWs9P6+q0J9Mwkdl6xMV8TjnGP3qJVJ06bdMgkbBlLU8IdfOsIsFz2BW1rNVT3XuNEl8zPAvw==}
    engines: {node: '>=8'}
    dev: true

  /path-type@5.0.0:
    resolution: {integrity: sha512-5HviZNaZcfqP95rwpv+1HDgUamezbqdSYTyzjTvwtJSnIH+3vnbmWsItli8OFEndS984VT55M3jduxZbX351gg==}
    engines: {node: '>=12'}
    dev: true

  /pathe@1.1.2:
    resolution: {integrity: sha512-whLdWMYL2TwI08hn8/ZqAbrVemu0LNaNNJZX73O6qaIdCTfXutsLhMkjdENX0qhsQ9uIimo4/aQOmXkoon2nDQ==}
    dev: true

  /pathval@1.1.1:
    resolution: {integrity: sha512-Dp6zGqpTdETdR63lehJYPeIOqpiNBNtc7BpWSLrOje7UaIsE5aY92r/AunQA7rsXvet3lrJ3JnZX29UPTKXyKQ==}
    dev: true

  /pause-stream@0.0.11:
    resolution: {integrity: sha512-e3FBlXLmN/D1S+zHzanP4E/4Z60oFAa3O051qt1pxa7DEJWKAyil6upYVXCWadEnuoqa4Pkc9oUx9zsxYeRv8A==}
    dependencies:
      through: 2.3.8
    dev: true

  /peberminta@0.8.0:
    resolution: {integrity: sha512-YYEs+eauIjDH5nUEGi18EohWE0nV2QbGTqmxQcqgZ/0g+laPCQmuIqq7EBLVi9uim9zMgfJv0QBZEnQ3uHw/Tw==}
    dev: true

  /peberminta@0.9.0:
    resolution: {integrity: sha512-XIxfHpEuSJbITd1H3EeQwpcZbTLHc+VVr8ANI9t5sit565tsI4/xK3KWTUFE2e6QiangUkh3B0jihzmGnNrRsQ==}
    dev: false

  /periscopic@3.1.0:
    resolution: {integrity: sha512-vKiQ8RRtkl9P+r/+oefh25C3fhybptkHKCZSPlcXiJux2tJF55GnEj3BVn4A5gKfq9NWWXXrxkHBwVPUfH0opw==}
    dependencies:
      '@types/estree': 1.0.1
      estree-walker: 3.0.3
      is-reference: 3.0.2
    dev: true

  /pg-cloudflare@1.1.1:
    resolution: {integrity: sha512-xWPagP/4B6BgFO+EKz3JONXv3YDgvkbVrGw2mTo3D6tVDQRh1e7cqVGvyR3BE+eQgAvx1XhW/iEASj4/jCWl3Q==}
    requiresBuild: true
    optional: true

  /pg-connection-string@2.6.2:
    resolution: {integrity: sha512-ch6OwaeaPYcova4kKZ15sbJ2hKb/VP48ZD2gE7i1J+L4MspCtBMAx8nMgz7bksc7IojCIIWuEhHibSMFH8m8oA==}

  /pg-int8@1.0.1:
    resolution: {integrity: sha512-WCtabS6t3c8SkpDBUlb1kjOs7l66xsGdKpIPZsg4wR+B3+u9UAum2odSsF9tnvxg80h4ZxLWMy4pRjOsFIqQpw==}
    engines: {node: '>=4.0.0'}

  /pg-numeric@1.0.2:
    resolution: {integrity: sha512-BM/Thnrw5jm2kKLE5uJkXqqExRUY/toLHda65XgFTBTFYZyopbKjBe29Ii3RbkvlsMoFwD+tHeGaCjjv0gHlyw==}
    engines: {node: '>=4'}
    dev: true

  /pg-pool@3.6.1(pg@8.11.3):
    resolution: {integrity: sha512-jizsIzhkIitxCGfPRzJn1ZdcosIt3pz9Sh3V01fm1vZnbnCMgmGl5wvGGdNN2EL9Rmb0EcFoCkixH4Pu+sP9Og==}
    peerDependencies:
      pg: '>=8.0'
    dependencies:
      pg: 8.11.3

  /pg-protocol@1.6.0:
    resolution: {integrity: sha512-M+PDm637OY5WM307051+bsDia5Xej6d9IR4GwJse1qA1DIhiKlksvrneZOYQq42OM+spubpcNYEo2FcKQrDk+Q==}

  /pg-types@2.2.0:
    resolution: {integrity: sha512-qTAAlrEsl8s4OiEQY69wDvcMIdQN6wdz5ojQiOy6YRMuynxenON0O5oCpJI6lshc6scgAY8qvJ2On/p+CXY0GA==}
    engines: {node: '>=4'}
    dependencies:
      pg-int8: 1.0.1
      postgres-array: 2.0.0
      postgres-bytea: 1.0.0
      postgres-date: 1.0.7
      postgres-interval: 1.2.0

  /pg-types@4.0.1:
    resolution: {integrity: sha512-hRCSDuLII9/LE3smys1hRHcu5QGcLs9ggT7I/TCs0IE+2Eesxi9+9RWAAwZ0yaGjxoWICF/YHLOEjydGujoJ+g==}
    engines: {node: '>=10'}
    dependencies:
      pg-int8: 1.0.1
      pg-numeric: 1.0.2
      postgres-array: 3.0.2
      postgres-bytea: 3.0.0
      postgres-date: 2.0.1
      postgres-interval: 3.0.0
      postgres-range: 1.1.3
    dev: true

  /pg@8.11.3:
    resolution: {integrity: sha512-+9iuvG8QfaaUrrph+kpF24cXkH1YOOUeArRNYIxq1viYHZagBxrTno7cecY1Fa44tJeZvaoG+Djpkc3JwehN5g==}
    engines: {node: '>= 8.0.0'}
    peerDependencies:
      pg-native: '>=3.0.1'
    peerDependenciesMeta:
      pg-native:
        optional: true
    dependencies:
      buffer-writer: 2.0.0
      packet-reader: 1.0.0
      pg-connection-string: 2.6.2
      pg-pool: 3.6.1(pg@8.11.3)
      pg-protocol: 1.6.0
      pg-types: 2.2.0
      pgpass: 1.0.5
    optionalDependencies:
      pg-cloudflare: 1.1.1

  /pgpass@1.0.5:
    resolution: {integrity: sha512-FdW9r/jQZhSeohs1Z3sI1yxFQNFvMcnmfuj4WBMUTxOrAyLMaTcE1aAMBiTlbMNaXvBCQuVi0R7hd8udDSP7ug==}
    dependencies:
      split2: 4.2.0

  /picocolors@1.0.0:
    resolution: {integrity: sha512-1fygroTLlHu66zi26VoTDv8yRgm0Fccecssto+MhsZ0D/DGW2sm8E8AjW7NU5VVTRt5GxbeZ5qBuJr+HyLYkjQ==}

  /picomatch@2.3.1:
    resolution: {integrity: sha512-JU3teHTNjmE2VCGFzuY8EXzCDVwEqB2a8fsIvwaStHhAWJEeVd1o1QD80CU6+ZdEXXSLbSsuLwJjkCBWqRQUVA==}
    engines: {node: '>=8.6'}

  /pify@2.3.0:
    resolution: {integrity: sha512-udgsAY+fTnvv7kI7aaxbqwWNb0AHiB0qBO89PZKPkoTmGOgdbrHDKD+0B2X4uTfJ/FT1R09r9gTsjUjNJotuog==}
    engines: {node: '>=0.10.0'}

  /pify@4.0.1:
    resolution: {integrity: sha512-uB80kBFb/tfd68bVleG9T5GGsGPjJrLAUpR5PZIrhBnIaRTQRjqdJSsIKkOP6OAIFbj7GOrcudc5pNjZ+geV2g==}
    engines: {node: '>=6'}
    dev: true

  /pirates@4.0.6:
    resolution: {integrity: sha512-saLsH7WeYYPiD25LDuLRRY/i+6HaPYr6G1OUlN39otzkSTxKnubR9RTxS3/Kk50s1g2JTgFwWQDQyplC5/SHZg==}
    engines: {node: '>= 6'}

  /pkg-types@1.0.3:
    resolution: {integrity: sha512-nN7pYi0AQqJnoLPC9eHFQ8AcyaixBUOwvqc5TDnIKCMEE6I0y8P7OKA7fPexsXGCGxQDl/cmrLAp26LhcwxZ4A==}
    dependencies:
      jsonc-parser: 3.2.0
      mlly: 1.5.0
      pathe: 1.1.2
    dev: true

  /postcss-css-variables@0.18.0(postcss@8.4.31):
    resolution: {integrity: sha512-lYS802gHbzn1GI+lXvy9MYIYDuGnl1WB4FTKoqMQqJ3Mab09A7a/1wZvGTkCEZJTM8mSbIyb1mJYn8f0aPye0Q==}
    peerDependencies:
      postcss: ^8.2.6
    dependencies:
      balanced-match: 1.0.2
      escape-string-regexp: 1.0.5
      extend: 3.0.2
      postcss: 8.4.31
    dev: false

  /postcss-import@15.1.0(postcss@8.4.31):
    resolution: {integrity: sha512-hpr+J05B2FVYUAXHeK1YyI267J/dDDhMU6B6civm8hSY1jYJnBXxzKDKDswzJmtLHryrjhnDjqqp/49t8FALew==}
    engines: {node: '>=14.0.0'}
    peerDependencies:
      postcss: ^8.0.0
    dependencies:
      postcss: 8.4.31
      postcss-value-parser: 4.2.0
      read-cache: 1.0.0
      resolve: 1.22.2

  /postcss-import@15.1.0(postcss@8.4.33):
    resolution: {integrity: sha512-hpr+J05B2FVYUAXHeK1YyI267J/dDDhMU6B6civm8hSY1jYJnBXxzKDKDswzJmtLHryrjhnDjqqp/49t8FALew==}
    engines: {node: '>=14.0.0'}
    peerDependencies:
      postcss: ^8.0.0
    dependencies:
      postcss: 8.4.33
      postcss-value-parser: 4.2.0
      read-cache: 1.0.0
      resolve: 1.22.2
    dev: false

  /postcss-js@4.0.1(postcss@8.4.31):
    resolution: {integrity: sha512-dDLF8pEO191hJMtlHFPRa8xsizHaM82MLfNkUHdUtVEV3tgTp5oj+8qbEqYM57SLfc74KSbw//4SeJma2LRVIw==}
    engines: {node: ^12 || ^14 || >= 16}
    peerDependencies:
      postcss: ^8.4.21
    dependencies:
      camelcase-css: 2.0.1
      postcss: 8.4.31

  /postcss-js@4.0.1(postcss@8.4.33):
    resolution: {integrity: sha512-dDLF8pEO191hJMtlHFPRa8xsizHaM82MLfNkUHdUtVEV3tgTp5oj+8qbEqYM57SLfc74KSbw//4SeJma2LRVIw==}
    engines: {node: ^12 || ^14 || >= 16}
    peerDependencies:
      postcss: ^8.4.21
    dependencies:
      camelcase-css: 2.0.1
      postcss: 8.4.33
    dev: false

  /postcss-load-config@4.0.1(postcss@8.4.31)(ts-node@10.9.2):
    resolution: {integrity: sha512-vEJIc8RdiBRu3oRAI0ymerOn+7rPuMvRXslTvZUKZonDHFIczxztIyJ1urxM1x9JXEikvpWWTUUqal5j/8QgvA==}
    engines: {node: '>= 14'}
    peerDependencies:
      postcss: '>=8.0.9'
      ts-node: '>=9.0.0'
    peerDependenciesMeta:
      postcss:
        optional: true
      ts-node:
        optional: true
    dependencies:
      lilconfig: 2.1.0
      postcss: 8.4.31
      ts-node: 10.9.2(@types/node@18.18.13)(typescript@5.2.2)
      yaml: 2.3.1

  /postcss-load-config@4.0.1(postcss@8.4.33)(ts-node@10.9.2):
    resolution: {integrity: sha512-vEJIc8RdiBRu3oRAI0ymerOn+7rPuMvRXslTvZUKZonDHFIczxztIyJ1urxM1x9JXEikvpWWTUUqal5j/8QgvA==}
    engines: {node: '>= 14'}
    peerDependencies:
      postcss: '>=8.0.9'
      ts-node: '>=9.0.0'
    peerDependenciesMeta:
      postcss:
        optional: true
      ts-node:
        optional: true
    dependencies:
      lilconfig: 2.1.0
      postcss: 8.4.33
      ts-node: 10.9.2(@types/node@18.18.13)(typescript@5.2.2)
      yaml: 2.3.1

  /postcss-mixins@9.0.4(postcss@8.4.31):
    resolution: {integrity: sha512-XVq5jwQJDRu5M1XGkdpgASqLk37OqkH4JCFDXl/Dn7janOJjCTEKL+36cnRVy7bMtoBzALfO7bV7nTIsFnUWLA==}
    engines: {node: '>=14.0'}
    peerDependencies:
      postcss: ^8.2.14
    dependencies:
      fast-glob: 3.3.1
      postcss: 8.4.31
      postcss-js: 4.0.1(postcss@8.4.31)
      postcss-simple-vars: 7.0.1(postcss@8.4.31)
      sugarss: 4.0.1(postcss@8.4.31)
    dev: true

  /postcss-nested@6.0.1(postcss@8.4.31):
    resolution: {integrity: sha512-mEp4xPMi5bSWiMbsgoPfcP74lsWLHkQbZc3sY+jWYd65CUwXrUaTp0fmNpa01ZcETKlIgUdFN/MpS2xZtqL9dQ==}
    engines: {node: '>=12.0'}
    peerDependencies:
      postcss: ^8.2.14
    dependencies:
      postcss: 8.4.31
      postcss-selector-parser: 6.0.13

  /postcss-nested@6.0.1(postcss@8.4.33):
    resolution: {integrity: sha512-mEp4xPMi5bSWiMbsgoPfcP74lsWLHkQbZc3sY+jWYd65CUwXrUaTp0fmNpa01ZcETKlIgUdFN/MpS2xZtqL9dQ==}
    engines: {node: '>=12.0'}
    peerDependencies:
      postcss: ^8.2.14
    dependencies:
      postcss: 8.4.33
      postcss-selector-parser: 6.0.13
    dev: false

  /postcss-preset-mantine@1.12.3(postcss@8.4.31):
    resolution: {integrity: sha512-cCwowf20mIyRXnV1cSVoMGfhYgy8ZqFJWsEJthdMZ3n7LijjucE9l/HO47gv5gAtr9nY1MkaEkpWS7ulhSTbSg==}
    peerDependencies:
      postcss: '>=8.0.0'
    dependencies:
      postcss: 8.4.31
      postcss-mixins: 9.0.4(postcss@8.4.31)
      postcss-nested: 6.0.1(postcss@8.4.31)
    dev: true

  /postcss-selector-parser@6.0.10:
    resolution: {integrity: sha512-IQ7TZdoaqbT+LCpShg46jnZVlhWD2w6iQYAcYXfHARZ7X1t/UGhhceQDs5X0cGqKvYlHNOuv7Oa1xmb0oQuA3w==}
    engines: {node: '>=4'}
    dependencies:
      cssesc: 3.0.0
      util-deprecate: 1.0.2

  /postcss-selector-parser@6.0.13:
    resolution: {integrity: sha512-EaV1Gl4mUEV4ddhDnv/xtj7sxwrwxdetHdWUGnT4VJQf+4d05v6lHYZr8N573k5Z0BViss7BDhfWtKS3+sfAqQ==}
    engines: {node: '>=4'}
    dependencies:
      cssesc: 3.0.0
      util-deprecate: 1.0.2

  /postcss-simple-vars@7.0.1(postcss@8.4.31):
    resolution: {integrity: sha512-5GLLXaS8qmzHMOjVxqkk1TZPf1jMqesiI7qLhnlyERalG0sMbHIbJqrcnrpmZdKCLglHnRHoEBB61RtGTsj++A==}
    engines: {node: '>=14.0'}
    peerDependencies:
      postcss: ^8.2.1
    dependencies:
      postcss: 8.4.31
    dev: true

  /postcss-value-parser@4.2.0:
    resolution: {integrity: sha512-1NNCs6uurfkVbeXG4S8JFT9t19m45ICnif8zWLd5oPSZ50QnwMfK+H3jv408d4jw/7Bttv5axS5IiHoLaVNHeQ==}

  /postcss@8.4.31:
    resolution: {integrity: sha512-PS08Iboia9mts/2ygV3eLpY5ghnUcfLV/EXTOW1E2qYxJKGGBUtNjN76FYHnMs36RmARn41bC0AZmn+rR0OVpQ==}
    engines: {node: ^10 || ^12 || >=14}
    dependencies:
      nanoid: 3.3.6
      picocolors: 1.0.0
      source-map-js: 1.0.2

  /postcss@8.4.33:
    resolution: {integrity: sha512-Kkpbhhdjw2qQs2O2DGX+8m5OVqEcbB9HRBvuYM9pgrjEFUg30A9LmXNlTAUj4S9kgtGyrMbTzVjH7E+s5Re2yg==}
    engines: {node: ^10 || ^12 || >=14}
    dependencies:
      nanoid: 3.3.7
      picocolors: 1.0.0
      source-map-js: 1.0.2

  /postgres-array@2.0.0:
    resolution: {integrity: sha512-VpZrUqU5A69eQyW2c5CA1jtLecCsN2U/bD6VilrFDWq5+5UIEVO7nazS3TEcHf1zuPYO/sqGvUvW62g86RXZuA==}
    engines: {node: '>=4'}

  /postgres-array@3.0.2:
    resolution: {integrity: sha512-6faShkdFugNQCLwucjPcY5ARoW1SlbnrZjmGl0IrrqewpvxvhSLHimCVzqeuULCbG0fQv7Dtk1yDbG3xv7Veog==}
    engines: {node: '>=12'}
    dev: true

  /postgres-bytea@1.0.0:
    resolution: {integrity: sha512-xy3pmLuQqRBZBXDULy7KbaitYqLcmxigw14Q5sj8QBVLqEwXfeybIKVWiqAXTlcvdvb0+xkOtDbfQMOf4lST1w==}
    engines: {node: '>=0.10.0'}

  /postgres-bytea@3.0.0:
    resolution: {integrity: sha512-CNd4jim9RFPkObHSjVHlVrxoVQXz7quwNFpz7RY1okNNme49+sVyiTvTRobiLV548Hx/hb1BG+iE7h9493WzFw==}
    engines: {node: '>= 6'}
    dependencies:
      obuf: 1.1.2
    dev: true

  /postgres-date@1.0.7:
    resolution: {integrity: sha512-suDmjLVQg78nMK2UZ454hAG+OAW+HQPZ6n++TNDUX+L0+uUlLywnoxJKDou51Zm+zTCjrCl0Nq6J9C5hP9vK/Q==}
    engines: {node: '>=0.10.0'}

  /postgres-date@2.0.1:
    resolution: {integrity: sha512-YtMKdsDt5Ojv1wQRvUhnyDJNSr2dGIC96mQVKz7xufp07nfuFONzdaowrMHjlAzY6GDLd4f+LUHHAAM1h4MdUw==}
    engines: {node: '>=12'}
    dev: true

  /postgres-interval@1.2.0:
    resolution: {integrity: sha512-9ZhXKM/rw350N1ovuWHbGxnGh/SNJ4cnxHiM0rxE4VN41wsg8P8zWn9hv/buK00RP4WvlOyr/RBDiptyxVbkZQ==}
    engines: {node: '>=0.10.0'}
    dependencies:
      xtend: 4.0.2

  /postgres-interval@3.0.0:
    resolution: {integrity: sha512-BSNDnbyZCXSxgA+1f5UU2GmwhoI0aU5yMxRGO8CdFEcY2BQF9xm/7MqKnYoM1nJDk8nONNWDk9WeSmePFhQdlw==}
    engines: {node: '>=12'}
    dev: true

  /postgres-range@1.1.3:
    resolution: {integrity: sha512-VdlZoocy5lCP0c/t66xAfclglEapXPCIVhqqJRncYpvbCgImF0w67aPKfbqUMr72tO2k5q0TdTZwCLjPTI6C9g==}
    dev: true

  /preact-render-to-string@5.2.6(preact@10.16.0):
    resolution: {integrity: sha512-JyhErpYOvBV1hEPwIxc/fHWXPfnEGdRKxc8gFdAZ7XV4tlzyzG847XAyEZqoDnynP88akM4eaHcSOzNcLWFguw==}
    peerDependencies:
      preact: '>=10'
    dependencies:
      preact: 10.16.0
      pretty-format: 3.8.0
    dev: false

  /preact@10.16.0:
    resolution: {integrity: sha512-XTSj3dJ4roKIC93pald6rWuB2qQJO9gO2iLLyTe87MrjQN+HklueLsmskbywEWqCHlclgz3/M4YLL2iBr9UmMA==}
    dev: false

  /pretty-bytes@5.6.0:
    resolution: {integrity: sha512-FFw039TmrBqFK8ma/7OL3sDz/VytdtJr044/QUJtH0wK9lb9jLq9tJyIxUwtQJHwar2BqtiA4iCWSwo9JLkzFg==}
    engines: {node: '>=6'}
    dev: true

  /pretty-format@29.7.0:
    resolution: {integrity: sha512-Pdlw/oPxN+aXdmM9R00JVC9WVFoCLTKJvDVLgmJ+qAffBMxsV85l/Lu7sNx4zSzPyoL2euImuEwHhOXdEgNFZQ==}
    engines: {node: ^14.15.0 || ^16.10.0 || >=18.0.0}
    dependencies:
      '@jest/schemas': 29.6.3
      ansi-styles: 5.2.0
      react-is: 18.2.0
    dev: true

  /pretty-format@3.8.0:
    resolution: {integrity: sha512-WuxUnVtlWL1OfZFQFuqvnvs6MiAGk9UNsBostyBOB0Is9wb5uRESevA6rnl/rkksXaGX3GzZhPup5d6Vp1nFew==}
    dev: false

  /pretty@2.0.0:
    resolution: {integrity: sha512-G9xUchgTEiNpormdYBl+Pha50gOUovT18IvAe7EYMZ1/f9W/WWMPRn+xI68yXNMUk3QXHDwo/1wV/4NejVNe1w==}
    engines: {node: '>=0.10.0'}
    dependencies:
      condense-newlines: 0.2.1
      extend-shallow: 2.0.1
      js-beautify: 1.14.9

  /prism-react-renderer@2.3.1(react@18.2.0):
    resolution: {integrity: sha512-Rdf+HzBLR7KYjzpJ1rSoxT9ioO85nZngQEoFIhL07XhtJHlCU3SOz0GJ6+qvMyQe0Se+BV3qpe6Yd/NmQF5Juw==}
    peerDependencies:
      react: '>=16.0.0'
    dependencies:
      '@types/prismjs': 1.26.1
      clsx: 2.0.0
      react: 18.2.0
    dev: true

  /process-nextick-args@2.0.1:
    resolution: {integrity: sha512-3ouUOpQhtgrbOa17J7+uxOTpITYWaGP7/AhoR3+A+/1e9skrzelGi/dXzEYyvbxubEF6Wn2ypscTKiKJFFn1ag==}

  /progress-stream@2.0.0:
    resolution: {integrity: sha512-xJwOWR46jcXUq6EH9yYyqp+I52skPySOeHfkxOZ2IY1AiBi/sFJhbhAKHoV3OTw/omQ45KTio9215dRJ2Yxd3Q==}
    dependencies:
      speedometer: 1.0.0
      through2: 2.0.5
    dev: false

  /prop-types@15.8.1:
    resolution: {integrity: sha512-oj87CgZICdulUohogVAR7AjlC0327U4el4L6eAvOqCeudMDVU0NThNaV+b9Df4dXgSP1gXMTnPdhfe/2qDH5cg==}
    dependencies:
      loose-envify: 1.4.0
      object-assign: 4.1.1
      react-is: 16.13.1

  /proper-lockfile@4.1.2:
    resolution: {integrity: sha512-TjNPblN4BwAWMXU8s9AEz4JmQxnD1NNL7bNOY/AKUzyamc379FWASUhc/K1pL2noVb+XmZKLL68cjzLsiOAMaA==}
    dependencies:
      graceful-fs: 4.2.11
      retry: 0.12.0
      signal-exit: 3.0.7
    dev: true

  /properties-reader@2.3.0:
    resolution: {integrity: sha512-z597WicA7nDZxK12kZqHr2TcvwNU1GCfA5UwfDY/HDp3hXPoPlb5rlEx9bwGTiJnc0OqbBTkU975jDToth8Gxw==}
    engines: {node: '>=14'}
    dependencies:
      mkdirp: 1.0.4
    dev: true

  /property-information@6.3.0:
    resolution: {integrity: sha512-gVNZ74nqhRMiIUYWGQdosYetaKc83x8oT41a0LlV3AAFCAZwCpg4vmGkq8t34+cUhp3cnM4XDiU/7xlgK7HGrg==}
    dev: true

  /proto-list@1.2.4:
    resolution: {integrity: sha512-vtK/94akxsTMhe0/cbfpR+syPuszcuwhqVjJq26CuNDgFGj682oRBXOP5MJpv2r7JtE8MsiepGIqvvOTBwn2vA==}

  /proxy-from-env@1.1.0:
    resolution: {integrity: sha512-D+zkORCbA9f1tdWRK0RaCR3GPv50cMxcrz4X8k5LTSUD1Dkw47mKJEZQNunItRTkWwgtaUSo1RVFRIG9ZXiFYg==}
    dev: false

  /ps-tree@1.2.0:
    resolution: {integrity: sha512-0VnamPPYHl4uaU/nSFeZZpR21QAWRz+sRv4iW9+v/GS/J5U5iZB5BNN6J0RMoOvdx2gWM2+ZFMIm58q24e4UYA==}
    engines: {node: '>= 0.10'}
    hasBin: true
    dependencies:
      event-stream: 3.3.4
    dev: true

  /psl@1.9.0:
    resolution: {integrity: sha512-E/ZsdU4HLs/68gYzgGTkMicWTLPdAftJLfJFlLUAAKZGkStNU72sZjT66SnMDVOfOWY/YAoiD7Jxa9iHvngcag==}
    dev: true

  /pump@3.0.0:
    resolution: {integrity: sha512-LwZy+p3SFs1Pytd/jYct4wpv49HiYCqd9Rlc5ZVdk0V+8Yzv6jR5Blk3TRmPL1ft69TxP0IMZGJ+WPFU2BFhww==}
    dependencies:
      end-of-stream: 1.4.4
      once: 1.4.0

  /punycode@2.3.0:
    resolution: {integrity: sha512-rRV+zQD8tVFys26lAGR9WUuS4iUAngJScM+ZRSKtvl5tKeZ2t5bvdNFdNHBW9FWR4guGHlgmsZ1G7BSm2wTbuA==}
    engines: {node: '>=6'}
    dev: true

  /qs@6.11.2:
    resolution: {integrity: sha512-tDNIz22aBzCDxLtVH++VnTfzxlfeK5CbqohpSqpJgj1Wg/cQbStNAz3NuqCs5vV+pjBsK4x4pN9HlVh7rcYRiA==}
    engines: {node: '>=0.6'}
    dependencies:
      side-channel: 1.0.4
    dev: false

  /query-string@8.1.0:
    resolution: {integrity: sha512-BFQeWxJOZxZGix7y+SByG3F36dA0AbTy9o6pSmKFcFz7DAj0re9Frkty3saBn3nHo3D0oZJ/+rx3r8H8r8Jbpw==}
    engines: {node: '>=14.16'}
    dependencies:
      decode-uri-component: 0.4.1
      filter-obj: 5.1.0
      split-on-first: 3.0.0
    dev: true

  /querystringify@2.2.0:
    resolution: {integrity: sha512-FIqgj2EUvTa7R50u0rGsyTftzjYmv/a3hO345bZNrqabNqjtgiDMgmo4mkUjd+nzU5oF3dClKqFIPUKybUyqoQ==}
    dev: true

  /queue-microtask@1.2.3:
    resolution: {integrity: sha512-NuaNSa6flKT5JaSYQzJok04JzTL1CA6aGhv5rfLW3PgqA+M2ChpZQnAC8h8i4ZFkBS8X5RqkDBHA7r4hej3K9A==}

  /queue-tick@1.0.1:
    resolution: {integrity: sha512-kJt5qhMxoszgU/62PLP1CJytzd2NKetjSRnyuj31fDd3Rlcz3fzlFdFLD1SItunPwyqEOkca6GbV612BWfaBag==}
    dev: true

  /react-dom@18.2.0(react@18.2.0):
    resolution: {integrity: sha512-6IMTriUmvsjHUjNtEDudZfuDQUoWXVxKHhlEGSk81n4YFS+r/Kl99wXiwlVXtPBtJenozv2P+hxDsw9eA7Xo6g==}
    peerDependencies:
      react: ^18.2.0
    dependencies:
      loose-envify: 1.4.0
      react: 18.2.0
      scheduler: 0.23.0

  /react-email@1.9.5:
    resolution: {integrity: sha512-c2ubADlAGKAsfmQRDQd0s3/o+wUW/WCVhwiZo+RkUgsP35RhzDBQisFfxHEX8trjNf0eSv4R9g3ASmRF1vAP8A==}
    engines: {node: '>=16.0.0'}
    hasBin: true
    dependencies:
      '@commander-js/extra-typings': 9.4.1(commander@9.4.1)
      '@manypkg/find-root': 2.2.1
      '@octokit/rest': 19.0.7
      '@react-email/render': 0.0.6
      chokidar: 3.5.3
      commander: 9.4.1
      detect-package-manager: 2.0.1
      esbuild: 0.16.4
      fs-extra: 11.1.1
      glob: 8.0.3
      log-symbols: 4.1.0
      normalize-path: 3.0.0
      ora: 5.4.1
      read-pkg: 5.2.0
      shelljs: 0.8.5
      tree-node-cli: 1.6.0
    transitivePeerDependencies:
      - encoding
    dev: true

  /react-hook-form@7.49.3(react@18.2.0):
    resolution: {integrity: sha512-foD6r3juidAT1cOZzpmD/gOKt7fRsDhXXZ0y28+Al1CHgX+AY1qIN9VSIIItXRq1dN68QrRwl1ORFlwjBaAqeQ==}
    engines: {node: '>=18', pnpm: '8'}
    peerDependencies:
      react: ^16.8.0 || ^17 || ^18
    dependencies:
      react: 18.2.0
    dev: false

  /react-hotkeys-hook@4.4.1(react-dom@18.2.0)(react@18.2.0):
    resolution: {integrity: sha512-sClBMBioFEgFGYLTWWRKvhxcCx1DRznd+wkFHwQZspnRBkHTgruKIHptlK/U/2DPX8BhHoRGzpMVWUXMmdZlmw==}
    peerDependencies:
      react: '>=16.8.1'
      react-dom: '>=16.8.1'
    dependencies:
      react: 18.2.0
      react-dom: 18.2.0(react@18.2.0)
    dev: true

  /react-icons@4.12.0(react@18.2.0):
    resolution: {integrity: sha512-IBaDuHiShdZqmfc/TwHu6+d6k2ltNCf3AszxNmjJc1KUfXdEeRJOKyNvLmAHaarhzGmTSVygNdyu8/opXv2gaw==}
    peerDependencies:
      react: '*'
    dependencies:
      react: 18.2.0
    dev: false

  /react-inspector@6.0.2(react@18.2.0):
    resolution: {integrity: sha512-x+b7LxhmHXjHoU/VrFAzw5iutsILRoYyDq97EDYdFpPLcvqtEzk4ZSZSQjnFPbr5T57tLXnHcqFYoN1pI6u8uQ==}
    peerDependencies:
      react: ^16.8.4 || ^17.0.0 || ^18.0.0
    dependencies:
      react: 18.2.0
    dev: true

  /react-is@16.13.1:
    resolution: {integrity: sha512-24e6ynE2H+OKt4kqsOvNd8kBpV65zoxbA4BVsEOB3ARVWQki/DHzaUoC5KuON/BiccDaCCTZBuOcfZs70kR8bQ==}

  /react-is@18.2.0:
    resolution: {integrity: sha512-xWGDIW6x921xtzPkhiULtthJHoJvBbF3q26fzloPCK0hsvxtPVelvftw3zjbHWSkR2km9Z+4uxbDDK/6Zw9B8w==}
    dev: true

  /react-number-format@5.3.1(react-dom@18.2.0)(react@18.2.0):
    resolution: {integrity: sha512-qpYcQLauIeEhCZUZY9jXZnnroOtdy3jYaS1zQ3M1Sr6r/KMOBEIGNIb7eKT19g2N1wbYgFgvDzs19hw5TrB8XQ==}
    peerDependencies:
      react: ^0.14 || ^15.0.0 || ^16.0.0 || ^17.0.0 || ^18.0.0
      react-dom: ^0.14 || ^15.0.0 || ^16.0.0 || ^17.0.0 || ^18.0.0
    dependencies:
      prop-types: 15.8.1
      react: 18.2.0
      react-dom: 18.2.0(react@18.2.0)
    dev: false

  /react-refresh@0.14.0:
    resolution: {integrity: sha512-wViHqhAd8OHeLS/IRMJjTSDHF3U9eWi62F/MledQGPdJGDhodXJ9PBLNGr6WWL7qlH12Mt3TyTpbS+hGXMjCzQ==}
    engines: {node: '>=0.10.0'}
    dev: true

  /react-remove-scroll-bar@2.3.4(@types/react@18.2.48)(react@18.2.0):
    resolution: {integrity: sha512-63C4YQBUt0m6ALadE9XV56hV8BgJWDmmTPY758iIJjfQKt2nYwoUrPk0LXRXcB/yIj82T1/Ixfdpdk68LwIB0A==}
    engines: {node: '>=10'}
    peerDependencies:
      '@types/react': ^16.8.0 || ^17.0.0 || ^18.0.0
      react: ^16.8.0 || ^17.0.0 || ^18.0.0
    peerDependenciesMeta:
      '@types/react':
        optional: true
    dependencies:
      '@types/react': 18.2.48
      react: 18.2.0
      react-style-singleton: 2.2.1(@types/react@18.2.48)(react@18.2.0)
      tslib: 2.6.2
    dev: false

  /react-remove-scroll@2.5.5(@types/react@18.2.48)(react@18.2.0):
    resolution: {integrity: sha512-ImKhrzJJsyXJfBZ4bzu8Bwpka14c/fQt0k+cyFp/PBhTfyDnU5hjOtM4AG/0AMyy8oKzOTR0lDgJIM7pYXI0kw==}
    engines: {node: '>=10'}
    peerDependencies:
      '@types/react': ^16.8.0 || ^17.0.0 || ^18.0.0
      react: ^16.8.0 || ^17.0.0 || ^18.0.0
    peerDependenciesMeta:
      '@types/react':
        optional: true
    dependencies:
      '@types/react': 18.2.48
      react: 18.2.0
      react-remove-scroll-bar: 2.3.4(@types/react@18.2.48)(react@18.2.0)
      react-style-singleton: 2.2.1(@types/react@18.2.48)(react@18.2.0)
      tslib: 2.6.2
      use-callback-ref: 1.3.0(@types/react@18.2.48)(react@18.2.0)
      use-sidecar: 1.1.2(@types/react@18.2.48)(react@18.2.0)
    dev: false

  /react-remove-scroll@2.5.7(@types/react@18.2.48)(react@18.2.0):
    resolution: {integrity: sha512-FnrTWO4L7/Bhhf3CYBNArEG/yROV0tKmTv7/3h9QCFvH6sndeFf1wPqOcbFVu5VAulS5dV1wGT3GZZ/1GawqiA==}
    engines: {node: '>=10'}
    peerDependencies:
      '@types/react': ^16.8.0 || ^17.0.0 || ^18.0.0
      react: ^16.8.0 || ^17.0.0 || ^18.0.0
    peerDependenciesMeta:
      '@types/react':
        optional: true
    dependencies:
      '@types/react': 18.2.48
      react: 18.2.0
      react-remove-scroll-bar: 2.3.4(@types/react@18.2.48)(react@18.2.0)
      react-style-singleton: 2.2.1(@types/react@18.2.48)(react@18.2.0)
      tslib: 2.6.2
      use-callback-ref: 1.3.0(@types/react@18.2.48)(react@18.2.0)
      use-sidecar: 1.1.2(@types/react@18.2.48)(react@18.2.0)
    dev: false

  /react-style-singleton@2.2.1(@types/react@18.2.48)(react@18.2.0):
    resolution: {integrity: sha512-ZWj0fHEMyWkHzKYUr2Bs/4zU6XLmq9HsgBURm7g5pAVfyn49DgUiNgY2d4lXRlYSiCif9YBGpQleewkcqddc7g==}
    engines: {node: '>=10'}
    peerDependencies:
      '@types/react': ^16.8.0 || ^17.0.0 || ^18.0.0
      react: ^16.8.0 || ^17.0.0 || ^18.0.0
    peerDependenciesMeta:
      '@types/react':
        optional: true
    dependencies:
      '@types/react': 18.2.48
      get-nonce: 1.0.1
      invariant: 2.2.4
      react: 18.2.0
      tslib: 2.6.2
    dev: false

  /react-textarea-autosize@8.5.3(@types/react@18.2.48)(react@18.2.0):
    resolution: {integrity: sha512-XT1024o2pqCuZSuBt9FwHlaDeNtVrtCXu0Rnz88t1jUGheCLa3PhjE1GH8Ctm2axEtvdCl5SUHYschyQ0L5QHQ==}
    engines: {node: '>=10'}
    peerDependencies:
      react: ^16.8.0 || ^17.0.0 || ^18.0.0
    dependencies:
      '@babel/runtime': 7.22.6
      react: 18.2.0
      use-composed-ref: 1.3.0(react@18.2.0)
      use-latest: 1.2.1(@types/react@18.2.48)(react@18.2.0)
    transitivePeerDependencies:
      - '@types/react'
    dev: false

  /react-transition-group@4.4.5(react-dom@18.2.0)(react@18.2.0):
    resolution: {integrity: sha512-pZcd1MCJoiKiBR2NRxeCRg13uCXbydPnmB4EOeRrY7480qNWO8IIgQG6zlDkm6uRMsURXPuKq0GWtiM59a5Q6g==}
    peerDependencies:
      react: '>=16.6.0'
      react-dom: '>=16.6.0'
    dependencies:
      '@babel/runtime': 7.22.6
      dom-helpers: 5.2.1
      loose-envify: 1.4.0
      prop-types: 15.8.1
      react: 18.2.0
      react-dom: 18.2.0(react@18.2.0)
    dev: false

  /react@18.2.0:
    resolution: {integrity: sha512-/3IjMdb2L9QbBdWiW5e3P2/npwMBaU9mHCSCUzNln0ZCYbcfTsGbTJrU/kGemdH2IWmB2ioZ+zkxtmq6g09fGQ==}
    engines: {node: '>=0.10.0'}
    dependencies:
      loose-envify: 1.4.0

  /read-cache@1.0.0:
    resolution: {integrity: sha512-Owdv/Ft7IjOgm/i0xvNDZ1LrRANRfew4b2prF3OWMQLxLfu3bS8FVhCsrSCMK4lR56Y9ya+AThoTpDCTxCmpRA==}
    dependencies:
      pify: 2.3.0

  /read-pkg@5.2.0:
    resolution: {integrity: sha512-Ug69mNOpfvKDAc2Q8DRpMjjzdtrnv9HcSMX+4VsZxD1aZ6ZzrIE7rlzXBtWTyhULSMKg076AW6WR5iZpD0JiOg==}
    engines: {node: '>=8'}
    dependencies:
      '@types/normalize-package-data': 2.4.1
      normalize-package-data: 2.5.0
      parse-json: 5.2.0
      type-fest: 0.6.0
    dev: true

  /read-yaml-file@1.1.0:
    resolution: {integrity: sha512-VIMnQi/Z4HT2Fxuwg5KrY174U1VdUIASQVWXXyqtNRtxSr9IYkn1rsI6Tb6HsrHCmB7gVpNwX6JxPTHcH6IoTA==}
    engines: {node: '>=6'}
    dependencies:
      graceful-fs: 4.2.11
      js-yaml: 3.14.1
      pify: 4.0.1
      strip-bom: 3.0.0
    dev: true

  /readable-stream@2.3.8:
    resolution: {integrity: sha512-8p0AUk4XODgIewSi0l8Epjs+EVnWiK7NoDIEGU0HhE7+ZyY8D1IMY7odu5lRrFXGg71L15KG8QrPmum45RTtdA==}
    dependencies:
      core-util-is: 1.0.3
      inherits: 2.0.4
      isarray: 1.0.0
      process-nextick-args: 2.0.1
      safe-buffer: 5.1.2
      string_decoder: 1.1.1
      util-deprecate: 1.0.2

  /readable-stream@3.6.2:
    resolution: {integrity: sha512-9u/sniCrY3D5WdsERHzHE4G2YCXqoG5FTHUiCC4SIbr6XcLZBY05ya9EKjYek9O5xOAwjGq+1JdGBAS7Q9ScoA==}
    engines: {node: '>= 6'}
    dependencies:
      inherits: 2.0.4
      string_decoder: 1.3.0
      util-deprecate: 1.0.2

  /readdir-glob@1.1.3:
    resolution: {integrity: sha512-v05I2k7xN8zXvPD9N+z/uhXPaj0sUFCe2rcWZIpBsqxfP7xXFQ0tipAd/wjj1YxWyWtUS5IDJpOG82JKt2EAVA==}
    dependencies:
      minimatch: 5.1.6
    dev: true

  /readdirp@3.6.0:
    resolution: {integrity: sha512-hOS089on8RduqdbhvQ5Z37A0ESjsqz6qnRcffsMU3495FuTdqSm+7bhJ29JvIOsBDEEnan5DPu9t3To9VRlMzA==}
    engines: {node: '>=8.10.0'}
    dependencies:
      picomatch: 2.3.1

  /rechoir@0.6.2:
    resolution: {integrity: sha512-HFM8rkZ+i3zrV+4LQjwQ0W+ez98pApMGM3HUrN04j3CqzPOzl9nmP15Y8YXNm8QHGv/eacOVEjqhmWpkRV0NAw==}
    engines: {node: '>= 0.10'}
    dependencies:
      resolve: 1.22.3
    dev: true

  /regenerator-runtime@0.13.11:
    resolution: {integrity: sha512-kY1AZVr2Ra+t+piVaJ4gxaFaReZVH40AKNo7UCX6W+dEwBo/2oZJzqfuN1qLq1oL45o56cPaTXELwrTh8Fpggg==}

  /regenerator-runtime@0.14.1:
    resolution: {integrity: sha512-dYnhHh0nJoMfnkZs6GmmhFknAGRrLznOu5nc9ML+EJxGvrx6H7teuevqVqCuPcPK//3eDrrjQhehXVx9cnkGdw==}
    dev: false

  /rehype-class-names@1.0.14:
    resolution: {integrity: sha512-eFBt6Qxb7K77y6P82tUtN9rKpU7guWlaK4XA4RrrSFHkUTCvr2D3cgb9OR5d4t1AaGOvR59FH9nRwUnbpn9AEg==}
    dependencies:
      '@types/hast': 3.0.2
      hast-util-classnames: 3.0.0
      hast-util-select: 6.0.1
      unified: 10.1.2
    dev: true

  /rehype-raw@7.0.0:
    resolution: {integrity: sha512-/aE8hCfKlQeA8LmyeyQvQF3eBiLRGNlfBJEvWH7ivp9sBqs7TNqBL5X3v157rM4IFETqDnIOO+z5M/biZbo9Ww==}
    dependencies:
      '@types/hast': 3.0.2
      hast-util-raw: 9.0.1
      vfile: 6.0.1
    dev: true

  /remark-gfm@4.0.0:
    resolution: {integrity: sha512-U92vJgBPkbw4Zfu/IiW2oTZLSL3Zpv+uI7My2eq8JxKgqraFdU8YUGicEJCEgSbeaG+QDFqIcwwfMTOEelPxuA==}
    dependencies:
      '@types/mdast': 4.0.2
      mdast-util-gfm: 3.0.0
      micromark-extension-gfm: 3.0.0
      remark-parse: 11.0.0
      remark-stringify: 11.0.0
      unified: 11.0.4
    transitivePeerDependencies:
      - supports-color
    dev: true

  /remark-mdx@3.0.0:
    resolution: {integrity: sha512-O7yfjuC6ra3NHPbRVxfflafAj3LTwx3b73aBvkEFU5z4PsD6FD4vrqJAkE5iNGLz71GdjXfgRqm3SQ0h0VuE7g==}
    dependencies:
      mdast-util-mdx: 3.0.0
      micromark-extension-mdxjs: 3.0.0
    transitivePeerDependencies:
      - supports-color
    dev: true

  /remark-parse@11.0.0:
    resolution: {integrity: sha512-FCxlKLNGknS5ba/1lmpYijMUzX2esxW5xQqjWxw2eHFfS2MSdaHVINFmhjo+qN1WhZhNimq0dZATN9pH0IDrpA==}
    dependencies:
      '@types/mdast': 4.0.2
      mdast-util-from-markdown: 2.0.0
      micromark-util-types: 2.0.0
      unified: 11.0.4
    transitivePeerDependencies:
      - supports-color
    dev: true

  /remark-rehype@11.1.0:
    resolution: {integrity: sha512-z3tJrAs2kIs1AqIIy6pzHmAHlF1hWQ+OdY4/hv+Wxe35EhyLKcajL33iUEn3ScxtFox9nUvRufR/Zre8Q08H/g==}
    dependencies:
      '@types/hast': 3.0.2
      '@types/mdast': 4.0.2
      mdast-util-to-hast: 13.0.2
      unified: 11.0.4
      vfile: 6.0.1
    dev: true

  /remark-stringify@11.0.0:
    resolution: {integrity: sha512-1OSmLd3awB/t8qdoEOMazZkNsfVTeY4fTsgzcQFdXNq8ToTN4ZGwrMnlda4K6smTFKD+GRV6O48i6Z4iKgPPpw==}
    dependencies:
      '@types/mdast': 4.0.2
      mdast-util-to-markdown: 2.1.0
      unified: 11.0.4
    dev: true

  /require-directory@2.1.1:
    resolution: {integrity: sha512-fGxEI7+wsG9xrvdjsrlmL22OMTTiHRwAMroiEeMgq8gzoLC/PQr7RsRDSTLUg/bZAZtF+TVIkHc6/4RIKrui+Q==}
    engines: {node: '>=0.10.0'}
    dev: true

  /requires-port@1.0.0:
    resolution: {integrity: sha512-KigOCHcocU3XODJxsu8i/j8T9tzT4adHiecwORRQ0ZZFcp7ahwXuRU1m+yuO90C5ZUyGeGfocHDI14M3L3yDAQ==}
    dev: true

  /resolve-from@5.0.0:
    resolution: {integrity: sha512-qYg9KP24dD5qka9J47d0aVky0N+b4fTU89LN9iDnjB5waksiC49rvMB0PrUJQGoTmH50XPiqOvAjDfaijGxYZw==}
    engines: {node: '>=8'}
    dev: true

  /resolve-pkg-maps@1.0.0:
    resolution: {integrity: sha512-seS2Tj26TBVOC2NIc2rOe2y2ZO7efxITtLZcGSOnHHNOQ7CkiUBfw0Iw2ck6xkIhPwLhKNLS8BO+hEpngQlqzw==}
    dev: true

  /resolve@1.22.2:
    resolution: {integrity: sha512-Sb+mjNHOULsBv818T40qSPeRiuWLyaGMa5ewydRLFimneixmVy2zdivRl+AF6jaYPC8ERxGDmFSiqui6SfPd+g==}
    hasBin: true
    dependencies:
      is-core-module: 2.13.0
      path-parse: 1.0.7
      supports-preserve-symlinks-flag: 1.0.0

  /resolve@1.22.3:
    resolution: {integrity: sha512-P8ur/gp/AmbEzjr729bZnLjXK5Z+4P0zhIJgBgzqRih7hL7BOukHGtSTA3ACMY467GRFz3duQsi0bDZdR7DKdw==}
    hasBin: true
    dependencies:
      is-core-module: 2.13.0
      path-parse: 1.0.7
      supports-preserve-symlinks-flag: 1.0.0

  /restore-cursor@3.1.0:
    resolution: {integrity: sha512-l+sSefzHpj5qimhFSE5a8nufZYAM3sBSVMAPtYkmC+4EH2anSGaEMXSD0izRQbu9nfyQ9y5JrVmp7E8oZrUjvA==}
    engines: {node: '>=8'}
    dependencies:
      onetime: 5.1.2
      signal-exit: 3.0.7
    dev: true

  /retry@0.12.0:
    resolution: {integrity: sha512-9LkiTwjUh6rT555DtE9rTX+BKByPfrMzEAtnlEtdEwr3Nkffwiihqe2bWADg+OQRjt9gl6ICdmB/ZFDCGAtSow==}
    engines: {node: '>= 4'}
    dev: true

  /reusify@1.0.4:
    resolution: {integrity: sha512-U9nH88a3fc/ekCF1l0/UP1IosiuIjyTh7hBvXVMHYgVcfGvt897Xguj2UOLDeI5BG2m7/uwyaLVT6fbtCwTyzw==}
    engines: {iojs: '>=1.0.0', node: '>=0.10.0'}

  /rimraf@2.7.1:
    resolution: {integrity: sha512-uWjbaKIK3T1OSVptzX7Nl6PvQ3qAGtKEtVRjRuazjfL3Bx5eI409VZSqgND+4UNnmzLVdPj9FqFJNPqBZFve4w==}
    hasBin: true
    dependencies:
      glob: 7.2.3
    dev: true

  /rimraf@3.0.2:
    resolution: {integrity: sha512-JZkJMZkAGFFPP2YqXZXPbMlMBgsxzE8ILs4lMIX/2o0L9UBw9O/Y3o6wFw/i9YLapcUJWwqbi3kdxIPdC62TIA==}
    hasBin: true
    dependencies:
      glob: 7.2.3
    dev: true

  /rollup@3.29.2:
    resolution: {integrity: sha512-CJouHoZ27v6siztc21eEQGo0kIcE5D1gVPA571ez0mMYb25LGYGKnVNXpEj5MGlepmDWGXNjDB5q7uNiPHC11A==}
    engines: {node: '>=14.18.0', npm: '>=8.0.0'}
    hasBin: true
    optionalDependencies:
      fsevents: 2.3.3
    dev: true

  /rollup@4.9.5:
    resolution: {integrity: sha512-E4vQW0H/mbNMw2yLSqJyjtkHY9dslf/p0zuT1xehNRqUTBOFMqEjguDvqhXr7N7r/4ttb2jr4T41d3dncmIgbQ==}
    engines: {node: '>=18.0.0', npm: '>=8.0.0'}
    hasBin: true
    dependencies:
      '@types/estree': 1.0.5
    optionalDependencies:
      '@rollup/rollup-android-arm-eabi': 4.9.5
      '@rollup/rollup-android-arm64': 4.9.5
      '@rollup/rollup-darwin-arm64': 4.9.5
      '@rollup/rollup-darwin-x64': 4.9.5
      '@rollup/rollup-linux-arm-gnueabihf': 4.9.5
      '@rollup/rollup-linux-arm64-gnu': 4.9.5
      '@rollup/rollup-linux-arm64-musl': 4.9.5
      '@rollup/rollup-linux-riscv64-gnu': 4.9.5
      '@rollup/rollup-linux-x64-gnu': 4.9.5
      '@rollup/rollup-linux-x64-musl': 4.9.5
      '@rollup/rollup-win32-arm64-msvc': 4.9.5
      '@rollup/rollup-win32-ia32-msvc': 4.9.5
      '@rollup/rollup-win32-x64-msvc': 4.9.5
      fsevents: 2.3.3
    dev: true

  /rrweb-cssom@0.6.0:
    resolution: {integrity: sha512-APM0Gt1KoXBz0iIkkdB/kfvGOwC4UuJFeG/c+yV7wSc7q96cG/kJ0HiYCnzivD9SB53cLV1MlHFNfOuPaadYSw==}
    dev: true

  /run-applescript@5.0.0:
    resolution: {integrity: sha512-XcT5rBksx1QdIhlFOCtgZkB99ZEouFZ1E2Kc2LHqNW13U3/74YGdkQRmThTwxy4QIyookibDKYZOPqX//6BlAg==}
    engines: {node: '>=12'}
    dependencies:
      execa: 5.1.1
    dev: true

  /run-async@2.4.1:
    resolution: {integrity: sha512-tvVnVv01b8c1RrA6Ep7JkStj85Guv/YrMcwqYQnwjsAS2cTmmPGBBjAjpCW7RrSodNSoE2/qg9O4bceNvUuDgQ==}
    engines: {node: '>=0.12.0'}
    dev: true

  /run-parallel@1.2.0:
    resolution: {integrity: sha512-5l4VyZR86LZ/lDxZTR6jqL8AFE2S0IFLMP26AbjsLVADxHdhB/c0GUsH+y39UfCi3dzz8OlQuPmnaJOMoDHQBA==}
    dependencies:
      queue-microtask: 1.2.3

  /rxjs@7.8.1:
    resolution: {integrity: sha512-AA3TVj+0A2iuIoQkWEK/tqFjBq2j+6PO6Y0zJcvzLAFhEFIO3HL0vls9hWLncZbAAbK0mar7oZ4V079I/qPMxg==}
    dependencies:
      tslib: 2.6.2

  /safe-buffer@5.1.2:
    resolution: {integrity: sha512-Gd2UZBJDkXlY7GbJxfsE8/nvKkUEU1G38c1siN6QP6a9PT9MmHB8GnpscSmMJSoF8LOIrt8ud/wPtojys4G6+g==}

  /safe-buffer@5.2.1:
    resolution: {integrity: sha512-rp3So07KcdmmKbGvgaNxQSJr7bGVSVk5S9Eq1F+ppbRo70+YeaDxkw5Dd8NPN+GD6bjnYm2VuPuCXmpuYvmCXQ==}

  /safe-stable-stringify@2.4.3:
    resolution: {integrity: sha512-e2bDA2WJT0wxseVd4lsDP4+3ONX6HpMXQa1ZhFQ7SU+GjvORCmShbCMltrtIDfkYhVHrOcPtj+KhmDBdPdZD1g==}
    engines: {node: '>=10'}
    dev: false

  /safer-buffer@2.1.2:
    resolution: {integrity: sha512-YZo3K82SD7Riyi0E1EQPojLz7kpepnSQI9IyPbHHg1XXXevb5dJI7tpyN2ADxGcQbHG7vcyRHk0cbwqcQriUtg==}

  /saxes@6.0.0:
    resolution: {integrity: sha512-xAg7SOnEhrm5zI3puOOKyy1OMcMlIJZYNJY7xLBwSze0UjhPLnWfj2GF2EpT0jmzaJKIWKHLsaSSajf35bcYnA==}
    engines: {node: '>=v12.22.7'}
    dependencies:
      xmlchars: 2.2.0
    dev: true

  /scheduler@0.23.0:
    resolution: {integrity: sha512-CtuThmgHNg7zIZWAXi3AsyIzA3n4xx7aNyjwC2VJldO2LMVDhFK+63xGqq6CsJH4rTAt6/M+N4GhZiDYPx9eUw==}
    dependencies:
      loose-envify: 1.4.0

  /selderee@0.10.0:
    resolution: {integrity: sha512-DEL/RW/f4qLw/NrVg97xKaEBC8IpzIG2fvxnzCp3Z4yk4jQ3MXom+Imav9wApjxX2dfS3eW7x0DXafJr85i39A==}
    dependencies:
      parseley: 0.11.0
    dev: true

  /selderee@0.11.0:
    resolution: {integrity: sha512-5TF+l7p4+OsnP8BCCvSyZiSPc4x4//p5uPwK8TCnVPJYRmU2aYKMpOXvw8zM5a5JvuuCGN1jmsMwuU2W02ukfA==}
    dependencies:
      parseley: 0.12.1
    dev: false

  /semver@5.7.2:
    resolution: {integrity: sha512-cBznnQ9KjJqU67B52RMC65CMarK2600WFnbkcaiwWq3xy/5haFJlshgnpjovMVJ+Hff49d8GEn0b87C5pDQ10g==}
    hasBin: true
    dev: true

  /semver@6.3.1:
    resolution: {integrity: sha512-BR7VvDCVHO+q2xBEWskxS6DJE1qRnb7DxzUrogb71CWoSficBxYsiAGd+Kl0mmq/MprG9yArRkyrQxTO6XjMzA==}
    hasBin: true
    dev: true

  /semver@7.5.4:
    resolution: {integrity: sha512-1bCSESV6Pv+i21Hvpxp3Dx+pSD8lIPt8uVjRrxAUt/nbswYc+tK6Y2btiULjd4+fnq15PX+nqQDC7Oft7WkwcA==}
    engines: {node: '>=10'}
    hasBin: true
    dependencies:
      lru-cache: 6.0.0

  /setimmediate@1.0.5:
    resolution: {integrity: sha512-MATJdZp8sLqDl/68LfQmbP8zKPLQNV6BIZoIgrscFDQ+RsvK/BxeDQOgyxKKoh0y/8h3BqVFnCqQ/gd+reiIXA==}
    dev: true

  /setprototypeof@1.2.0:
    resolution: {integrity: sha512-E5LDX7Wrp85Kil5bhZv46j8jOeboKq5JMmYM3gVGdGH8xFpPWXUMsNrlODCrkoxMEeNi/XZIwuRvY4XNwYMJpw==}
    dev: true

  /shebang-command@2.0.0:
    resolution: {integrity: sha512-kHxr2zZpYtdmrN1qDjrrX/Z1rR1kG8Dx+gkpK1G4eXmvXswmcE1hTWBWYUzlraYw1/yZp6YuDY77YtvbN0dmDA==}
    engines: {node: '>=8'}
    dependencies:
      shebang-regex: 3.0.0
    dev: true

  /shebang-regex@3.0.0:
    resolution: {integrity: sha512-7++dFhtcx3353uBaq8DDR4NuxBetBzC7ZQOhmTQInHEd6bSrXdiEyzCvG07Z44UYdLShWUyXt5M/yhz8ekcb1A==}
    engines: {node: '>=8'}
    dev: true

  /shelljs.exec@1.1.8:
    resolution: {integrity: sha512-vFILCw+lzUtiwBAHV8/Ex8JsFjelFMdhONIsgKNLgTzeRckp2AOYRQtHJE/9LhNvdMmE27AGtzWx0+DHpwIwSw==}
    engines: {node: '>= 4.0.0'}
    dev: true

  /shelljs@0.8.5:
    resolution: {integrity: sha512-TiwcRcrkhHvbrZbnRcFYMLl30Dfov3HKqzp5tO5b4pt6G/SezKcYhmDg15zXVBswHmctSAQKznqNW2LO5tTDow==}
    engines: {node: '>=4'}
    hasBin: true
    dependencies:
      glob: 7.2.3
      interpret: 1.4.0
      rechoir: 0.6.2
    dev: true

  /side-channel@1.0.4:
    resolution: {integrity: sha512-q5XPytqFEIKHkGdiMIrY10mvLRvnQh42/+GoBlFW3b2LXLE2xxJpZFdm94we0BaoV3RwJyGqg5wS7epxTv0Zvw==}
    dependencies:
      call-bind: 1.0.2
      get-intrinsic: 1.2.1
      object-inspect: 1.12.3
    dev: false

  /siginfo@2.0.0:
    resolution: {integrity: sha512-ybx0WO1/8bSBLEWXZvEd7gMW3Sn3JFlW3TvX1nREbDLRNQNaeNN8WK0meBwPdAaOI7TtRRRJn/Es1zhrrCHu7g==}
    dev: true

  /signal-exit@3.0.7:
    resolution: {integrity: sha512-wnD2ZE+l+SPC/uoS0vXeE9L1+0wuaMqKlfz9AMUo38JsyLSBWSFcHR1Rri62LZc12vLr1gb3jl7iwQhgwpAbGQ==}
    dev: true

  /signal-exit@4.1.0:
    resolution: {integrity: sha512-bzyZ1e88w9O1iNJbKnOlvYTrWPDl46O1bG0D3XInv+9tkPrxrN8jUUTiFlDkkmKWgn1M6CfIA13SuGqOa9Korw==}
    engines: {node: '>=14'}
    dev: true

  /simple-swizzle@0.2.2:
    resolution: {integrity: sha512-JA//kQgZtbuY83m+xT+tXJkmJncGMTFT+C+g2h2R9uxkYIrE2yy9sgmcLhCnw57/WSD+Eh3J97FPEDFnbXnDUg==}
    dependencies:
      is-arrayish: 0.3.2
    dev: false

  /sirv@2.0.4:
    resolution: {integrity: sha512-94Bdh3cC2PKrbgSOUqTiGPWVZeSiXfKOVZNJniWoqrWrRkB1CJzBU3NEbiTsPcYy1lDsANA/THzS+9WBiy5nfQ==}
    engines: {node: '>= 10'}
    dependencies:
      '@polka/url': 1.0.0-next.25
      mrmime: 2.0.0
      totalist: 3.0.1
    dev: true

  /slash@3.0.0:
    resolution: {integrity: sha512-g9Q1haeby36OSStwb4ntCGGGaKsaVSjQ68fBxoQcutl5fS1vuY18H3wSt3jFyFtrkx+Kz0V1G85A4MyAdDMi2Q==}
    engines: {node: '>=8'}
    dev: true

  /slash@5.1.0:
    resolution: {integrity: sha512-ZA6oR3T/pEyuqwMgAKT0/hAv8oAXckzbkmR0UkUosQ+Mc4RxGoJkRmwHgHufaenlyAgE1Mxgpdcrf75y6XcnDg==}
    engines: {node: '>=14.16'}
    dev: true

  /source-map-js@1.0.2:
    resolution: {integrity: sha512-R0XvVJ9WusLiqTCEiGCmICCMplcCkIwwR11mOSD9CR5u+IXYdiseeEuXCVAjS54zqwkLcPNnmU4OeJ6tUrWhDw==}
    engines: {node: '>=0.10.0'}

  /source-map-support@0.5.21:
    resolution: {integrity: sha512-uBHU3L3czsIyYXKX88fdrGovxdSCoTGDRZ6SYXtSRxLZUzHg5P/66Ht6uoUlHu9EZod+inXhKo3qQgwXUT/y1w==}
    dependencies:
      buffer-from: 1.1.2
      source-map: 0.6.1
    dev: true

  /source-map@0.6.1:
    resolution: {integrity: sha512-UjgapumWlbMhkBgzT7Ykc5YXUT46F0iKu8SGXq0bcwP5dz/h0Plj6enJqjz1Zbq2l5WaqYnrVbwWOWMyF3F47g==}
    engines: {node: '>=0.10.0'}
    dev: true

  /source-map@0.7.4:
    resolution: {integrity: sha512-l3BikUxvPOcn5E74dZiq5BGsTb5yEwhaTSzccU6t4sDOH8NWJCstKO5QT2CvtFoK6F0saL7p9xHAqHOlCPJygA==}
    engines: {node: '>= 8'}
    dev: true

  /source-map@0.8.0-beta.0:
    resolution: {integrity: sha512-2ymg6oRBpebeZi9UUNsgQ89bhx01TcTkmNTGnNO88imTmbSgy4nfujrgVEFKWpMTEGA11EDkTt7mqObTPdigIA==}
    engines: {node: '>= 8'}
    dependencies:
      whatwg-url: 7.1.0
    dev: true

  /space-separated-tokens@2.0.2:
    resolution: {integrity: sha512-PEGlAwrG8yXGXRjW32fGbg66JAlOAwbObuqVoJpv/mRgoWDQfgH1wDPvtzWyUSNAXBGSk8h755YDbbcEy3SH2Q==}
    dev: true

  /spdx-correct@3.2.0:
    resolution: {integrity: sha512-kN9dJbvnySHULIluDHy32WHRUu3Og7B9sbY7tsFLctQkIqnMh3hErYgdMjTYuqmcXX+lK5T1lnUt3G7zNswmZA==}
    dependencies:
      spdx-expression-parse: 3.0.1
      spdx-license-ids: 3.0.13
    dev: true

  /spdx-exceptions@2.3.0:
    resolution: {integrity: sha512-/tTrYOC7PPI1nUAgx34hUpqXuyJG+DTHJTnIULG4rDygi4xu/tfgmq1e1cIRwRzwZgo4NLySi+ricLkZkw4i5A==}
    dev: true

  /spdx-expression-parse@3.0.1:
    resolution: {integrity: sha512-cbqHunsQWnJNE6KhVSMsMeH5H/L9EpymbzqTQ3uLwNCLZ1Q481oWaofqH7nO6V07xlXwY6PhQdQ2IedWx/ZK4Q==}
    dependencies:
      spdx-exceptions: 2.3.0
      spdx-license-ids: 3.0.13
    dev: true

  /spdx-license-ids@3.0.13:
    resolution: {integrity: sha512-XkD+zwiqXHikFZm4AX/7JSCXA98U5Db4AFd5XUg/+9UNtnH75+Z9KxtpYiJZx36mUDVOwH83pl7yvCer6ewM3w==}
    dev: true

  /speedometer@1.0.0:
    resolution: {integrity: sha512-lgxErLl/7A5+vgIIXsh9MbeukOaCb2axgQ+bKCdIE+ibNT4XNYGNCR1qFEGq6F+YDASXK3Fh/c5FgtZchFolxw==}
    dev: false

  /split-ca@1.0.1:
    resolution: {integrity: sha512-Q5thBSxp5t8WPTTJQS59LrGqOZqOsrhDGDVm8azCqIBjSBd7nd9o2PM+mDulQQkh8h//4U6hFZnc/mul8t5pWQ==}

  /split-on-first@3.0.0:
    resolution: {integrity: sha512-qxQJTx2ryR0Dw0ITYyekNQWpz6f8dGd7vffGNflQQ3Iqj9NJ6qiZ7ELpZsJ/QBhIVAiDfXdag3+Gp8RvWa62AA==}
    engines: {node: '>=12'}
    dev: true

  /split2@4.2.0:
    resolution: {integrity: sha512-UcjcJOWknrNkF6PLX83qcHM6KHgVKNkV62Y8a5uYDVv9ydGQVwAHMKqHdJje1VTWpljG0WYpCDhrCdAOYH4TWg==}
    engines: {node: '>= 10.x'}

  /split@0.3.3:
    resolution: {integrity: sha512-wD2AeVmxXRBoX44wAycgjVpMhvbwdI2aZjCkvfNcH1YqHQvJVa1duWc73OyVGJUc05fhFaTZeQ/PYsrmyH0JVA==}
    dependencies:
      through: 2.3.8
    dev: true

  /sprintf-js@1.0.3:
    resolution: {integrity: sha512-D9cPgkvLlV3t3IzL0D0YLvGA9Ahk4PcvVwUbN0dSGr1aP0Nrt4AEnTUbuGvquEC0mA64Gqt1fzirlRs5ibXx8g==}
    dev: true

  /ssh-remote-port-forward@1.0.4:
    resolution: {integrity: sha512-x0LV1eVDwjf1gmG7TTnfqIzf+3VPRz7vrNIjX6oYLbeCrf/PeVY6hkT68Mg+q02qXxQhrLjB0jfgvhevoCRmLQ==}
    dependencies:
      '@types/ssh2': 0.5.52
      ssh2: 1.15.0
    dev: true

  /ssh2@1.15.0:
    resolution: {integrity: sha512-C0PHgX4h6lBxYx7hcXwu3QWdh4tg6tZZsTfXcdvc5caW/EMxaB4H9dWsl7qk+F7LAW762hp8VbXOX7x4xUYvEw==}
    engines: {node: '>=10.16.0'}
    requiresBuild: true
    dependencies:
      asn1: 0.2.6
      bcrypt-pbkdf: 1.0.2
    optionalDependencies:
      cpu-features: 0.0.9
      nan: 2.18.0

  /stack-trace@0.0.10:
    resolution: {integrity: sha512-KGzahc7puUKkzyMt+IqAep+TVNbKP+k2Lmwhub39m1AsTSkaDutx56aDCo+HLDzf/D26BIHTJWNiTG1KAJiQCg==}
    dev: false

  /stackback@0.0.2:
    resolution: {integrity: sha512-1XMJE5fQo1jGH6Y/7ebnwPOBEkIEnT4QF32d5R1+VXdXveM0IBMJt8zfaxX1P3QhVwrYe+576+jkANtSS2mBbw==}
    dev: true

  /statuses@1.5.0:
    resolution: {integrity: sha512-OpZ3zP+jT1PI7I8nemJX4AKmAX070ZkYPVWV/AaKTJl+tXCTGyVdC1a4SL8RUQYEwk/f34ZX8UTykN68FwrqAA==}
    engines: {node: '>= 0.6'}
    dev: true

  /statuses@2.0.1:
    resolution: {integrity: sha512-RwNA9Z/7PrK06rYLIzFMlaF+l73iwpzsqRIFgbMLbTcLD6cOao82TaWefPXQvB2fOC4AjuYSEndS7N/mTCbkdQ==}
    engines: {node: '>= 0.8'}
    dev: true

  /std-env@3.7.0:
    resolution: {integrity: sha512-JPbdCEQLj1w5GilpiHAx3qJvFndqybBysA3qUOnznweH4QbNYUsW/ea8QzSrnh0vNsezMMw5bcVool8lM0gwzg==}
    dev: true

  /stream-combiner@0.0.4:
    resolution: {integrity: sha512-rT00SPnTVyRsaSz5zgSPma/aHSOic5U1prhYdRy5HS2kTZviFpmDgzilbtsJsxiroqACmayynDN/9VzIbX5DOw==}
    dependencies:
      duplexer: 0.1.2
    dev: true

  /streamsearch@1.1.0:
    resolution: {integrity: sha512-Mcc5wHehp9aXz1ax6bZUyY5afg9u2rv5cqQI3mRrYkGC8rW2hM02jWuwjtL++LS5qinSyhj2QfLyNsuc+VsExg==}
    engines: {node: '>=10.0.0'}
    dev: false

  /streamx@2.15.6:
    resolution: {integrity: sha512-q+vQL4AAz+FdfT137VF69Cc/APqUbxy+MDOImRrMvchJpigHj9GksgDU2LYbO9rx7RX6osWgxJB2WxhYv4SZAw==}
    dependencies:
      fast-fifo: 1.3.2
      queue-tick: 1.0.1
    dev: true

  /strict-event-emitter@0.5.1:
    resolution: {integrity: sha512-vMgjE/GGEPEFnhFub6pa4FmJBRBVOLpIII2hvCZ8Kzb7K0hlHo7mQv6xYrBvCL2LtAIBwFUK8wvuJgTVSQ5MFQ==}
    dev: true

  /string-argv@0.3.2:
    resolution: {integrity: sha512-aqD2Q0144Z+/RqG52NeHEkZauTAUWJO8c6yTftGJKO3Tja5tUgIfmIl6kExvhtxSDP7fXB6DvzkfMpCd/F3G+Q==}
    engines: {node: '>=0.6.19'}
    dev: true

  /string-width@4.2.3:
    resolution: {integrity: sha512-wKyQRQpjJ0sIp62ErSZdGsjMJWsap5oRNihHhu6G7JVO/9jIB6UyevL+tXuOqrng8j/cxKTWyWUwvSTriiZz/g==}
    engines: {node: '>=8'}
    dependencies:
      emoji-regex: 8.0.0
      is-fullwidth-code-point: 3.0.0
      strip-ansi: 6.0.1
    dev: true

  /string-width@5.1.2:
    resolution: {integrity: sha512-HnLOCR3vjcY8beoNLtcjZ5/nxn2afmME6lhrDrebokqMap+XbeW8n9TXpPDOqdGK5qcI3oT0GKTW6wC7EMiVqA==}
    engines: {node: '>=12'}
    dependencies:
      eastasianwidth: 0.2.0
      emoji-regex: 9.2.2
      strip-ansi: 7.1.0
    dev: true

  /string_decoder@1.1.1:
    resolution: {integrity: sha512-n/ShnvDi6FHbbVfviro+WojiFzv+s8MPMHBczVePfUpDJLwoLT0ht1l4YwBCbi8pJAveEEdnkHyPyTP/mzRfwg==}
    dependencies:
      safe-buffer: 5.1.2

  /string_decoder@1.3.0:
    resolution: {integrity: sha512-hkRX8U1WjJFd8LsDJ2yQ/wWWxaopEsABU1XfkM8A+j0+85JAGppt16cr1Whg6KIbb4okU6Mql6BOj+uup/wKeA==}
    dependencies:
      safe-buffer: 5.2.1

  /stringify-entities@4.0.3:
    resolution: {integrity: sha512-BP9nNHMhhfcMbiuQKCqMjhDP5yBCAxsPu4pHFFzJ6Alo9dZgY4VLDPutXqIjpRiMoKdp7Av85Gr73Q5uH9k7+g==}
    dependencies:
      character-entities-html4: 2.1.0
      character-entities-legacy: 3.0.0
    dev: true

  /strip-ansi@6.0.1:
    resolution: {integrity: sha512-Y38VPSHcqkFrCpFnQ9vuSXmquuv5oXOKpGeT6aGrr3o3Gc9AlVa6JBfUSOCnbxGGZF+/0ooI7KrPuUSztUdU5A==}
    engines: {node: '>=8'}
    dependencies:
      ansi-regex: 5.0.1
    dev: true

  /strip-ansi@7.1.0:
    resolution: {integrity: sha512-iq6eVVI64nQQTRYq2KtEg2d2uU7LElhTJwsH4YzIHZshxlgZms/wIc4VoDQTlG/IvVIrBKG06CrZnp0qv7hkcQ==}
    engines: {node: '>=12'}
    dependencies:
      ansi-regex: 6.0.1
    dev: true

  /strip-bom@3.0.0:
    resolution: {integrity: sha512-vavAMRXOgBVNF6nyEEmL3DBK19iRpDcoIwW+swQ+CbGiu7lju6t+JklA1MHweoWtadgt4ISVUsXLyDq34ddcwA==}
    engines: {node: '>=4'}
    dev: true

  /strip-final-newline@2.0.0:
    resolution: {integrity: sha512-BrpvfNAE3dcvq7ll3xVumzjKjZQ5tI1sEUIKr3Uoks0XUl45St3FlatVqef9prk4jRDzhW6WZg+3bk93y6pLjA==}
    engines: {node: '>=6'}
    dev: true

  /strip-final-newline@3.0.0:
    resolution: {integrity: sha512-dOESqjYr96iWYylGObzd39EuNTa5VJxyvVAEm5Jnh7KGo75V43Hk1odPQkNDyXNmUR6k+gEiDVXnjB8HJ3crXw==}
    engines: {node: '>=12'}
    dev: true

  /strip-literal@1.3.0:
    resolution: {integrity: sha512-PugKzOsyXpArk0yWmUwqOZecSO0GH0bPoctLcqNDH9J04pVW3lflYE0ujElBGTloevcxF5MofAOZ7C5l2b+wLg==}
    dependencies:
      acorn: 8.11.3
    dev: true

  /strip-literal@2.0.0:
    resolution: {integrity: sha512-f9vHgsCWBq2ugHAkGMiiYY+AYG0D/cbloKKg0nhaaaSNsujdGIpVXCNsrJpCKr5M0f4aI31mr13UjY6GAuXCKA==}
    dependencies:
      js-tokens: 8.0.3
    dev: true

  /stripe@13.11.0:
    resolution: {integrity: sha512-yPxVJxUzP1QHhHeFnYjJl48QwDS1+5befcL7ju7+t+i88D5r0rbsL+GkCCS6zgcU+TiV5bF9eMGcKyJfLf8BZQ==}
    engines: {node: '>=12.*'}
    dependencies:
      '@types/node': 18.18.13
      qs: 6.11.2
    dev: false

  /strnum@1.0.5:
    resolution: {integrity: sha512-J8bbNyKKXl5qYcR36TIO8W3mVGVHrmmxsd5PAItGkmyzwJvybiw2IVq5nqd0i4LSNSkB/sx9VHllbfFdr9k1JA==}
    dev: false

  /style-to-object@0.4.1:
    resolution: {integrity: sha512-HFpbb5gr2ypci7Qw+IOhnP2zOU7e77b+rzM+wTzXzfi1PrtBCX0E7Pk4wL4iTLnhzZ+JgEGAhX81ebTg/aYjQw==}
    dependencies:
      inline-style-parser: 0.1.1
    dev: true

  /style-to-object@1.0.5:
    resolution: {integrity: sha512-rDRwHtoDD3UMMrmZ6BzOW0naTjMsVZLIjsGleSKS/0Oz+cgCfAPRspaqJuE8rDzpKha/nEvnM0IF4seEAZUTKQ==}
    dependencies:
      inline-style-parser: 0.2.2
    dev: true

  /styled-jsx@5.1.1(react@18.2.0):
    resolution: {integrity: sha512-pW7uC1l4mBZ8ugbiZrcIsiIvVx1UmTfw7UkC3Um2tmfUq9Bhk8IiyEIPl6F8agHgjzku6j0xQEZbfA5uSgSaCw==}
    engines: {node: '>= 12.0.0'}
    peerDependencies:
      '@babel/core': '*'
      babel-plugin-macros: '*'
      react: '>= 16.8.0 || 17.x.x || ^18.0.0-0'
    peerDependenciesMeta:
      '@babel/core':
        optional: true
      babel-plugin-macros:
        optional: true
    dependencies:
      client-only: 0.0.1
      react: 18.2.0
    dev: false

  /sucrase@3.34.0:
    resolution: {integrity: sha512-70/LQEZ07TEcxiU2dz51FKaE6hCTWC6vr7FOk3Gr0U60C3shtAN+H+BFr9XlYe5xqf3RA8nrc+VIwzCfnxuXJw==}
    engines: {node: '>=8'}
    hasBin: true
    dependencies:
      '@jridgewell/gen-mapping': 0.3.3
      commander: 4.1.1
      glob: 7.1.6
      lines-and-columns: 1.2.4
      mz: 2.7.0
      pirates: 4.0.6
      ts-interface-checker: 0.1.13

  /sugarss@4.0.1(postcss@8.4.31):
    resolution: {integrity: sha512-WCjS5NfuVJjkQzK10s8WOBY+hhDxxNt/N6ZaGwxFZ+wN3/lKKFSaaKUNecULcTTvE4urLcKaZFQD8vO0mOZujw==}
    engines: {node: '>=12.0'}
    peerDependencies:
      postcss: ^8.3.3
    dependencies:
      postcss: 8.4.31
    dev: true

  /superjson@1.13.3:
    resolution: {integrity: sha512-mJiVjfd2vokfDxsQPOwJ/PtanO87LhpYY88ubI5dUB1Ab58Txbyje3+jpm+/83R/fevaq/107NNhtYBLuoTrFg==}
    engines: {node: '>=10'}
    dependencies:
      copy-anything: 3.0.5
    dev: false

  /supports-color@5.5.0:
    resolution: {integrity: sha512-QjVjwdXIt408MIiAqCX4oUKsgU2EqAGzs2Ppkm4aQYbjm+ZEWEcW4SfFNTr4uMNZma0ey4f5lgLrkB0aX0QMow==}
    engines: {node: '>=4'}
    dependencies:
      has-flag: 3.0.0
    dev: true

  /supports-color@7.2.0:
    resolution: {integrity: sha512-qpCAvRl9stuOHveKsn7HncJRvv501qIacKzQlO/+Lwxc9+0q2wLyv4Dfvt80/DPn2pqOBsJdDiogXGR9+OvwRw==}
    engines: {node: '>=8'}
    dependencies:
      has-flag: 4.0.0
    dev: true

  /supports-preserve-symlinks-flag@1.0.0:
    resolution: {integrity: sha512-ot0WnXS9fgdkgIcePe6RHNk1WA8+muPa6cSjeR3V8K27q9BB1rTE3R1p7Hv0z1ZyAc8s6Vvv8DIyWf681MAt0w==}
    engines: {node: '>= 0.4'}

  /symbol-tree@3.2.4:
    resolution: {integrity: sha512-9QNk5KwDF+Bvz+PyObkmSYjI5ksVUYtjW7AU22r2NKcfLJcXp96hkDWU3+XndOsUb+AQ9QhfzfCT2O+CNWT5Tw==}
    dev: true

  /tabbable@6.2.0:
    resolution: {integrity: sha512-Cat63mxsVJlzYvN51JmVXIgNoUokrIaT2zLclCXjRd8boZ0004U4KCs/sToJ75C6sdlByWxpYnb5Boif1VSFew==}
    dev: false

  /tailwind-merge@2.2.0:
    resolution: {integrity: sha512-SqqhhaL0T06SW59+JVNfAqKdqLs0497esifRrZ7jOaefP3o64fdFNDMrAQWZFMxTLJPiHVjRLUywT8uFz1xNWQ==}
    dependencies:
      '@babel/runtime': 7.23.8
    dev: false

  /tailwindcss-animate@1.0.7(tailwindcss@3.3.5):
    resolution: {integrity: sha512-bl6mpH3T7I3UFxuvDEXLxy/VuFxBk5bbzplh7tXI68mwMokNYd1t9qPBHlnyTwfa4JGC4zP516I1hYYtQ/vspA==}
    peerDependencies:
      tailwindcss: '>=3.0.0 || insiders'
    dependencies:
      tailwindcss: 3.3.5(ts-node@10.9.2)
    dev: true

  /tailwindcss-radix@2.8.0:
    resolution: {integrity: sha512-1k1UfoIYgVyBl13FKwwoKavjnJ5VEaUClCTAsgz3VLquN4ay/lyaMPzkbqD71sACDs2fRGImytAUlMb4TzOt1A==}
    dev: true

  /tailwindcss@3.3.2(ts-node@10.9.2):
    resolution: {integrity: sha512-9jPkMiIBXvPc2KywkraqsUfbfj+dHDb+JPWtSJa9MLFdrPyazI7q6WX2sUrm7R9eVR7qqv3Pas7EvQFzxKnI6w==}
    engines: {node: '>=14.0.0'}
    hasBin: true
    dependencies:
      '@alloc/quick-lru': 5.2.0
      arg: 5.0.2
      chokidar: 3.5.3
      didyoumean: 1.2.2
      dlv: 1.1.3
      fast-glob: 3.3.2
      glob-parent: 6.0.2
      is-glob: 4.0.3
      jiti: 1.19.1
      lilconfig: 2.1.0
      micromatch: 4.0.5
      normalize-path: 3.0.0
      object-hash: 3.0.0
      picocolors: 1.0.0
      postcss: 8.4.33
      postcss-import: 15.1.0(postcss@8.4.33)
      postcss-js: 4.0.1(postcss@8.4.33)
      postcss-load-config: 4.0.1(postcss@8.4.33)(ts-node@10.9.2)
      postcss-nested: 6.0.1(postcss@8.4.33)
      postcss-selector-parser: 6.0.13
      postcss-value-parser: 4.2.0
      resolve: 1.22.3
      sucrase: 3.34.0
    transitivePeerDependencies:
      - ts-node
    dev: false

  /tailwindcss@3.3.5(ts-node@10.9.2):
    resolution: {integrity: sha512-5SEZU4J7pxZgSkv7FP1zY8i2TIAOooNZ1e/OGtxIEv6GltpoiXUqWvLy89+a10qYTB1N5Ifkuw9lqQkN9sscvA==}
    engines: {node: '>=14.0.0'}
    hasBin: true
    dependencies:
      '@alloc/quick-lru': 5.2.0
      arg: 5.0.2
      chokidar: 3.5.3
      didyoumean: 1.2.2
      dlv: 1.1.3
      fast-glob: 3.3.1
      glob-parent: 6.0.2
      is-glob: 4.0.3
      jiti: 1.19.1
      lilconfig: 2.1.0
      micromatch: 4.0.5
      normalize-path: 3.0.0
      object-hash: 3.0.0
      picocolors: 1.0.0
      postcss: 8.4.31
      postcss-import: 15.1.0(postcss@8.4.31)
      postcss-js: 4.0.1(postcss@8.4.31)
      postcss-load-config: 4.0.1(postcss@8.4.31)(ts-node@10.9.2)
      postcss-nested: 6.0.1(postcss@8.4.31)
      postcss-selector-parser: 6.0.13
      resolve: 1.22.3
      sucrase: 3.34.0
    transitivePeerDependencies:
      - ts-node

  /tar-fs@2.0.1:
    resolution: {integrity: sha512-6tzWDMeroL87uF/+lin46k+Q+46rAJ0SyPGz7OW7wTgblI273hsBqk2C1j0/xNadNLKDTUL9BukSjB7cwgmlPA==}
    dependencies:
      chownr: 1.1.4
      mkdirp-classic: 0.5.3
      pump: 3.0.0
      tar-stream: 2.2.0

  /tar-fs@3.0.4:
    resolution: {integrity: sha512-5AFQU8b9qLfZCX9zp2duONhPmZv0hGYiBPJsyUdqMjzq/mqVpy/rEUSeHk1+YitmxugaptgBh5oDGU3VsAJq4w==}
    dependencies:
      mkdirp-classic: 0.5.3
      pump: 3.0.0
      tar-stream: 3.1.6
    dev: true

  /tar-stream@2.2.0:
    resolution: {integrity: sha512-ujeqbceABgwMZxEJnk2HDY2DlnUZ+9oEcb1KzTVfYHio0UE6dG71n60d8D2I4qNvleWrrXpmjpt7vZeF1LnMZQ==}
    engines: {node: '>=6'}
    dependencies:
      bl: 4.1.0
      end-of-stream: 1.4.4
      fs-constants: 1.0.0
      inherits: 2.0.4
      readable-stream: 3.6.2

  /tar-stream@3.1.6:
    resolution: {integrity: sha512-B/UyjYwPpMBv+PaFSWAmtYjwdrlEaZQEhMIBFNC5oEG8lpiW8XjcSdmEaClj28ArfKScKHs2nshz3k2le6crsg==}
    dependencies:
      b4a: 1.6.4
      fast-fifo: 1.3.2
      streamx: 2.15.6
    dev: true

  /testcontainers@10.7.1:
    resolution: {integrity: sha512-JarbT6o7fv1siUts4tGv3wBoYrWKxjla69+5QWG9+bcd4l+ECJ3ikfGD/hpXRmRBsnjzeWyV+tL9oWOBRzk+lA==}
    dependencies:
      '@balena/dockerignore': 1.0.2
      '@types/dockerode': 3.3.23
      archiver: 5.3.2
      async-lock: 1.4.1
      byline: 5.0.0
      debug: 4.3.4
      docker-compose: 0.24.3
      dockerode: 3.3.5
      get-port: 5.1.1
      node-fetch: 2.7.0
      proper-lockfile: 4.1.2
      properties-reader: 2.3.0
      ssh-remote-port-forward: 1.0.4
      tar-fs: 3.0.4
      tmp: 0.2.1
    transitivePeerDependencies:
      - encoding
      - supports-color
    dev: true

  /text-hex@1.0.0:
    resolution: {integrity: sha512-uuVGNWzgJ4yhRaNSiubPY7OjISw4sw4E5Uv0wbjp+OzcbmVU/rsT8ujgcXJhn9ypzsgr5vlzpPqP+MBBKcGvbg==}
    dev: false

  /thenify-all@1.6.0:
    resolution: {integrity: sha512-RNxQH/qI8/t3thXJDwcstUO4zeqo64+Uy/+sNVRBx4Xn2OX+OZ9oP+iJnNFqplFra2ZUVeKCSa2oVWi3T4uVmA==}
    engines: {node: '>=0.8'}
    dependencies:
      thenify: 3.3.1

  /thenify@3.3.1:
    resolution: {integrity: sha512-RVZSIV5IG10Hk3enotrhvz0T9em6cyHBLkH/YAZuKqd8hRkKhSfCGIcP2KUY0EPxndzANBmNllzWPwak+bheSw==}
    dependencies:
      any-promise: 1.3.0

  /through2@2.0.5:
    resolution: {integrity: sha512-/mrRod8xqpA+IHSLyGCQ2s8SPHiCDEeQJSep1jqLYeEUClOFG2Qsh+4FU6G9VeqpZnGW/Su8LQGc4YKni5rYSQ==}
    dependencies:
      readable-stream: 2.3.8
      xtend: 4.0.2
    dev: false

  /through@2.3.8:
    resolution: {integrity: sha512-w89qg7PI8wAdvX60bMDP+bFoD5Dvhm9oLheFp5O4a2QF0cSBGsBX4qZmadPMvVqlLJBBci+WqGGOAPvcDeNSVg==}
    dev: true

  /tiny-invariant@1.3.1:
    resolution: {integrity: sha512-AD5ih2NlSssTCwsMznbvwMZpJ1cbhkGd2uueNxzv2jDlEeZdU04JQfRnggJQ8DrcVBGjAsCKwFBbDlVNtEMlzw==}
    dev: false

  /tinybench@2.6.0:
    resolution: {integrity: sha512-N8hW3PG/3aOoZAN5V/NSAEDz0ZixDSSt5b/a05iqtpgfLWMSVuCo7w0k2vVvEjdrIoeGqZzweX2WlyioNIHchA==}
    dev: true

  /tinypool@0.7.0:
    resolution: {integrity: sha512-zSYNUlYSMhJ6Zdou4cJwo/p7w5nmAH17GRfU/ui3ctvjXFErXXkruT4MWW6poDeXgCaIBlGLrfU6TbTXxyGMww==}
    engines: {node: '>=14.0.0'}
    dev: true

  /tinypool@0.8.2:
    resolution: {integrity: sha512-SUszKYe5wgsxnNOVlBYO6IC+8VGWdVGZWAqUxp3UErNBtptZvWbwyUOyzNL59zigz2rCA92QiL3wvG+JDSdJdQ==}
    engines: {node: '>=14.0.0'}
    dev: true

  /tinyspy@2.2.0:
    resolution: {integrity: sha512-d2eda04AN/cPOR89F7Xv5bK/jrQEhmcLFe6HFldoeO9AJtps+fqEnh486vnT/8y4bw38pSyxDcTCAq+Ks2aJTg==}
    engines: {node: '>=14.0.0'}
    dev: true

  /titleize@3.0.0:
    resolution: {integrity: sha512-KxVu8EYHDPBdUYdKZdKtU2aj2XfEx9AfjXxE/Aj0vT06w2icA09Vus1rh6eSu1y01akYg6BjIK/hxyLJINoMLQ==}
    engines: {node: '>=12'}
    dev: true

  /tmp@0.0.33:
    resolution: {integrity: sha512-jRCJlojKnZ3addtTOjdIqoRuPEKBvNXcGYqzO6zWZX8KfKEpnGY5jfggJQ3EjKuu8D4bJRr0y+cYJFmYbImXGw==}
    engines: {node: '>=0.6.0'}
    dependencies:
      os-tmpdir: 1.0.2
    dev: true

  /tmp@0.2.1:
    resolution: {integrity: sha512-76SUhtfqR2Ijn+xllcI5P1oyannHNHByD80W1q447gU3mp9G9PSpGdWmjUOHRDPiHYacIk66W7ubDTuPF3BEtQ==}
    engines: {node: '>=8.17.0'}
    dependencies:
      rimraf: 3.0.2
    dev: true

  /to-fast-properties@2.0.0:
    resolution: {integrity: sha512-/OaKK0xYrs3DmxRYqL/yDc+FxFUVYhDlXMhRmv3z915w2HF1tnN1omB354j8VUGO/hbRzyD6Y3sA7v7GS/ceog==}
    engines: {node: '>=4'}
    dev: true

  /to-regex-range@5.0.1:
    resolution: {integrity: sha512-65P7iz6X5yEr1cwcgvQxbbIw7Uk3gOy5dIdtZ4rDveLqhrdJP+Li/Hx6tyK0NEb+2GCyneCMJiGqrADCSNk8sQ==}
    engines: {node: '>=8.0'}
    dependencies:
      is-number: 7.0.0

  /toidentifier@1.0.1:
    resolution: {integrity: sha512-o5sSPKEkg/DIQNmH43V0/uerLrpzVedkUh8tGNvaeXpfpuwjKenlSox/2O/BTlZUtEe+JG7s5YhEz608PlAHRA==}
    engines: {node: '>=0.6'}
    dev: true

  /totalist@3.0.1:
    resolution: {integrity: sha512-sf4i37nQ2LBx4m3wB74y+ubopq6W/dIzXg0FDGjsYnZHVa1Da8FH853wlL2gtUhg+xJXjfk3kUZS3BRoQeoQBQ==}
    engines: {node: '>=6'}
    dev: true

  /tough-cookie@4.1.3:
    resolution: {integrity: sha512-aX/y5pVRkfRnfmuX+OdbSdXvPe6ieKX/G2s7e98f4poJHnqH3281gDPm/metm6E/WRamfx7WC4HUqkWHfQHprw==}
    engines: {node: '>=6'}
    dependencies:
      psl: 1.9.0
      punycode: 2.3.0
      universalify: 0.2.0
      url-parse: 1.5.10
    dev: true

  /tr46@0.0.3:
    resolution: {integrity: sha512-N3WMsuqV66lT30CrXNbEjx4GEwlow3v6rr4mCcv6prnfwhS01rkgyFdjPNBYd9br7LpXV1+Emh01fHnq2Gdgrw==}

  /tr46@1.0.1:
    resolution: {integrity: sha512-dTpowEjclQ7Kgx5SdBkqRzVhERQXov8/l9Ft9dVM9fmg0W0KQSVaXX9T4i6twCPNtYiZM53lpSSUAwJbFPOHxA==}
    dependencies:
      punycode: 2.3.0
    dev: true

  /tr46@4.1.1:
    resolution: {integrity: sha512-2lv/66T7e5yNyhAAC4NaKe5nVavzuGJQVVtRYLyQ2OI8tsJ61PMLlelehb0wi2Hx6+hT/OJUWZcw8MjlSRnxvw==}
    engines: {node: '>=14'}
    dependencies:
      punycode: 2.3.0
    dev: true

  /traverse@0.3.9:
    resolution: {integrity: sha512-iawgk0hLP3SxGKDfnDJf8wTz4p2qImnyihM5Hh/sGvQ3K37dPi/w8sRhdNIxYA1TwFwc5mDhIJq+O0RsvXBKdQ==}
    dev: true

  /tree-kill@1.2.2:
    resolution: {integrity: sha512-L0Orpi8qGpRG//Nd+H90vFB+3iHnue1zSSGmNOOCh1GLJ7rUKVwV2HvijphGQS2UmhUZewS9VgvxYIdgr+fG1A==}
    hasBin: true
    dev: true

  /tree-node-cli@1.6.0:
    resolution: {integrity: sha512-M8um5Lbl76rWU5aC8oOeEhruiCM29lFCKnwpxrwMjpRicHXJx+bb9Cak11G3zYLrMb6Glsrhnn90rHIzDJrjvg==}
    hasBin: true
    dependencies:
      commander: 5.1.0
      fast-folder-size: 1.6.1
      pretty-bytes: 5.6.0
    dev: true

  /trim-lines@3.0.1:
    resolution: {integrity: sha512-kRj8B+YHZCc9kQYdWfJB2/oUl9rA99qbowYYBtr4ui4mZyAQ2JpvVBd/6U2YloATfqBhBTSMhTpgBHtU0Mf3Rg==}
    dev: true

  /triple-beam@1.4.1:
    resolution: {integrity: sha512-aZbgViZrg1QNcG+LULa7nhZpJTZSLm/mXnHXnbAbjmN5aSa0y7V+wvv6+4WaBtpISJzThKy+PIPxc1Nq1EJ9mg==}
    engines: {node: '>= 14.0.0'}
    dev: false

  /trough@2.1.0:
    resolution: {integrity: sha512-AqTiAOLcj85xS7vQ8QkAV41hPDIJ71XJB4RCUrzo/1GM2CQwhkJGaf9Hgr7BOugMRpgGUrqRg/DrBDl4H40+8g==}
    dev: true

  /trpc-playground@1.0.4(@trpc/server@10.45.0)(@types/node@18.18.13)(typescript@5.2.2)(zod@3.22.4):
    resolution: {integrity: sha512-6nVf1o2LNoo1g6oTS24yajoH7xV4CFjxGAbAH7qLXqa3yo9qB5QHsWLbrm1hNt51SyCG++P0zHJaCdVfgvEVDg==}
    peerDependencies:
      '@trpc/server': ^10
      zod: ^3
    dependencies:
      '@trpc-playground/html': 1.0.4(@types/node@18.18.13)
      '@trpc-playground/types': 1.0.0(@trpc/server@10.45.0)(typescript@5.2.2)
      '@trpc/server': 10.45.0
      lodash: 4.17.21
      uttp: 0.1.3
      zod: 3.22.4
      zod-to-ts: 1.1.4(typescript@5.2.2)(zod@3.22.4)
    transitivePeerDependencies:
      - '@types/node'
      - express
      - fastify
      - h3
      - koa
      - less
      - lightningcss
      - sass
      - stylus
      - sugarss
      - terser
      - typescript
    dev: true

  /ts-essentials@9.3.2(typescript@5.2.2):
    resolution: {integrity: sha512-JxKJzuWqH1MmH4ZFHtJzGEhkfN3QvVR3C3w+4BIoWeoY68UVVoA2Np/Bca9z0IPSErVCWhv439aT0We4Dks8kQ==}
    peerDependencies:
      typescript: '>=4.1.0'
    dependencies:
      typescript: 5.2.2
    dev: true

  /ts-interface-checker@0.1.13:
    resolution: {integrity: sha512-Y/arvbn+rrz3JCKl9C4kVNfTfSm2/mEp5FSz5EsZSANGPSlQrpRI5M4PKF+mJnE52jOO90PnPSc3Ur3bTQw0gA==}

  /ts-node@10.9.2(@types/node@18.18.13)(typescript@5.2.2):
    resolution: {integrity: sha512-f0FFpIdcHgn8zcPSbf1dRevwt047YMnaiJM3u2w2RewrB+fob/zePZcrOyQoLMMO7aBIddLcQIEK5dYjkLnGrQ==}
    hasBin: true
    peerDependencies:
      '@swc/core': '>=1.2.50'
      '@swc/wasm': '>=1.2.50'
      '@types/node': '*'
      typescript: '>=2.7'
    peerDependenciesMeta:
      '@swc/core':
        optional: true
      '@swc/wasm':
        optional: true
    dependencies:
      '@cspotcode/source-map-support': 0.8.1
      '@tsconfig/node10': 1.0.9
      '@tsconfig/node12': 1.0.11
      '@tsconfig/node14': 1.0.3
      '@tsconfig/node16': 1.0.4
      '@types/node': 18.18.13
      acorn: 8.11.3
      acorn-walk: 8.3.2
      arg: 4.1.3
      create-require: 1.1.1
      diff: 4.0.2
      make-error: 1.3.6
      typescript: 5.2.2
      v8-compile-cache-lib: 3.0.1
      yn: 3.1.1

  /tsc-watch@6.0.4(typescript@5.2.2):
    resolution: {integrity: sha512-cHvbvhjO86w2aGlaHgSCeQRl+Aqw6X6XN4sQMPZKF88GoP30O+oTuh5lRIJr5pgFWrRpF1AgXnJJ2DoFEIPHyg==}
    engines: {node: '>=12.12.0'}
    hasBin: true
    peerDependencies:
      typescript: '*'
    dependencies:
      cross-spawn: 7.0.3
      node-cleanup: 2.1.2
      ps-tree: 1.2.0
      string-argv: 0.3.2
      typescript: 5.2.2
    dev: true

  /tsconfck@2.1.2(typescript@5.2.2):
    resolution: {integrity: sha512-ghqN1b0puy3MhhviwO2kGF8SeMDNhEbnKxjK7h6+fvY9JAxqvXi8y5NAHSQv687OVboS2uZIByzGd45/YxrRHg==}
    engines: {node: ^14.13.1 || ^16 || >=18}
    hasBin: true
    peerDependencies:
      typescript: ^4.3.5 || ^5.0.0
    peerDependenciesMeta:
      typescript:
        optional: true
    dependencies:
      typescript: 5.2.2
    dev: true

  /tslib@1.14.1:
    resolution: {integrity: sha512-Xni35NKzjgMrwevysHTCArtLDpPvye8zV/0E4EyYn43P7/7qvQwPh9BGkHewbMulVntbigmcT7rdX3BNo9wRJg==}
    dev: false

  /tslib@2.6.2:
    resolution: {integrity: sha512-AEYxH93jGFPn/a2iVAwW87VuUIkR1FVUKB77NwMF7nBTDkDrrT/Hpt/IrCJ0QXhW27jTBDcf5ZY7w6RiqTMw2Q==}

  /tsscmp@1.0.6:
    resolution: {integrity: sha512-LxhtAkPDTkVCMQjt2h6eBVY28KCjikZqZfMcC15YBeNjkgUpdCfBu5HoiOTDu86v6smE8yOjyEktJ8hlbANHQA==}
    engines: {node: '>=0.6.x'}
    dev: true

  /tsup@7.2.0(ts-node@10.9.2)(typescript@5.2.2):
    resolution: {integrity: sha512-vDHlczXbgUvY3rWvqFEbSqmC1L7woozbzngMqTtL2PGBODTtWlRwGDDawhvWzr5c1QjKe4OAKqJGfE1xeXUvtQ==}
    engines: {node: '>=16.14'}
    hasBin: true
    peerDependencies:
      '@swc/core': ^1
      postcss: ^8.4.12
      typescript: '>=4.1.0'
    peerDependenciesMeta:
      '@swc/core':
        optional: true
      postcss:
        optional: true
      typescript:
        optional: true
    dependencies:
      bundle-require: 4.0.2(esbuild@0.18.20)
      cac: 6.7.14
      chokidar: 3.5.3
      debug: 4.3.4
      esbuild: 0.18.20
      execa: 5.1.1
      globby: 11.1.0
      joycon: 3.1.1
      postcss-load-config: 4.0.1(postcss@8.4.33)(ts-node@10.9.2)
      resolve-from: 5.0.0
      rollup: 3.29.2
      source-map: 0.8.0-beta.0
      sucrase: 3.34.0
      tree-kill: 1.2.2
      typescript: 5.2.2
    transitivePeerDependencies:
      - supports-color
      - ts-node
    dev: true

  /tsx@3.14.0:
    resolution: {integrity: sha512-xHtFaKtHxM9LOklMmJdI3BEnQq/D5F73Of2E1GDrITi9sgoVkvIsrQUTY1G8FlmGtA+awCI4EBlTRRYxkL2sRg==}
    hasBin: true
    dependencies:
      esbuild: 0.18.20
      get-tsconfig: 4.7.2
      source-map-support: 0.5.21
    optionalDependencies:
      fsevents: 2.3.3
    dev: true

  /tunnel-agent@0.6.0:
    resolution: {integrity: sha512-McnNiV1l8RYeY8tBgEpuodCC1mLUdbSN+CYBL7kJsJNInOP8UjDDEwdk6Mw60vdLLrr5NHKZhMAOSrR2NZuQ+w==}
    dependencies:
      safe-buffer: 5.2.1
    dev: false

  /turbo-darwin-64@1.11.3:
    resolution: {integrity: sha512-IsOOg2bVbIt3o/X8Ew9fbQp5t1hTHN3fGNQYrPQwMR2W1kIAC6RfbVD4A9OeibPGyEPUpwOH79hZ9ydFH5kifw==}
    cpu: [x64]
    os: [darwin]
    requiresBuild: true
    dev: true
    optional: true

  /turbo-darwin-arm64@1.11.3:
    resolution: {integrity: sha512-FsJL7k0SaPbJzI/KCnrf/fi3PgCDCjTliMc/kEFkuWVA6Httc3Q4lxyLIIinz69q6JTx8wzh6yznUMzJRI3+dg==}
    cpu: [arm64]
    os: [darwin]
    requiresBuild: true
    dev: true
    optional: true

  /turbo-ignore@1.11.3:
    resolution: {integrity: sha512-d4BAQ3IyVl0xQHcN38v4qpYjhC1x1O/0FoLsP5d8IHxUN8w40qAncrp1uwo+kahJcMnfZTfir6ob9gzExXdDsg==}
    hasBin: true
    dev: true

  /turbo-linux-64@1.11.3:
    resolution: {integrity: sha512-SvW7pvTVRGsqtSkII5w+wriZXvxqkluw5FO/MNAdFw0qmoov+PZ237+37/NgArqE3zVn1GX9P6nUx9VO+xcQAg==}
    cpu: [x64]
    os: [linux]
    requiresBuild: true
    dev: true
    optional: true

  /turbo-linux-arm64@1.11.3:
    resolution: {integrity: sha512-YhUfBi1deB3m+3M55X458J6B7RsIS7UtM3P1z13cUIhF+pOt65BgnaSnkHLwETidmhRh8Dl3GelaQGrB3RdCDw==}
    cpu: [arm64]
    os: [linux]
    requiresBuild: true
    dev: true
    optional: true

  /turbo-windows-64@1.11.3:
    resolution: {integrity: sha512-s+vEnuM2TiZuAUUUpmBHDr6vnNbJgj+5JYfnYmVklYs16kXh+EppafYQOAkcRIMAh7GjV3pLq5/uGqc7seZeHA==}
    cpu: [x64]
    os: [win32]
    requiresBuild: true
    dev: true
    optional: true

  /turbo-windows-arm64@1.11.3:
    resolution: {integrity: sha512-ZR5z5Zpc7cASwfdRAV5yNScCZBsgGSbcwiA/u3farCacbPiXsfoWUkz28iyrx21/TRW0bi6dbsB2v17swa8bjw==}
    cpu: [arm64]
    os: [win32]
    requiresBuild: true
    dev: true
    optional: true

  /turbo@1.11.3:
    resolution: {integrity: sha512-RCJOUFcFMQNIGKSjC9YmA5yVP1qtDiBA0Lv9VIgrXraI5Da1liVvl3VJPsoDNIR9eFMyA/aagx1iyj6UWem5hA==}
    hasBin: true
    optionalDependencies:
      turbo-darwin-64: 1.11.3
      turbo-darwin-arm64: 1.11.3
      turbo-linux-64: 1.11.3
      turbo-linux-arm64: 1.11.3
      turbo-windows-64: 1.11.3
      turbo-windows-arm64: 1.11.3
    dev: true

  /tw-to-css@0.0.12(ts-node@10.9.2):
    resolution: {integrity: sha512-rQAsQvOtV1lBkyCw+iypMygNHrShYAItES5r8fMsrhhaj5qrV2LkZyXc8ccEH+u5bFjHjQ9iuxe90I7Kykf6pw==}
    engines: {node: '>=16.0.0'}
    dependencies:
      postcss: 8.4.31
      postcss-css-variables: 0.18.0(postcss@8.4.31)
      tailwindcss: 3.3.2(ts-node@10.9.2)
    transitivePeerDependencies:
      - ts-node
    dev: false

  /tweetnacl@0.14.5:
    resolution: {integrity: sha512-KXXFFdAbFXY4geFIwoyNK+f5Z1b7swfXABfL7HXCmoIWMKU3dmS26672A4EeQtDzLKy7SXmfBu51JolvEKwtGA==}

  /type-detect@4.0.8:
    resolution: {integrity: sha512-0fr/mIH1dlO+x7TlcMy+bIDqKPsw/70tVyeHW787goQjhmqaZe10uwLujubK9q9Lg6Fiho1KUKDYz0Z7k7g5/g==}
    engines: {node: '>=4'}
    dev: true

  /type-fest@0.21.3:
    resolution: {integrity: sha512-t0rzBq87m3fVcduHDUFhKmyyX+9eo6WQjZvf51Ea/M0Q7+T374Jp1aUiyUl0GKxp8M/OETVHSDvmkyPgvX+X2w==}
    engines: {node: '>=10'}
    dev: true

  /type-fest@0.6.0:
    resolution: {integrity: sha512-q+MB8nYR1KDLrgr4G5yemftpMC7/QLqVndBmEEdqzmNj5dcFOO4Oo8qlwZE3ULT3+Zim1F8Kq4cBnikNhlCMlg==}
    engines: {node: '>=8'}
    dev: true

  /type-fest@2.19.0:
    resolution: {integrity: sha512-RAH822pAdBgcNMAfWnCBU3CFZcfZ/i1eZjwFU/dsLKumyuuP3niueg2UAukXYF0E2AAoc82ZSSf9J0WQBinzHA==}
    engines: {node: '>=12.20'}
    dev: true

  /type-fest@3.13.1:
    resolution: {integrity: sha512-tLq3bSNx+xSpwvAJnzrK0Ep5CLNWjvFTOp71URMaAEWBfRb9nnJiBoUe0tF8bI4ZFO3omgBR6NvnbzVUT3Ly4g==}
    engines: {node: '>=14.16'}
    dev: false

  /type-fest@4.9.0:
    resolution: {integrity: sha512-KS/6lh/ynPGiHD/LnAobrEFq3Ad4pBzOlJ1wAnJx9N4EYoqFhMfLIBjUT2UEx4wg5ZE+cC1ob6DCSpppVo+rtg==}
    engines: {node: '>=16'}
    dev: true

  /type-is@1.6.18:
    resolution: {integrity: sha512-TkRKr9sUTxEH8MdfuCSP7VizJyzRNMjj2J2do2Jr3Kym598JVdEksuzPQCnlFPW4ky9Q+iA+ma9BGm06XQBy8g==}
    engines: {node: '>= 0.6'}
    dependencies:
      media-typer: 0.3.0
      mime-types: 2.1.35
    dev: true

  /typescript@5.2.2:
    resolution: {integrity: sha512-mI4WrpHsbCIcwT9cF4FZvr80QUeKvsUsUvKDoR+X/7XHQH98xYD8YHZg7ANtz2GtZt/CBq2QJ0thkGJMHfqc1w==}
    engines: {node: '>=14.17'}
    hasBin: true

  /ufo@1.3.2:
    resolution: {integrity: sha512-o+ORpgGwaYQXgqGDwd+hkS4PuZ3QnmqMMxRuajK/a38L6fTpcE5GPIfrf+L/KemFzfUpeUQc1rRS1iDBozvnFA==}
    dev: true

  /ulid@2.3.0:
    resolution: {integrity: sha512-keqHubrlpvT6G2wH0OEfSW4mquYRcbe/J8NMmveoQOjUqmo+hXtO+ORCpWhdbZ7k72UtY61BL7haGxW6enBnjw==}
    hasBin: true
    dev: false

  /undici-types@5.26.5:
    resolution: {integrity: sha512-JlCMO+ehdEIKqlFxk6IfVoAUVmgz7cU7zD/h9XZ0qzeosSHmUJVOzSQvvYSYWXkFXC+IfLKSIffhv0sVZup6pA==}

  /unicorn-magic@0.1.0:
    resolution: {integrity: sha512-lRfVq8fE8gz6QMBuDM6a+LO3IAzTi05H6gCVaUpir2E1Rwpo4ZUog45KpNXKC/Mn3Yb9UDuHumeFTo9iV/D9FQ==}
    engines: {node: '>=18'}
    dev: true

  /unified@10.1.2:
    resolution: {integrity: sha512-pUSWAi/RAnVy1Pif2kAoeWNBa3JVrx0MId2LASj8G+7AiHWoKZNTomq6LG326T68U7/e263X6fTdcXIy7XnF7Q==}
    dependencies:
      '@types/unist': 2.0.7
      bail: 2.0.2
      extend: 3.0.2
      is-buffer: 2.0.5
      is-plain-obj: 4.1.0
      trough: 2.1.0
      vfile: 5.3.7
    dev: true

  /unified@11.0.4:
    resolution: {integrity: sha512-apMPnyLjAX+ty4OrNap7yumyVAMlKx5IWU2wlzzUdYJO9A8f1p9m/gywF/GM2ZDFcjQPrx59Mc90KwmxsoklxQ==}
    dependencies:
      '@types/unist': 3.0.1
      bail: 2.0.2
      devlop: 1.1.0
      extend: 3.0.2
      is-plain-obj: 4.1.0
      trough: 2.1.0
      vfile: 6.0.1
    dev: true

  /unist-util-is@6.0.0:
    resolution: {integrity: sha512-2qCTHimwdxLfz+YzdGfkqNlH0tLi9xjTnHddPmJwtIG9MGsdbutfTc4P+haPD7l7Cjxf/WZj+we5qfVPvvxfYw==}
    dependencies:
      '@types/unist': 3.0.1
    dev: true

  /unist-util-position-from-estree@2.0.0:
    resolution: {integrity: sha512-KaFVRjoqLyF6YXCbVLNad/eS4+OfPQQn2yOd7zF/h5T/CSL2v8NpN6a5TPvtbXthAGw5nG+PuTtq+DdIZr+cRQ==}
    dependencies:
      '@types/unist': 3.0.1
    dev: true

  /unist-util-position@5.0.0:
    resolution: {integrity: sha512-fucsC7HjXvkB5R3kTCO7kUjRdrS0BJt3M/FPxmHMBOm8JQi2BsHAHFsy27E0EolP8rp0NzXsJ+jNPyDWvOJZPA==}
    dependencies:
      '@types/unist': 3.0.1
    dev: true

  /unist-util-remove-position@5.0.0:
    resolution: {integrity: sha512-Hp5Kh3wLxv0PHj9m2yZhhLt58KzPtEYKQQ4yxfYFEO7EvHwzyDYnduhHnY1mDxoqr7VUwVuHXk9RXKIiYS1N8Q==}
    dependencies:
      '@types/unist': 3.0.1
      unist-util-visit: 5.0.0
    dev: true

  /unist-util-stringify-position@3.0.3:
    resolution: {integrity: sha512-k5GzIBZ/QatR8N5X2y+drfpWG8IDBzdnVj6OInRNWm1oXrzydiaAT2OQiA8DPRRZyAKb9b6I2a6PxYklZD0gKg==}
    dependencies:
      '@types/unist': 2.0.7
    dev: true

  /unist-util-stringify-position@4.0.0:
    resolution: {integrity: sha512-0ASV06AAoKCDkS2+xw5RXJywruurpbC4JZSm7nr7MOt1ojAzvyyaO+UxZf18j8FCF6kmzCZKcAgN/yu2gm2XgQ==}
    dependencies:
      '@types/unist': 3.0.1
    dev: true

  /unist-util-visit-parents@6.0.1:
    resolution: {integrity: sha512-L/PqWzfTP9lzzEa6CKs0k2nARxTdZduw3zyh8d2NVBnsyvHjSX4TWse388YrrQKbvI8w20fGjGlhgT96WwKykw==}
    dependencies:
      '@types/unist': 3.0.1
      unist-util-is: 6.0.0
    dev: true

  /unist-util-visit@5.0.0:
    resolution: {integrity: sha512-MR04uvD+07cwl/yhVuVWAtw+3GOR/knlL55Nd/wAdblk27GCVt3lqpTivy/tkJcZoNPzTwS1Y+KMojlLDhoTzg==}
    dependencies:
      '@types/unist': 3.0.1
      unist-util-is: 6.0.0
      unist-util-visit-parents: 6.0.1
    dev: true

  /universal-user-agent@6.0.0:
    resolution: {integrity: sha512-isyNax3wXoKaulPDZWHQqbmIx1k2tb9fb3GGDBRxCscfYV2Ch7WxPArBsFEG8s/safwXTT7H4QGhaIkTp9447w==}
    dev: true

  /universalify@0.1.2:
    resolution: {integrity: sha512-rBJeI5CXAlmy1pV+617WB9J63U6XcazHHF2f2dbJix4XzpUF0RS3Zbj0FGIOCAva5P/d/GBOYaACQ1w+0azUkg==}
    engines: {node: '>= 4.0.0'}
    dev: true

  /universalify@0.2.0:
    resolution: {integrity: sha512-CJ1QgKmNg3CwvAv/kOFmtnEN05f0D/cn9QntgNOQlQF9dgvVTHj3t+8JPdjqawCHk7V/KA+fbUqzZ9XWhcqPUg==}
    engines: {node: '>= 4.0.0'}
    dev: true

  /universalify@2.0.0:
    resolution: {integrity: sha512-hAZsKq7Yy11Zu1DE0OzWjw7nnLZmJZYTDZZyEFHZdUhV8FkH5MCfoU1XMaxXovpyW5nq5scPqq0ZDP9Zyl04oQ==}
    engines: {node: '>= 10.0.0'}
    dev: true

  /untildify@4.0.0:
    resolution: {integrity: sha512-KK8xQ1mkzZeg9inewmFVDNkg3l5LUhoq9kN6iWYB/CC9YMG8HA+c1Q8HwDe6dEX7kErrEVNVBO3fWsVq5iDgtw==}
    engines: {node: '>=8'}
    dev: true

  /unzipper@0.10.14:
    resolution: {integrity: sha512-ti4wZj+0bQTiX2KmKWuwj7lhV+2n//uXEotUmGuQqrbVZSEGFMbI68+c6JCQ8aAmUWYvtHEz2A8K6wXvueR/6g==}
    dependencies:
      big-integer: 1.6.51
      binary: 0.3.0
      bluebird: 3.4.7
      buffer-indexof-polyfill: 1.0.2
      duplexer2: 0.1.4
      fstream: 1.0.12
      graceful-fs: 4.2.11
      listenercount: 1.0.1
      readable-stream: 2.3.8
      setimmediate: 1.0.5
    dev: true

  /update-browserslist-db@1.0.13(browserslist@4.22.2):
    resolution: {integrity: sha512-xebP81SNcPuNpPP3uzeW1NYXxI3rxyJzF3pD6sH4jE7o/IX+WtSpwnVU+qIsDPyk0d3hmFQ7mjqc6AtV604hbg==}
    hasBin: true
    peerDependencies:
      browserslist: '>= 4.21.0'
    dependencies:
      browserslist: 4.22.2
      escalade: 3.1.1
      picocolors: 1.0.0
    dev: true

  /url-parse@1.5.10:
    resolution: {integrity: sha512-WypcfiRhfeUP9vvF0j6rw0J3hrWrw6iZv3+22h6iRMJ/8z1Tj6XfLP4DsUix5MhMPnXpiHDoKyoZ/bdCkwBCiQ==}
    dependencies:
      querystringify: 2.2.0
      requires-port: 1.0.0
    dev: true

  /use-callback-ref@1.3.0(@types/react@18.2.48)(react@18.2.0):
    resolution: {integrity: sha512-3FT9PRuRdbB9HfXhEq35u4oZkvpJ5kuYbpqhCfmiZyReuRgpnhDlbr2ZEnnuS0RrJAPn6l23xjFg9kpDM+Ms7w==}
    engines: {node: '>=10'}
    peerDependencies:
      '@types/react': ^16.8.0 || ^17.0.0 || ^18.0.0
      react: ^16.8.0 || ^17.0.0 || ^18.0.0
    peerDependenciesMeta:
      '@types/react':
        optional: true
    dependencies:
      '@types/react': 18.2.48
      react: 18.2.0
      tslib: 2.6.2
    dev: false

  /use-composed-ref@1.3.0(react@18.2.0):
    resolution: {integrity: sha512-GLMG0Jc/jiKov/3Ulid1wbv3r54K9HlMW29IWcDFPEqFkSO2nS0MuefWgMJpeHQ9YJeXDL3ZUF+P3jdXlZX/cQ==}
    peerDependencies:
      react: ^16.8.0 || ^17.0.0 || ^18.0.0
    dependencies:
      react: 18.2.0
    dev: false

  /use-isomorphic-layout-effect@1.1.2(@types/react@18.2.48)(react@18.2.0):
    resolution: {integrity: sha512-49L8yCO3iGT/ZF9QttjwLF/ZD9Iwto5LnH5LmEdk/6cFmXddqi2ulF0edxTwjj+7mqvpVVGQWvbXZdn32wRSHA==}
    peerDependencies:
      '@types/react': '*'
      react: ^16.8.0 || ^17.0.0 || ^18.0.0
    peerDependenciesMeta:
      '@types/react':
        optional: true
    dependencies:
      '@types/react': 18.2.48
      react: 18.2.0
    dev: false

  /use-latest@1.2.1(@types/react@18.2.48)(react@18.2.0):
    resolution: {integrity: sha512-xA+AVm/Wlg3e2P/JiItTziwS7FK92LWrDB0p+hgXloIMuVCeJJ8v6f0eeHyPZaJrM+usM1FkFfbNCrJGs8A/zw==}
    peerDependencies:
      '@types/react': '*'
      react: ^16.8.0 || ^17.0.0 || ^18.0.0
    peerDependenciesMeta:
      '@types/react':
        optional: true
    dependencies:
      '@types/react': 18.2.48
      react: 18.2.0
      use-isomorphic-layout-effect: 1.1.2(@types/react@18.2.48)(react@18.2.0)
    dev: false

  /use-sidecar@1.1.2(@types/react@18.2.48)(react@18.2.0):
    resolution: {integrity: sha512-epTbsLuzZ7lPClpz2TyryBfztm7m+28DlEv2ZCQ3MDr5ssiwyOwGH/e5F9CkfWjJ1t4clvI58yF822/GUkjjhw==}
    engines: {node: '>=10'}
    peerDependencies:
      '@types/react': ^16.9.0 || ^17.0.0 || ^18.0.0
      react: ^16.8.0 || ^17.0.0 || ^18.0.0
    peerDependenciesMeta:
      '@types/react':
        optional: true
    dependencies:
      '@types/react': 18.2.48
      detect-node-es: 1.1.0
      react: 18.2.0
      tslib: 2.6.2
    dev: false

  /use-sync-external-store@1.2.0(react@18.2.0):
    resolution: {integrity: sha512-eEgnFxGQ1Ife9bzYs6VLi8/4X6CObHMw9Qr9tPY43iKwsPw8xE8+EFsf/2cFZ5S3esXgpWgtSCtLNS41F+sKPA==}
    peerDependencies:
      react: ^16.8.0 || ^17.0.0 || ^18.0.0
    dependencies:
      react: 18.2.0
    dev: false

  /util-deprecate@1.0.2:
    resolution: {integrity: sha512-EPD5q1uXyFxJpCrLnCc1nHnq3gOa6DZBocAIiI2TaSCA7VCJ1UJDMagCzIkXNsUYfD1daK//LTEQ8xiIbrHtcw==}

  /uttp@0.1.3:
    resolution: {integrity: sha512-LWRHPNmivLr/4rTt3CXVtQfWdhzoN7OQwBPHfcsYGffeFo9a8/CtDxtl3xcVR965paRjLr3Ocxs/shwyjPzE2Q==}
    peerDependencies:
      express: ^4
      fastify: ^3 || ^4
      h3: '*'
      koa: ^2
    peerDependenciesMeta:
      express:
        optional: true
      fastify:
        optional: true
      h3:
        optional: true
      koa:
        optional: true
    dev: true

  /uuid-random@1.3.2:
    resolution: {integrity: sha512-UOzej0Le/UgkbWEO8flm+0y+G+ljUon1QWTEZOq1rnMAsxo2+SckbiZdKzAHHlVh6gJqI1TjC/xwgR50MuCrBQ==}
    dev: false

  /uuid@8.3.2:
    resolution: {integrity: sha512-+NYs2QeMWy+GWFOEm9xnn6HCDp0l7QBD7ml8zLUmJ+93Q5NF0NocErnwkTkXVFNiX3/fpC6afS8Dhb/gz7R7eg==}
    hasBin: true
    dev: false

  /uuid@9.0.1:
    resolution: {integrity: sha512-b+1eJOlsR9K8HJpow9Ok3fiWOWSIcIzXodvv0rQjVoOVNpWMpxf1wZNpt4y9h10odCNrqnYp1OBzRktckBe3sA==}
    hasBin: true
    dev: false

  /v8-compile-cache-lib@3.0.1:
    resolution: {integrity: sha512-wa7YjyUGfNZngI/vtK0UHAN+lgDCxBPCylVXGp0zu59Fz5aiGtNXaq3DhIov063MorB+VfufLh3JlF2KdTK3xg==}

  /validate-npm-package-license@3.0.4:
    resolution: {integrity: sha512-DpKm2Ui/xN7/HQKCtpZxoRWBhZ9Z0kqtygG8XCgNQ8ZlDnxuQmWhj566j8fN4Cu3/JmbhsDo7fcAJq4s9h27Ew==}
    dependencies:
      spdx-correct: 3.2.0
      spdx-expression-parse: 3.0.1
    dev: true

  /vary@1.1.2:
    resolution: {integrity: sha512-BNGbWLfd0eUPabhkXUVm0j8uuvREyTh5ovRa/dyow/BqAbZJyC+5fU+IzQOzmAKzYqYRAISoRhdQr3eIZ/PXqg==}
    engines: {node: '>= 0.8'}

  /vfile-location@5.0.2:
    resolution: {integrity: sha512-NXPYyxyBSH7zB5U6+3uDdd6Nybz6o6/od9rk8bp9H8GR3L+cm/fC0uUTbqBmUTnMCUDslAGBOIKNfvvb+gGlDg==}
    dependencies:
      '@types/unist': 3.0.1
      vfile: 6.0.1
    dev: true

  /vfile-message@3.1.4:
    resolution: {integrity: sha512-fa0Z6P8HUrQN4BZaX05SIVXic+7kE3b05PWAtPuYP9QLHsLKYR7/AlLW3NtOrpXRLeawpDLMsVkmk5DG0NXgWw==}
    dependencies:
      '@types/unist': 2.0.7
      unist-util-stringify-position: 3.0.3
    dev: true

  /vfile-message@4.0.2:
    resolution: {integrity: sha512-jRDZ1IMLttGj41KcZvlrYAaI3CfqpLpfpf+Mfig13viT6NKvRzWZ+lXz0Y5D60w6uJIBAOGq9mSHf0gktF0duw==}
    dependencies:
      '@types/unist': 3.0.1
      unist-util-stringify-position: 4.0.0
    dev: true

  /vfile@5.3.7:
    resolution: {integrity: sha512-r7qlzkgErKjobAmyNIkkSpizsFPYiUPuJb5pNW1RB4JcYVZhs4lIbVqk8XPk033CV/1z8ss5pkax8SuhGpcG8g==}
    dependencies:
      '@types/unist': 2.0.7
      is-buffer: 2.0.5
      unist-util-stringify-position: 3.0.3
      vfile-message: 3.1.4
    dev: true

  /vfile@6.0.1:
    resolution: {integrity: sha512-1bYqc7pt6NIADBJ98UiG0Bn/CHIVOoZ/IyEkqIruLg0mE1BKzkOXY2D6CSqQIcKqgadppE5lrxgWXJmXd7zZJw==}
    dependencies:
      '@types/unist': 3.0.1
      unist-util-stringify-position: 4.0.0
      vfile-message: 4.0.2
    dev: true

  /vite-node@0.34.6(@types/node@18.18.13):
    resolution: {integrity: sha512-nlBMJ9x6n7/Amaz6F3zJ97EBwR2FkzhBRxF5e+jE6LA3yi6Wtc2lyTij1OnDMIr34v5g/tVQtsVAzhT0jc5ygA==}
    engines: {node: '>=v14.18.0'}
    hasBin: true
    dependencies:
      cac: 6.7.14
      debug: 4.3.4
      mlly: 1.5.0
      pathe: 1.1.2
      picocolors: 1.0.0
      vite: 4.5.0(@types/node@18.18.13)
    transitivePeerDependencies:
      - '@types/node'
      - less
      - lightningcss
      - sass
      - stylus
      - sugarss
      - supports-color
      - terser
    dev: true

  /vite-node@1.3.1(@types/node@18.18.13):
    resolution: {integrity: sha512-azbRrqRxlWTJEVbzInZCTchx0X69M/XPTCz4H+TLvlTcR/xH/3hkRqhOakT41fMJCMzXTu4UvegkZiEoJAWvng==}
    engines: {node: ^18.0.0 || >=20.0.0}
    hasBin: true
    dependencies:
      cac: 6.7.14
      debug: 4.3.4
      pathe: 1.1.2
      picocolors: 1.0.0
      vite: 5.0.11(@types/node@18.18.13)
    transitivePeerDependencies:
      - '@types/node'
      - less
      - lightningcss
      - sass
      - stylus
      - sugarss
      - supports-color
      - terser
    dev: true

  /vite-tsconfig-paths@4.2.1(typescript@5.2.2)(vite@5.0.11):
    resolution: {integrity: sha512-GNUI6ZgPqT3oervkvzU+qtys83+75N/OuDaQl7HmOqFTb0pjZsuARrRipsyJhJ3enqV8beI1xhGbToR4o78nSQ==}
    peerDependencies:
      vite: '*'
    peerDependenciesMeta:
      vite:
        optional: true
    dependencies:
      debug: 4.3.4
      globrex: 0.1.2
      tsconfck: 2.1.2(typescript@5.2.2)
      vite: 5.0.11(@types/node@18.18.13)
    transitivePeerDependencies:
      - supports-color
      - typescript
    dev: true

  /vite@4.5.0(@types/node@18.18.13):
    resolution: {integrity: sha512-ulr8rNLA6rkyFAlVWw2q5YJ91v098AFQ2R0PRFwPzREXOUJQPtFUG0t+/ZikhaOCDqFoDhN6/v8Sq0o4araFAw==}
    engines: {node: ^14.18.0 || >=16.0.0}
    hasBin: true
    peerDependencies:
      '@types/node': '>= 14'
      less: '*'
      lightningcss: ^1.21.0
      sass: '*'
      stylus: '*'
      sugarss: '*'
      terser: ^5.4.0
    peerDependenciesMeta:
      '@types/node':
        optional: true
      less:
        optional: true
      lightningcss:
        optional: true
      sass:
        optional: true
      stylus:
        optional: true
      sugarss:
        optional: true
      terser:
        optional: true
    dependencies:
      '@types/node': 18.18.13
      esbuild: 0.18.20
      postcss: 8.4.33
      rollup: 3.29.2
    optionalDependencies:
      fsevents: 2.3.3
    dev: true

  /vite@5.0.11(@types/node@18.18.13):
    resolution: {integrity: sha512-XBMnDjZcNAw/G1gEiskiM1v6yzM4GE5aMGvhWTlHAYYhxb7S3/V1s3m2LDHa8Vh6yIWYYB0iJwsEaS523c4oYA==}
    engines: {node: ^18.0.0 || >=20.0.0}
    hasBin: true
    peerDependencies:
      '@types/node': ^18.0.0 || >=20.0.0
      less: '*'
      lightningcss: ^1.21.0
      sass: '*'
      stylus: '*'
      sugarss: '*'
      terser: ^5.4.0
    peerDependenciesMeta:
      '@types/node':
        optional: true
      less:
        optional: true
      lightningcss:
        optional: true
      sass:
        optional: true
      stylus:
        optional: true
      sugarss:
        optional: true
      terser:
        optional: true
    dependencies:
      '@types/node': 18.18.13
      esbuild: 0.19.11
      postcss: 8.4.33
      rollup: 4.9.5
    optionalDependencies:
      fsevents: 2.3.3
    dev: true

<<<<<<< HEAD
  /vitest@0.34.6(@vitest/ui@1.3.1):
=======
  /vitest-mock-extended@1.3.1(typescript@5.2.2)(vitest@1.3.1):
    resolution: {integrity: sha512-OpghYjh4BDuQ/Mzs3lFMQ1QRk9D8/2O9T47MLUA5eLn7K4RWIy+MfIivYOWEyxjTENjsBnzgMihDjyNalN/K0Q==}
    peerDependencies:
      typescript: 3.x || 4.x || 5.x
      vitest: '>=0.31.1'
    dependencies:
      ts-essentials: 9.3.2(typescript@5.2.2)
      typescript: 5.2.2
      vitest: 1.3.1(@types/node@18.18.13)(@vitest/ui@1.3.1)
    dev: true

  /vitest@0.34.6(@vitest/ui@0.34.6):
>>>>>>> 852260d9
    resolution: {integrity: sha512-+5CALsOvbNKnS+ZHMXtuUC7nL8/7F1F2DnHGjSsszX8zCjWSSviphCb/NuS9Nzf4Q03KyyDRBAXhF/8lffME4Q==}
    engines: {node: '>=v14.18.0'}
    hasBin: true
    peerDependencies:
      '@edge-runtime/vm': '*'
      '@vitest/browser': '*'
      '@vitest/ui': '*'
      happy-dom: '*'
      jsdom: '*'
      playwright: '*'
      safaridriver: '*'
      webdriverio: '*'
    peerDependenciesMeta:
      '@edge-runtime/vm':
        optional: true
      '@vitest/browser':
        optional: true
      '@vitest/ui':
        optional: true
      happy-dom:
        optional: true
      jsdom:
        optional: true
      playwright:
        optional: true
      safaridriver:
        optional: true
      webdriverio:
        optional: true
    dependencies:
      '@types/chai': 4.3.11
      '@types/chai-subset': 1.3.5
      '@types/node': 18.18.13
      '@vitest/expect': 0.34.6
      '@vitest/runner': 0.34.6
      '@vitest/snapshot': 0.34.6
      '@vitest/spy': 0.34.6
      '@vitest/ui': 1.3.1(vitest@0.34.6)
      '@vitest/utils': 0.34.6
      acorn: 8.11.3
      acorn-walk: 8.3.2
      cac: 6.7.14
      chai: 4.4.1
      debug: 4.3.4
      local-pkg: 0.4.3
      magic-string: 0.30.5
      pathe: 1.1.2
      picocolors: 1.0.0
      std-env: 3.7.0
      strip-literal: 1.3.0
      tinybench: 2.6.0
      tinypool: 0.7.0
      vite: 5.0.11(@types/node@18.18.13)
      vite-node: 0.34.6(@types/node@18.18.13)
      why-is-node-running: 2.2.2
    transitivePeerDependencies:
      - less
      - lightningcss
      - sass
      - stylus
      - sugarss
      - supports-color
      - terser
    dev: true

  /vitest@1.3.1(@types/node@18.18.13)(@vitest/ui@1.3.1):
    resolution: {integrity: sha512-/1QJqXs8YbCrfv/GPQ05wAZf2eakUPLPa18vkJAKE7RXOKfVHqMZZ1WlTjiwl6Gcn65M5vpNUB6EFLnEdRdEXQ==}
    engines: {node: ^18.0.0 || >=20.0.0}
    hasBin: true
    peerDependencies:
      '@edge-runtime/vm': '*'
      '@types/node': ^18.0.0 || >=20.0.0
      '@vitest/browser': 1.3.1
      '@vitest/ui': 1.3.1
      happy-dom: '*'
      jsdom: '*'
    peerDependenciesMeta:
      '@edge-runtime/vm':
        optional: true
      '@types/node':
        optional: true
      '@vitest/browser':
        optional: true
      '@vitest/ui':
        optional: true
      happy-dom:
        optional: true
      jsdom:
        optional: true
    dependencies:
      '@types/node': 18.18.13
      '@vitest/expect': 1.3.1
      '@vitest/runner': 1.3.1
      '@vitest/snapshot': 1.3.1
      '@vitest/spy': 1.3.1
      '@vitest/ui': 1.3.1(vitest@1.3.1)
      '@vitest/utils': 1.3.1
      acorn-walk: 8.3.2
      chai: 4.4.1
      debug: 4.3.4
      execa: 8.0.1
      local-pkg: 0.5.0
      magic-string: 0.30.5
      pathe: 1.1.2
      picocolors: 1.0.0
      std-env: 3.7.0
      strip-literal: 2.0.0
      tinybench: 2.6.0
      tinypool: 0.8.2
      vite: 5.0.11(@types/node@18.18.13)
      vite-node: 1.3.1(@types/node@18.18.13)
      why-is-node-running: 2.2.2
    transitivePeerDependencies:
      - less
      - lightningcss
      - sass
      - stylus
      - sugarss
      - supports-color
      - terser
    dev: true

  /w3c-xmlserializer@4.0.0:
    resolution: {integrity: sha512-d+BFHzbiCx6zGfz0HyQ6Rg69w9k19nviJspaj4yNscGjrHu94sVP+aRm75yEbCh+r2/yR+7q6hux9LVtbuTGBw==}
    engines: {node: '>=14'}
    dependencies:
      xml-name-validator: 4.0.0
    dev: true

  /watchpack@2.4.0:
    resolution: {integrity: sha512-Lcvm7MGST/4fup+ifyKi2hjyIAwcdI4HRgtvTpIUxBRhB+RFtUh8XtDOxUfctVCnhVi+QQj49i91OyvzkJl6cg==}
    engines: {node: '>=10.13.0'}
    dependencies:
      glob-to-regexp: 0.4.1
      graceful-fs: 4.2.11
    dev: false

  /wcwidth@1.0.1:
    resolution: {integrity: sha512-XHPEwS0q6TaxcvG85+8EYkbiCux2XtWG2mkc47Ng2A77BQu9+DqIOJldST4HgPkuea7dvKSj5VgX3P1d4rW8Tg==}
    dependencies:
      defaults: 1.0.4
    dev: true

  /web-namespaces@2.0.1:
    resolution: {integrity: sha512-bKr1DkiNa2krS7qxNtdrtHAmzuYGFQLiQ13TsorsdT6ULTkPLKuu5+GsFpDlg6JFjUTwX2DyhMPG2be8uPrqsQ==}
    dev: true

  /webidl-conversions@3.0.1:
    resolution: {integrity: sha512-2JAn3z8AR6rjK8Sm8orRC0h/bcl/DqL7tRPdGZ4I1CjdF+EaMLmYxBHyXuKL849eucPFhvBoxMsflfOb8kxaeQ==}

  /webidl-conversions@4.0.2:
    resolution: {integrity: sha512-YQ+BmxuTgd6UXZW3+ICGfyqRyHXVlD5GtQr5+qjiNW7bF0cqrzX500HVXPBOvgXb5YnzDd+h0zqyv61KUD7+Sg==}
    dev: true

  /webidl-conversions@7.0.0:
    resolution: {integrity: sha512-VwddBukDzu71offAQR975unBIGqfKZpM+8ZX6ySk8nYhVoo5CYaZyzt3YBvYtRtO+aoGlqxPg/B87NGVZ/fu6g==}
    engines: {node: '>=12'}
    dev: true

  /whatwg-encoding@2.0.0:
    resolution: {integrity: sha512-p41ogyeMUrw3jWclHWTQg1k05DSVXPLcVxRTYsXUk+ZooOCZLcoYgPZ/HL/D/N+uQPOtcp1me1WhBEaX02mhWg==}
    engines: {node: '>=12'}
    dependencies:
      iconv-lite: 0.6.3
    dev: true

  /whatwg-mimetype@3.0.0:
    resolution: {integrity: sha512-nt+N2dzIutVRxARx1nghPKGv1xHikU7HKdfafKkLNLindmPU/ch3U31NOCGGA/dmPcmb1VlofO0vnKAcsm0o/Q==}
    engines: {node: '>=12'}
    dev: true

  /whatwg-url@12.0.1:
    resolution: {integrity: sha512-Ed/LrqB8EPlGxjS+TrsXcpUond1mhccS3pchLhzSgPCnTimUCKj3IZE75pAs5m6heB2U2TMerKFUXheyHY+VDQ==}
    engines: {node: '>=14'}
    dependencies:
      tr46: 4.1.1
      webidl-conversions: 7.0.0
    dev: true

  /whatwg-url@5.0.0:
    resolution: {integrity: sha512-saE57nupxk6v3HY35+jzBwYa0rKSy0XR8JSxZPwgLr7ys0IBzhGviA1/TUGJLmSVqs8pb9AnvICXEuOHLprYTw==}
    dependencies:
      tr46: 0.0.3
      webidl-conversions: 3.0.1

  /whatwg-url@7.1.0:
    resolution: {integrity: sha512-WUu7Rg1DroM7oQvGWfOiAK21n74Gg+T4elXEQYkOhtyLeWiJFoOGLXPKI/9gzIie9CtwVLm8wtw6YJdKyxSjeg==}
    dependencies:
      lodash.sortby: 4.7.0
      tr46: 1.0.1
      webidl-conversions: 4.0.2
    dev: true

  /which@2.0.2:
    resolution: {integrity: sha512-BLI3Tl1TW3Pvl70l3yq3Y64i+awpwXqsGBYWkkqMtnbXgrMD+yj7rhW0kuEDxzJaYXGjEW5ogapKNMEKNMjibA==}
    engines: {node: '>= 8'}
    hasBin: true
    dependencies:
      isexe: 2.0.0
    dev: true

  /why-is-node-running@2.2.2:
    resolution: {integrity: sha512-6tSwToZxTOcotxHeA+qGCq1mVzKR3CwcJGmVcY+QE8SHy6TnpFnh8PAvPNHYr7EcuVeG0QSMxtYCuO1ta/G/oA==}
    engines: {node: '>=8'}
    hasBin: true
    dependencies:
      siginfo: 2.0.0
      stackback: 0.0.2
    dev: true

  /widest-line@4.0.1:
    resolution: {integrity: sha512-o0cyEG0e8GPzT4iGHphIOh0cJOV8fivsXxddQasHPHfoZf1ZexrfeA21w2NaEN1RHE+fXlfISmOE8R9N3u3Qig==}
    engines: {node: '>=12'}
    dependencies:
      string-width: 5.1.2
    dev: true

  /winston-transport@4.5.0:
    resolution: {integrity: sha512-YpZzcUzBedhlTAfJg6vJDlyEai/IFMIVcaEZZyl3UXIl4gmqRpU7AE89AHLkbzLUsv0NVmw7ts+iztqKxxPW1Q==}
    engines: {node: '>= 6.4.0'}
    dependencies:
      logform: 2.5.1
      readable-stream: 3.6.2
      triple-beam: 1.4.1
    dev: false

  /winston@3.11.0:
    resolution: {integrity: sha512-L3yR6/MzZAOl0DsysUXHVjOwv8mKZ71TrA/41EIduGpOOV5LQVodqN+QdQ6BS6PJ/RdIshZhq84P/fStEZkk7g==}
    engines: {node: '>= 12.0.0'}
    dependencies:
      '@colors/colors': 1.6.0
      '@dabh/diagnostics': 2.0.3
      async: 3.2.4
      is-stream: 2.0.1
      logform: 2.5.1
      one-time: 1.0.0
      readable-stream: 3.6.2
      safe-stable-stringify: 2.4.3
      stack-trace: 0.0.10
      triple-beam: 1.4.1
      winston-transport: 4.5.0
    dev: false

  /wrap-ansi@6.2.0:
    resolution: {integrity: sha512-r6lPcBGxZXlIcymEu7InxDMhdW0KDxpLgoFLcguasxCaJ/SOIZwINatK9KY/tf+ZrlywOKU0UDj3ATXUBfxJXA==}
    engines: {node: '>=8'}
    dependencies:
      ansi-styles: 4.3.0
      string-width: 4.2.3
      strip-ansi: 6.0.1
    dev: true

  /wrap-ansi@7.0.0:
    resolution: {integrity: sha512-YVGIj2kamLSTxw6NsZjoBxfSwsn0ycdesmc4p+Q21c5zPuZ1pl+NfxVdxPtdHvmNVOQ6XSYG4AUtyt/Fi7D16Q==}
    engines: {node: '>=10'}
    dependencies:
      ansi-styles: 4.3.0
      string-width: 4.2.3
      strip-ansi: 6.0.1
    dev: true

  /wrap-ansi@8.1.0:
    resolution: {integrity: sha512-si7QWI6zUMq56bESFvagtmzMdGOtoxfR+Sez11Mobfc7tm+VkUckk9bW2UeffTGVUbOksxmSw0AA2gs8g71NCQ==}
    engines: {node: '>=12'}
    dependencies:
      ansi-styles: 6.2.1
      string-width: 5.1.2
      strip-ansi: 7.1.0
    dev: true

  /wrappy@1.0.2:
    resolution: {integrity: sha512-l4Sp/DRseor9wL6EvV2+TuQn63dMkPjZ/sp9XkghTEbV9KlPS1xUsZ3u7/IQO4wxtcFB4bgpQPRcR3QCvezPcQ==}

  /ws@8.13.0:
    resolution: {integrity: sha512-x9vcZYTrFPC7aSIbj7sRCYo7L/Xb8Iy+pW0ng0wt2vCJv7M9HOMy0UoN3rr+IFC7hb7vXoqS+P9ktyLLLhO+LA==}
    engines: {node: '>=10.0.0'}
    peerDependencies:
      bufferutil: ^4.0.1
      utf-8-validate: '>=5.0.2'
    peerDependenciesMeta:
      bufferutil:
        optional: true
      utf-8-validate:
        optional: true
    dev: true

  /xml-name-validator@4.0.0:
    resolution: {integrity: sha512-ICP2e+jsHvAj2E2lIHxa5tjXRlKDJo4IdvPvCXbXQGdzSfmSpNVyIKMvoZHjDY9DP0zV17iI85o90vRFXNccRw==}
    engines: {node: '>=12'}
    dev: true

  /xmlchars@2.2.0:
    resolution: {integrity: sha512-JZnDKK8B0RCDw84FNdDAIpZK+JuJw+s7Lz8nksI7SIuU3UXJJslUthsi+uWBUYOwPFwW7W7PRLRfUKpxjtjFCw==}
    dev: true

  /xss@1.0.14:
    resolution: {integrity: sha512-og7TEJhXvn1a7kzZGQ7ETjdQVS2UfZyTlsEdDOqvQF7GoxNfY+0YLCzBy1kPdsDDx4QuNAonQPddpsn6Xl/7sw==}
    engines: {node: '>= 0.10.0'}
    hasBin: true
    dependencies:
      commander: 2.20.3
      cssfilter: 0.0.10
    dev: true

  /xtend@4.0.2:
    resolution: {integrity: sha512-LKYU1iAXJXUgAXn9URjiu+MWhyUXHsvfp7mcuYm9dSUKK0/CjtrUwFAxD82/mCWbtLsGjFIad0wIsod4zrTAEQ==}
    engines: {node: '>=0.4'}

  /y18n@5.0.8:
    resolution: {integrity: sha512-0pfFzegeDWJHJIAmTLRP2DwHjdF5s7jo9tuztdQxAhINCdvS+3nGINqPd00AphqJR/0LhANUS6/+7SCb98YOfA==}
    engines: {node: '>=10'}
    dev: true

  /yallist@3.1.1:
    resolution: {integrity: sha512-a4UGQaWPH59mOXUYnAG2ewncQS4i4F43Tv3JoAM+s2VDAmS9NsK8GpDMLrCHPksFT7h3K6TOoUNn2pb7RoXx4g==}
    dev: true

  /yallist@4.0.0:
    resolution: {integrity: sha512-3wdGidZyq5PB084XLES5TpOSRA3wjXAlIWMhum2kRcv/41Sn2emQ0dycQW4uZXLejwKvg6EsvbdlVL+FYEct7A==}

  /yaml@2.3.1:
    resolution: {integrity: sha512-2eHWfjaoXgTBC2jNM1LRef62VQa0umtvRiDSk6HSzW7RvS5YtkabJrwYLLEKWBc8a5U2PTSCs+dJjUTJdlHsWQ==}
    engines: {node: '>= 14'}

  /yargs-parser@21.1.1:
    resolution: {integrity: sha512-tVpsJW7DdjecAiFpbIB1e3qxIQsE6NoPc5/eTdrbbIC4h0LVsWhnoa3g+m2HclBIujHzsxZ4VJVA+GUuc2/LBw==}
    engines: {node: '>=12'}
    dev: true

  /yargs@17.7.2:
    resolution: {integrity: sha512-7dSzzRQ++CKnNI/krKnYRV7JKKPUXMEh61soaHKg9mrWEhzFWhFnxPxGl+69cD1Ou63C13NUPCnmIcrvqCuM6w==}
    engines: {node: '>=12'}
    dependencies:
      cliui: 8.0.1
      escalade: 3.1.1
      get-caller-file: 2.0.5
      require-directory: 2.1.1
      string-width: 4.2.3
      y18n: 5.0.8
      yargs-parser: 21.1.1
    dev: true

  /ylru@1.3.2:
    resolution: {integrity: sha512-RXRJzMiK6U2ye0BlGGZnmpwJDPgakn6aNQ0A7gHRbD4I0uvK4TW6UqkK1V0pp9jskjJBAXd3dRrbzWkqJ+6cxA==}
    engines: {node: '>= 4.0.0'}
    dev: true

  /yn@3.1.1:
    resolution: {integrity: sha512-Ux4ygGWsu2c7isFWe8Yu1YluJmqVhxqK2cLXNQA5AcC3QfbGNpM7fu0Y8b/z16pXLnFxZYvWhd3fhBY9DLmC6Q==}
    engines: {node: '>=6'}

  /yocto-queue@1.0.0:
    resolution: {integrity: sha512-9bnSc/HEW2uRy67wc+T8UwauLuPJVn28jb+GtJY16iiKWyvmYJRXVT4UamsAEGQfPohgr2q4Tq0sQbQlxTfi1g==}
    engines: {node: '>=12.20'}
    dev: true

  /zip-stream@4.1.0:
    resolution: {integrity: sha512-zshzwQW7gG7hjpBlgeQP9RuyPGNxvJdzR8SUM3QhxCnLjWN2E7j3dOvpeDcQoETfHx0urRS7EtmVToql7YpU4A==}
    engines: {node: '>= 10'}
    dependencies:
      archiver-utils: 2.1.0
      compress-commons: 4.1.1
      readable-stream: 3.6.2
    dev: true

  /zod-to-ts@1.1.4(typescript@5.2.2)(zod@3.22.4):
    resolution: {integrity: sha512-jsCg+pTNxLAdJOfW4ul+SpechdGYEJPPnssSbqWdR2LSIkotT22k+UvqPb1nEHwe/YbEcbUOlZUfGM0npgR+Jg==}
    peerDependencies:
      typescript: ^4.9.4 || ^5.0.2
      zod: ^3
    dependencies:
      typescript: 5.2.2
      zod: 3.22.4
    dev: true

  /zod@3.22.4:
    resolution: {integrity: sha512-iC+8Io04lddc+mVqQ9AZ7OQ2MrUKGN+oIQyq1vemgt46jwCwLfhq7/pwnBnNXXXZb8VTVLKwp9EDkx+ryxIWmg==}

  /zwitch@2.0.4:
    resolution: {integrity: sha512-bXE4cR/kVZhKZX/RjPEflHaKVhUVl85noU3v6b8apfQEc1x4A+zBxjZ4lN8LqGd6WZ3dl98pY4o717VFmoPp+A==}
    dev: true

  file:apps/dashboard/stubs/pg-native:
    resolution: {directory: apps/dashboard/stubs/pg-native, type: directory}
    name: pg-native
    dev: false<|MERGE_RESOLUTION|>--- conflicted
+++ resolved
@@ -12461,9 +12461,6 @@
       fsevents: 2.3.3
     dev: true
 
-<<<<<<< HEAD
-  /vitest@0.34.6(@vitest/ui@1.3.1):
-=======
   /vitest-mock-extended@1.3.1(typescript@5.2.2)(vitest@1.3.1):
     resolution: {integrity: sha512-OpghYjh4BDuQ/Mzs3lFMQ1QRk9D8/2O9T47MLUA5eLn7K4RWIy+MfIivYOWEyxjTENjsBnzgMihDjyNalN/K0Q==}
     peerDependencies:
@@ -12476,7 +12473,6 @@
     dev: true
 
   /vitest@0.34.6(@vitest/ui@0.34.6):
->>>>>>> 852260d9
     resolution: {integrity: sha512-+5CALsOvbNKnS+ZHMXtuUC7nL8/7F1F2DnHGjSsszX8zCjWSSviphCb/NuS9Nzf4Q03KyyDRBAXhF/8lffME4Q==}
     engines: {node: '>=v14.18.0'}
     hasBin: true
