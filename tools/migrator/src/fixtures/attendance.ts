import { type Insertable } from "kysely"
<<<<<<< HEAD
import { type Database } from "@dotkomonline/db"
import { type ResultIds } from "../fixture"

export const getAttendanceFixtures: (event_ids: ResultIds["event"]) => Insertable<Database["attendance"]>[] = (
  event_ids
) => [
  {
    eventId: event_ids[0],
    registerStart: new Date("2023-02-22 13:30:04.713+00"),
    registerEnd: new Date("2023-02-22 13:30:04.713+00"),
    deregisterDeadline: new Date("2023-02-22 13:30:04.713+00"),
    mergeTime: new Date("2023-02-22 13:30:04.713+00"),
    createdAt: new Date("2023-02-22 13:30:04.713+00"),
    updatedAt: new Date("2023-02-22 13:30:04.713+00"),
  },
  {
    eventId: event_ids[1],
    registerStart: new Date("2023-02-23 11:03:49.289+00"),
    registerEnd: new Date("2023-02-23 11:03:49.289+00"),
    deregisterDeadline: new Date("2023-02-23 11:03:49.289+00"),
    mergeTime: new Date("2023-02-23 11:03:49.289+00"),
    createdAt: new Date("2023-02-23 11:03:49.289+00"),
    updatedAt: new Date("2023-02-23 11:03:49.289+00"),
=======
import { type InsertedIds } from "../fixture"

export const getAttendanceFixtures: (eventIds: InsertedIds["event"]) => Insertable<Database["attendance"]>[] = (
  eventIds
) => [
  {
    createdAt: new Date("2023-02-22 13:30:04.713+00"),
    updatedAt: new Date("2023-02-22 13:30:04.713+00"),
    start: new Date("2023-06-11 15:00:00+00"),
    end: new Date("2023-06-12 15:00:00+00"),
    deregisterDeadline: new Date("2023-06-13 15:00:00+00"),
    limit: 20,
    eventId: eventIds[0],
    min: 0,
    max: 1,
  },
  {
    createdAt: new Date("2023-02-23 11:03:49.289+00"),
    updatedAt: new Date("2023-02-23 11:03:49.289+00"),
    start: new Date("2023-06-16 15:00:00+00"),
    end: new Date("2023-06-17 15:00:00+00"),
    deregisterDeadline: new Date("2023-06-18 15:00:00+00"),
    limit: 5,
    eventId: eventIds[1],
    min: 1,
    max: 2,
  },
  {
    createdAt: new Date("2023-02-25 11:03:49.289+00"),
    updatedAt: new Date("2023-02-25 11:03:49.289+00"),
    start: new Date("2023-06-18 15:00:00+00"),
    end: new Date("2023-06-19 15:00:00+00"),
    deregisterDeadline: new Date("2023-06-20 15:00:00+00"),
    limit: 20,
    eventId: eventIds[1],
    min: 2,
    max: 3,
>>>>>>> 63bca1dd
  },
]<|MERGE_RESOLUTION|>--- conflicted
+++ resolved
@@ -1,9 +1,8 @@
 import { type Insertable } from "kysely"
-<<<<<<< HEAD
 import { type Database } from "@dotkomonline/db"
-import { type ResultIds } from "../fixture"
+import { type InsertedIds } from "../fixture"
 
-export const getAttendanceFixtures: (event_ids: ResultIds["event"]) => Insertable<Database["attendance"]>[] = (
+export const getAttendanceFixtures: (event_ids: InsertedIds["event"]) => Insertable<Database["attendance"]>[] = (
   event_ids
 ) => [
   {
@@ -23,44 +22,5 @@
     mergeTime: new Date("2023-02-23 11:03:49.289+00"),
     createdAt: new Date("2023-02-23 11:03:49.289+00"),
     updatedAt: new Date("2023-02-23 11:03:49.289+00"),
-=======
-import { type InsertedIds } from "../fixture"
-
-export const getAttendanceFixtures: (eventIds: InsertedIds["event"]) => Insertable<Database["attendance"]>[] = (
-  eventIds
-) => [
-  {
-    createdAt: new Date("2023-02-22 13:30:04.713+00"),
-    updatedAt: new Date("2023-02-22 13:30:04.713+00"),
-    start: new Date("2023-06-11 15:00:00+00"),
-    end: new Date("2023-06-12 15:00:00+00"),
-    deregisterDeadline: new Date("2023-06-13 15:00:00+00"),
-    limit: 20,
-    eventId: eventIds[0],
-    min: 0,
-    max: 1,
-  },
-  {
-    createdAt: new Date("2023-02-23 11:03:49.289+00"),
-    updatedAt: new Date("2023-02-23 11:03:49.289+00"),
-    start: new Date("2023-06-16 15:00:00+00"),
-    end: new Date("2023-06-17 15:00:00+00"),
-    deregisterDeadline: new Date("2023-06-18 15:00:00+00"),
-    limit: 5,
-    eventId: eventIds[1],
-    min: 1,
-    max: 2,
-  },
-  {
-    createdAt: new Date("2023-02-25 11:03:49.289+00"),
-    updatedAt: new Date("2023-02-25 11:03:49.289+00"),
-    start: new Date("2023-06-18 15:00:00+00"),
-    end: new Date("2023-06-19 15:00:00+00"),
-    deregisterDeadline: new Date("2023-06-20 15:00:00+00"),
-    limit: 20,
-    eventId: eventIds[1],
-    min: 2,
-    max: 3,
->>>>>>> 63bca1dd
   },
 ]