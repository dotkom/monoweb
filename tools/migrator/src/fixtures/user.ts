import { type Database } from "@dotkomonline/db"
import { type Insertable } from "kysely"

export const users: Insertable<Database["owUser"]>[] = [
  {
    auth0Sub: "auth0|4dd4698d-c376-4e5e-b5fb-4db9bf6cd417", // brage.baugerod@online.ntnu.no
    id: "01HB64XF7WXBPGVQKFKFGJBH4D",
    createdAt: new Date("2023-04-30 19:22:17.627253+00"),
    studyYear: 3,
  },
  {
    auth0Sub: "auth0|7f6e0389-b49f-4bbc-b401-505f4b53fb3c", // njal.sorland@online.ntnu.no
    id: "11HB64XF7WXBPGVQKFKFGJBH4D",
    createdAt: new Date("2023-08-11 21:22:17.627253+00"),
    studyYear: 5,
  },
  {
<<<<<<< HEAD
    createdAt: new Date("2023-04-30 21:22:17.627253+00"),
    cognitoSub: "7ba93bf4-2e11-40a9-bcd7-9078ee9090bb",
    id: "01HNE783GYXSFSFFPMWNQNQG5Q",
=======
    id: "01HB64XF7WZZZZZZZZZZZZZZZZ",
    createdAt: new Date("2023-04-30 21:22:17.627253+00"),
    auth0Sub: "auth0|dddddddd-c376-4e5e-b5fb-4db9bf6cd417",
    studyYear: 0,
  },
  {
    createdAt: new Date("2023-04-30 21:22:17.627253+00"),
    auth0Sub: "auth0|7ba93bf4-2e11-40a9-bcd7-9078ee9090bb",
>>>>>>> 60ea0929
    studyYear: 3,
  },
]<|MERGE_RESOLUTION|>--- conflicted
+++ resolved
@@ -15,20 +15,14 @@
     studyYear: 5,
   },
   {
-<<<<<<< HEAD
     createdAt: new Date("2023-04-30 21:22:17.627253+00"),
-    cognitoSub: "7ba93bf4-2e11-40a9-bcd7-9078ee9090bb",
     id: "01HNE783GYXSFSFFPMWNQNQG5Q",
-=======
-    id: "01HB64XF7WZZZZZZZZZZZZZZZZ",
-    createdAt: new Date("2023-04-30 21:22:17.627253+00"),
     auth0Sub: "auth0|dddddddd-c376-4e5e-b5fb-4db9bf6cd417",
     studyYear: 0,
   },
   {
     createdAt: new Date("2023-04-30 21:22:17.627253+00"),
     auth0Sub: "auth0|7ba93bf4-2e11-40a9-bcd7-9078ee9090bb",
->>>>>>> 60ea0929
     studyYear: 3,
   },
 ]