import { type Database } from "@dotkomonline/db"
import { type Insertable } from "kysely"

export const getUserFixtures: () => Insertable<Database["owUser"]>[] = () => [
  {
    auth0Sub: "auth0|4dd4698d-c376-4e5e-b5fb-4db9bf6cd417", // brage.baugerod@online.ntnu.no
    createdAt: new Date("2023-04-30 19:22:17.627253+00"),
    email: "bragebaugerod@gmail.com",
    givenName: "brage",
    familyName: "baugertod",
    name: "brage baugerod",
    studyYear: 3,
    lastSyncedAt: null,
  },
  {
    auth0Sub: "auth0|7f6e0389-b49f-4bbc-b401-505f4b53fb3c", // njal.sorland@online.ntnu.no
    createdAt: new Date("2023-08-11 21:22:17.627253+00"),
    email: "njalsorland@gmail.com",
    givenName: "njal",
    familyName: "sorland",
    name: "njal sorland",
    studyYear: 5,
    lastSyncedAt: null,
  },
  {
<<<<<<< HEAD
    createdAt: new Date("2023-04-30 21:22:17.627253+00"),
    auth0Sub: "auth0|dddddddd-c376-4e5e-b5fb-4db9bf6cd417",
    studyYear: 0,
  },
  {
    createdAt: new Date("2023-04-30 21:22:17.627253+00"),
    auth0Sub: "auth0|61ea20bf-6964-4484-b7b8-e81952606973",
=======
    createdAt: new Date("2023-04-30 21:22:17.627253+00"), // henrikskog01@gmail.com
    auth0Sub: "auth0|61ea20bf-6964-4484-b7b8-e81952606973",
    email: "henrikskog01@gmail.com",
    givenName: "henrik",
    familyName: "skog",
    name: "henrik skog",
>>>>>>> af02d0bd
    studyYear: 3,
    lastSyncedAt: null,
  },
]<|MERGE_RESOLUTION|>--- conflicted
+++ resolved
@@ -23,22 +23,12 @@
     lastSyncedAt: null,
   },
   {
-<<<<<<< HEAD
-    createdAt: new Date("2023-04-30 21:22:17.627253+00"),
-    auth0Sub: "auth0|dddddddd-c376-4e5e-b5fb-4db9bf6cd417",
-    studyYear: 0,
-  },
-  {
-    createdAt: new Date("2023-04-30 21:22:17.627253+00"),
-    auth0Sub: "auth0|61ea20bf-6964-4484-b7b8-e81952606973",
-=======
     createdAt: new Date("2023-04-30 21:22:17.627253+00"), // henrikskog01@gmail.com
     auth0Sub: "auth0|61ea20bf-6964-4484-b7b8-e81952606973",
     email: "henrikskog01@gmail.com",
     givenName: "henrik",
     familyName: "skog",
     name: "henrik skog",
->>>>>>> af02d0bd
     studyYear: 3,
     lastSyncedAt: null,
   },
