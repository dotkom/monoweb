--- conflicted
+++ resolved
@@ -4,38 +4,22 @@
 export const getUserFixtures: () => Insertable<Database["owUser"]>[] = () => [
   {
     auth0Sub: "auth0|4dd4698d-c376-4e5e-b5fb-4db9bf6cd417", // brage.baugerod@online.ntnu.no
-<<<<<<< HEAD
-    id: "01HB64XF7WXBPGVQKFKFGJBH4D",
-=======
->>>>>>> 1ad3c864
     createdAt: new Date("2023-04-30 19:22:17.627253+00"),
     studyYear: 3,
   },
   {
     auth0Sub: "auth0|7f6e0389-b49f-4bbc-b401-505f4b53fb3c", // njal.sorland@online.ntnu.no
-<<<<<<< HEAD
-    id: "11HB64XF7WXBPGVQKFKFGJBH4D",
-=======
->>>>>>> 1ad3c864
     createdAt: new Date("2023-08-11 21:22:17.627253+00"),
     studyYear: 5,
   },
   {
     createdAt: new Date("2023-04-30 21:22:17.627253+00"),
-<<<<<<< HEAD
-    id: "01HNE783GYXSFSFFPMWNQNQG5Q",
-=======
->>>>>>> 1ad3c864
     auth0Sub: "auth0|dddddddd-c376-4e5e-b5fb-4db9bf6cd417",
     studyYear: 0,
   },
   {
     createdAt: new Date("2023-04-30 21:22:17.627253+00"),
-<<<<<<< HEAD
-    auth0Sub: "auth0|61ea20bf-6964-4484-b7b8-e81952606973",
-=======
     auth0Sub: "auth0|7ba93bf4-2e11-40a9-bcd7-9078ee9090bb",
->>>>>>> 1ad3c864
     studyYear: 3,
   },
 ]