import { type Insertable } from "kysely"
<<<<<<< HEAD
import { type Database } from "@dotkomonline/db"
=======
>>>>>>> 63bca1dd
import { type InsertedIds } from "../fixture"

export const getEventCompany: (
  event_ids: InsertedIds["event"],
  company_ids: InsertedIds["company"]
) => Insertable<Database["eventCompany"]>[] = (event_ids, company_ids) => [
  {
    eventId: event_ids[0],
    companyId: company_ids[0],
  },
  {
    eventId: event_ids[0],
    companyId: company_ids[1],
  },
  {
    eventId: event_ids[1],
    companyId: company_ids[1],
  },
]<|MERGE_RESOLUTION|>--- conflicted
+++ resolved
@@ -1,9 +1,6 @@
 import { type Insertable } from "kysely"
-<<<<<<< HEAD
-import { type Database } from "@dotkomonline/db"
-=======
->>>>>>> 63bca1dd
 import { type InsertedIds } from "../fixture"
+import { Database } from "@dotkomonline/db"
 
 export const getEventCompany: (
   event_ids: InsertedIds["event"],
