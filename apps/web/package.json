{
  "name": "@dotkomonline/web",
  "version": "0.1.0",
  "type": "module",
  "private": true,
  "scripts": {
    "dev": "next dev --turbo",
    "build": "next build",
    "start": "next start",
    "storybook": "start-storybook -p 6007",
    "build-storybook": "build-storybook",
    "lint": "biome check . --write",
    "lint-check": "biome check .",
    "type-check": "tsc --noEmit"
  },
  "dependencies": {
    "@aws-sdk/client-s3": "^3.665.0",
    "@aws-sdk/s3-presigned-post": "^3.665.0",
    "@dotkomonline/auth": "workspace:*",
    "@dotkomonline/db": "workspace:*",
    "@dotkomonline/environment": "workspace:*",
    "@dotkomonline/gateway-edge-nextjs": "workspace:*",
    "@dotkomonline/gateway-trpc": "workspace:*",
    "@dotkomonline/proxy-nextjs": "workspace:*",
    "@dotkomonline/types": "workspace:*",
    "@dotkomonline/ui": "workspace:*",
    "@dotkomonline/utils": "workspace:*",
    "@fadi-ui/react-country-flag": "^1.0.7",
    "@mdxeditor/editor": "^3.24.0",
    "@next/env": "^15.0.0",
    "@portabletext/react": "^3.0.11",
    "@radix-ui/colors": "^3.0.0",
    "@radix-ui/react-avatar": "^1.1.1",
    "@radix-ui/react-checkbox": "^1.1.2",
    "@radix-ui/react-dropdown-menu": "^2.1.2",
    "@radix-ui/react-icons": "^1.3.0",
    "@radix-ui/react-navigation-menu": "^1.2.1",
    "@radix-ui/react-popover": "^1.1.2",
    "@sanity/client": "^6.22.1",
    "@tailwindcss/typography": "^0.5.10",
    "@tanstack/react-query": "^4.36.1",
    "@trpc/client": "^10.45.2",
    "@trpc/next": "^10.45.2",
    "@trpc/react-query": "^10.45.2",
    "axios": "1.7.9",
    "clsx": "^2.0.0",
    "cors": "^2.8.5",
    "date-fns": "^4.1.0",
    "next": "^15.1.6",
    "next-auth": "^4.24.8",
    "next-themes": "^0.4.0",
    "pg": "^8.13.0",
    "qrcode.react": "^4.0.0",
    "react": "^18.2.0",
    "react-dom": "^18.2.0",
    "react-hook-form": "^7.48.2",
<<<<<<< HEAD
    "react-icons": "^4.12.0",
    "remark-html": "^16.0.1",
    "remark-parse": "^11.0.0",
=======
>>>>>>> f0aae76b
    "superjson": "^2.0.0",
    "unified": "^11.0.5",
    "zod": "^3.22.4"
  },
  "devDependencies": {
    "@biomejs/biome": "^1.9.3",
    "@dotkomonline/config": "workspace:*",
    "@dotkomonline/logger": "workspace:*",
    "@types/cors": "^2.8.17",
    "@types/node": "^22.0.0",
    "@types/react": "^18.3.11",
    "@types/react-dom": "^18.2.17",
    "autoprefixer": "^10.4.16",
    "cva": "npm:class-variance-authority@^0.7.0",
    "postcss": "^8.4.31",
    "tailwindcss": "^3.3.5",
    "tslib": "^2.6.2",
    "typescript": "^5.8"
  }
}<|MERGE_RESOLUTION|>--- conflicted
+++ resolved
@@ -54,12 +54,8 @@
     "react": "^18.2.0",
     "react-dom": "^18.2.0",
     "react-hook-form": "^7.48.2",
-<<<<<<< HEAD
-    "react-icons": "^4.12.0",
     "remark-html": "^16.0.1",
     "remark-parse": "^11.0.0",
-=======
->>>>>>> f0aae76b
     "superjson": "^2.0.0",
     "unified": "^11.0.5",
     "zod": "^3.22.4"
