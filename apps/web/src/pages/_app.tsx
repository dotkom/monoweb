--- conflicted
+++ resolved
@@ -7,10 +7,8 @@
 
 import MainLayout from "../components/layout/MainLayout"
 import { trpc } from "@/utils/trpc"
-<<<<<<< HEAD
-=======
+
 import "@dotkomonline/config/tailwind.css"
->>>>>>> af5c1f0c
 import "../styles/globals.css"
 import { ThemeProvider } from "next-themes"
 import { Poppins } from "@next/font/google"
