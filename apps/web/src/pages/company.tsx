import { GetServerSideProps } from "next"
import { FC } from "react"
import { fetchCompanySectionData } from "src/api/get-company-page"

import { CompanyView, Content } from "@components/views/CompanyView/index"

interface CompanyProps {
  sections: Content
}

export const getServerSideProps: GetServerSideProps = async () => {
  const data = await fetchCompanySectionData()
  return { props: { sections: data } }
}
const Company: FC<CompanyProps> = (props: CompanyProps) => {
<<<<<<< HEAD
  // return <CompanyView companyContent={props.sections} />

  return <div>{JSON.stringify(props.sections, null, 2)}</div>
=======
  if (!props.sections) {
    return null
  }
  return <CompanyView companyContent={props.sections} />
>>>>>>> 966f6a2f
}

export default Company<|MERGE_RESOLUTION|>--- conflicted
+++ resolved
@@ -13,16 +13,10 @@
   return { props: { sections: data } }
 }
 const Company: FC<CompanyProps> = (props: CompanyProps) => {
-<<<<<<< HEAD
-  // return <CompanyView companyContent={props.sections} />
-
-  return <div>{JSON.stringify(props.sections, null, 2)}</div>
-=======
   if (!props.sections) {
     return null
   }
   return <CompanyView companyContent={props.sections} />
->>>>>>> 966f6a2f
 }
 
 export default Company