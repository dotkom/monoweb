import MainLayout from "@/components/layout/MainLayout"
import ProfileLayout from "@/components/layout/ProfileLayout"
<<<<<<< HEAD
import { NextPageWithLayout } from "../_app"
import { ProfilePrivacy } from "@/components/views/ProfileView/components"
import { Icon } from "@dotkomonline/ui"

const PrivacyPage: NextPageWithLayout = () => {
  return <ProfilePrivacy />
}
=======
import { type NextPageWithLayout } from "../_app"

const PrivacyPage: NextPageWithLayout = () => <div>Privacy</div>
>>>>>>> b75a60fe

PrivacyPage.getLayout = (page) => (
  <MainLayout>
    <ProfileLayout>{page}</ProfileLayout>
  </MainLayout>
)

export default PrivacyPage<|MERGE_RESOLUTION|>--- conflicted
+++ resolved
@@ -1,6 +1,5 @@
 import MainLayout from "@/components/layout/MainLayout"
 import ProfileLayout from "@/components/layout/ProfileLayout"
-<<<<<<< HEAD
 import { NextPageWithLayout } from "../_app"
 import { ProfilePrivacy } from "@/components/views/ProfileView/components"
 import { Icon } from "@dotkomonline/ui"
@@ -8,11 +7,6 @@
 const PrivacyPage: NextPageWithLayout = () => {
   return <ProfilePrivacy />
 }
-=======
-import { type NextPageWithLayout } from "../_app"
-
-const PrivacyPage: NextPageWithLayout = () => <div>Privacy</div>
->>>>>>> b75a60fe
 
 PrivacyPage.getLayout = (page) => (
   <MainLayout>
