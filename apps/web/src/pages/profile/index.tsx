--- conflicted
+++ resolved
@@ -4,11 +4,8 @@
 import { NextPageWithLayout } from "../_app"
 import { GetServerSideProps, InferGetServerSidePropsType } from "next"
 import { getServerSession, User } from "next-auth"
-<<<<<<< HEAD
 import { web } from "@dotkomonline/auth"
-=======
 import { authOptions } from "@dotkomonline/auth/src/web.app"
->>>>>>> e508170c
 
 const LandingPage: NextPageWithLayout<InferGetServerSidePropsType<typeof getServerSideProps>> = ({ user }) => {
   return <ProfileLanding user={user} />
@@ -22,13 +19,8 @@
   )
 }
 
-<<<<<<< HEAD
-export const getServerSideProps: GetServerSideProps<{ user: User }> = async () => {
-  const session = await getServerSession(web)
-=======
 export const getServerSideProps: GetServerSideProps<{ user: User }> = async ({ req, res }) => {
   const session = await getServerSession(req, res, authOptions)
->>>>>>> e508170c
   if (session === null) {
     return {
       redirect: {
