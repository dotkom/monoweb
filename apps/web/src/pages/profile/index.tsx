import { type GetServerSideProps, type InferGetServerSidePropsType } from "next"
import { getServerSession, type User } from "next-auth"
import { authOptions } from "@dotkomonline/auth/src/web.app"
import { Icon } from "@dotkomonline/ui"
import MainLayout from "@/components/layout/MainLayout"
import ProfileLayout from "@/components/layout/ProfileLayout"
import { ProfileLanding } from "@/components/views/ProfileView/components"
<<<<<<< HEAD
import { type NextPageWithLayout } from "../_app"
=======
import { NextPageWithLayout } from "../_app"
import { GetServerSideProps, InferGetServerSidePropsType } from "next"
import { getServerSession, User } from "next-auth"
import { authOptions } from "@dotkomonline/auth/src/web.app"
>>>>>>> 4b1c7953

const LandingPage: NextPageWithLayout<InferGetServerSidePropsType<typeof getServerSideProps>> = ({ user }) => <ProfileLanding user={user} />

<<<<<<< HEAD
const LandingPageHeader = () => (
    <div className="flex items-center">
      <Icon icon={"tabler:user-circle"} width={24} />
      <p className="ml-2">Min Profil</p>
    </div>
  )

LandingPage.getLayout = (page) => (
=======
LandingPage.getLayout = (page) => {
  return (
>>>>>>> 4b1c7953
    <MainLayout>
      <ProfileLayout>{page}</ProfileLayout>
    </MainLayout>
  )

export const getServerSideProps: GetServerSideProps<{ user: User }> = async ({ req, res }) => {
  const session = await getServerSession(req, res, authOptions)
  if (session === null) {
    return {
      redirect: {
        destination: "/",
        permanent: false,
      },
    }
  }
  return {
    props: {
      user: session.user,
    },
  }
}

export default LandingPage<|MERGE_RESOLUTION|>--- conflicted
+++ resolved
@@ -1,38 +1,20 @@
 import { type GetServerSideProps, type InferGetServerSidePropsType } from "next"
 import { getServerSession, type User } from "next-auth"
 import { authOptions } from "@dotkomonline/auth/src/web.app"
-import { Icon } from "@dotkomonline/ui"
+import { type NextPageWithLayout } from "../_app"
 import MainLayout from "@/components/layout/MainLayout"
 import ProfileLayout from "@/components/layout/ProfileLayout"
 import { ProfileLanding } from "@/components/views/ProfileView/components"
-<<<<<<< HEAD
-import { type NextPageWithLayout } from "../_app"
-=======
-import { NextPageWithLayout } from "../_app"
-import { GetServerSideProps, InferGetServerSidePropsType } from "next"
-import { getServerSession, User } from "next-auth"
-import { authOptions } from "@dotkomonline/auth/src/web.app"
->>>>>>> 4b1c7953
 
-const LandingPage: NextPageWithLayout<InferGetServerSidePropsType<typeof getServerSideProps>> = ({ user }) => <ProfileLanding user={user} />
-
-<<<<<<< HEAD
-const LandingPageHeader = () => (
-    <div className="flex items-center">
-      <Icon icon={"tabler:user-circle"} width={24} />
-      <p className="ml-2">Min Profil</p>
-    </div>
-  )
+const LandingPage: NextPageWithLayout<InferGetServerSidePropsType<typeof getServerSideProps>> = ({ user }) => (
+  <ProfileLanding user={user} />
+)
 
 LandingPage.getLayout = (page) => (
-=======
-LandingPage.getLayout = (page) => {
-  return (
->>>>>>> 4b1c7953
-    <MainLayout>
-      <ProfileLayout>{page}</ProfileLayout>
-    </MainLayout>
-  )
+  <MainLayout>
+    <ProfileLayout>{page}</ProfileLayout>
+  </MainLayout>
+)
 
 export const getServerSideProps: GetServerSideProps<{ user: User }> = async ({ req, res }) => {
   const session = await getServerSession(req, res, authOptions)
