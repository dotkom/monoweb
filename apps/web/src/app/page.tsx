--- conflicted
+++ resolved
@@ -2,20 +2,15 @@
 import { OnlineHero } from "@/components/molecules/OnlineHero/OnlineHero"
 import { server } from "@/utils/trpc/server"
 import type { Attendance, Event } from "@dotkomonline/types"
-<<<<<<< HEAD
-import { Icon, RichText, Text, Tilt, Title } from "@dotkomonline/ui"
-import { createEventPageUrl, getCurrentUTC, slugify } from "@dotkomonline/utils"
-import { formatDate, isFuture } from "date-fns"
-=======
-import { Button, Icon, Text, Tilt, Title } from "@dotkomonline/ui"
+import { RichText } from "@dotkomonline/ui"
+import { Icon, Text, Tilt, Title } from "@dotkomonline/ui"
+import { Button } from "@dotkomonline/ui"
 import { getCurrentUTC, slugify } from "@dotkomonline/utils"
-import { formatDate, isPast } from "date-fns"
->>>>>>> c257cc40
+import { formatDate } from "date-fns"
 import { cookies as getCookies } from "next/headers"
 import Link from "next/link"
 import type { FC } from "react"
 import { ConstructionNotice } from "./construction-notice"
-import { Button } from "@dotkomonline/ui"
 
 export default async function App() {
   const [session, isStaff] = await Promise.all([auth.getServerSession(), server.user.isStaff.query()])
@@ -74,13 +69,13 @@
               </div>
             </div>
           </Link>
-            {items.slice(1).map(({ event, attendance }) => {
-              const reservedStatus =
-                attendance?.attendees.find((attendee) => attendee.user.id === session?.sub)?.reserved ?? null
+          {items.slice(1).map(({ event, attendance }) => {
+            const reservedStatus =
+              attendance?.attendees.find((attendee) => attendee.user.id === session?.sub)?.reserved ?? null
 
-              return <EventCard key={event.id} event={event} attendance={attendance} reservedStatus={reservedStatus} />
-            })}
-            <Tilt>
+            return <EventCard key={event.id} event={event} attendance={attendance} reservedStatus={reservedStatus} />
+          })}
+          <Tilt>
             <Button
               element={Link}
               href="/arrangementer"
