--- conflicted
+++ resolved
@@ -14,14 +14,7 @@
   const now = roundToNearestMinutes(getCurrentUtc(), { roundingMethod: "floor" })
   const [filter, setFilter] = useState<EventFilterQuery>({})
 
-<<<<<<< HEAD
   const { eventDetails: futureEventDetails, isLoading } = useEventAllQuery({
-=======
-  const now = roundToNearestMinutes(getCurrentUtc(), {
-    roundingMethod: "floor",
-  })
-  const { events: futureEvents, isLoading } = useEventAllQuery({
->>>>>>> 66bd6264
     filter: {
       ...filter,
       byEndDate: {
