--- conflicted
+++ resolved
@@ -223,13 +223,7 @@
         isLoading={isLoading}
       />
 
-<<<<<<< HEAD
       <div className="flex flex-row flex-wrap gap-4 text-gray-800 hover:text-black dark:text-stone-400 dark:hover:text-stone-100 transition-colors">
-=======
-      <PaymentCard attendance={attendance} attendee={attendee} />
-
-      <div className="flex flex-row flex-wrap gap-4 text-gray-800 hover:text-black dark:text-stone-300 dark:hover:text-stone-100 transition-colors">
->>>>>>> f9f2fed6
         <div className="flex flex-row gap-1 items-center cursor-pointer">
           <Icon icon="tabler:book-2" className="text-lg" />
           <Text className="text-sm">Arrangementregler</Text>
