"use client"

import { useTRPCSSERegisterChangeConnectionState } from "@/utils/trpc/QueryProvider"
import { useTRPC } from "@/utils/trpc/client"
import {
  type Attendance,
  type AttendanceSelectionResponse,
  type Punishment,
  type User,
  getAttendee,
} from "@dotkomonline/types"
import { Icon, Text, Title, cn } from "@dotkomonline/ui"
import { getCurrentUTC } from "@dotkomonline/utils"
import { useQueries, useQueryClient } from "@tanstack/react-query"
import { useSubscription } from "@trpc/tanstack-react-query"
import { differenceInSeconds, isBefore, secondsToMilliseconds } from "date-fns"
import Link from "next/link"
import { useEffect, useState } from "react"
import { getAttendanceStatus } from "../attendanceStatus"
import { useDeregisterMutation, useRegisterMutation, useSetSelectionsOptionsMutation } from "./../mutations"
import { AttendanceDateInfo } from "./AttendanceDateInfo"
import { MainPoolCard } from "./MainPoolCard"
import { NonAttendablePoolsBox } from "./NonAttendablePoolsBox"
import { PaymentCard } from "./PaymentCard"
import { PunishmentBox } from "./PunishmentBox"
import { RegistrationButton } from "./RegistrationButton"
import { SelectionsForm } from "./SelectionsForm"
import { TicketButton } from "./TicketButton"
import { ViewAttendeesButton } from "./ViewAttendeesButton"

<<<<<<< HEAD
=======
const getQueuePosition = (
  attendee: Attendee | null,
  attendees: Attendee[] | null,
  attendablePool: AttendancePool | null
) => {
  if (!attendee || !attendees || !attendablePool) {
    return null
  }

  // This requires attendees are be sorted by reserveTime ascending
  const index = attendees.filter((attendee) => !attendee.reserved).indexOf(attendee)

  if (index === -1) {
    return null
  }

  return index + 1
}

>>>>>>> 166a5874
interface AttendanceCardProps {
  initialAttendance: Attendance
  initialPunishment: Punishment | null
  user: User | null
}

export const AttendanceCard = ({ user, initialAttendance, initialPunishment }: AttendanceCardProps) => {
  const trpc = useTRPC()
  const queryClient = useQueryClient()
  const { setTRPCSSERegisterChangeConnectionState } = useTRPCSSERegisterChangeConnectionState()

  const [closeToEvent, setCloseToEvent] = useState(false)
  const [attendanceStatus, setAttendanceStatus] = useState(getAttendanceStatus(initialAttendance))
<<<<<<< HEAD

  const [attendanceResponse, punishmentResponse] = useQueries({
    queries: [
      trpc.event.attendance.getAttendance.queryOptions(
        {
          id: initialAttendance.id,
        },
        {
          initialData: initialAttendance,
          enabled: Boolean(user),
          refetchInterval: closeToEvent ? 1000 : 60000,
        }
      ),
      trpc.personalMark.getExpiryDateForUser.queryOptions(
        {
          userId: user?.id ?? "",
        },
        {
          initialData: initialPunishment,
          enabled: Boolean(user),
        }
      ),
    ],
  })

  const { data: attendance, isLoading: attendanceLoading } = attendanceResponse
  const { data: punishment, isLoading: punishmentLoading } = punishmentResponse
=======
  const [{ data: attendance, isLoading: attendanceLoading }, { data: punishment, isLoading: punishmentLoading }] =
    useQueries({
      queries: [
        trpc.event.attendance.getAttendance.queryOptions(
          {
            id: initialAttendance.id,
          },
          {
            initialData: initialAttendance,
            enabled: Boolean(user),
            refetchInterval: closeToEvent ? secondsToMilliseconds(1) : secondsToMilliseconds(60),
          }
        ),
        trpc.personalMark.getExpiryDateForUser.queryOptions(
          {
            userId: user?.id ?? "",
          },
          {
            initialData: initialPunishment,
            enabled: Boolean(user),
          }
        ),
      ],
    })
>>>>>>> 166a5874

  useEffect(() => {
    setAttendanceStatus(getAttendanceStatus(attendance))
  }, [attendance])

  useSubscription(
    trpc.event.attendance.onRegisterChange.subscriptionOptions(
      {
        attendanceId: attendance?.id ?? "",
      },
      {
        onConnectionStateChange: (state) => {
          setTRPCSSERegisterChangeConnectionState(state.state)
        },
        onData: ({ status, attendee }) => {
          // If the attendee is not the current user, we can update the state
          queryClient.setQueryData(
            trpc.event.attendance.getAttendance.queryOptions({ id: attendance?.id }).queryKey,
            (oldData) => {
              if (!oldData) {
                return oldData
              }

              if (status === "deregistered") {
                return {
                  ...oldData,
                  attendees: oldData.attendees.filter((oldAttendee) => oldAttendee.id !== attendee.id),
                }
              }

              if (oldData.attendees.some((oldAttendee) => oldAttendee.id === attendee.id)) {
                console.warn("Attendee already exists in the list, not updating state.")
                return oldData
              }

              return {
                ...oldData,
                attendees: [...oldData.attendees, attendee],
              }
            }
          )
        },
      }
    )
  )

<<<<<<< HEAD
  const attendee = getAttendee(attendance, user)
=======
  const attendee = user && (attendance.attendees?.find((attendee) => attendee.userId === user.id) ?? null)
>>>>>>> 166a5874

  useEffect(() => {
    // This can maybe be enabled, but I don't trust it because it will create lots of spam calls to the server
    // right before even open (as if we don't have enough already)
    // const attendanceEventDateTimes = [attendance.registerStart, attendance.registerEnd, attendance.deregisterDeadline, attendee?.paymentDeadline]
    const attendanceEventDateTimes = [attendee?.paymentDeadline]
    setCloseToEvent(
      attendanceEventDateTimes.some((date) => date && Math.abs(differenceInSeconds(date, new Date())) < 60)
    )
    // }, [attendance, attendee])
  }, [attendee])

  const registerMutation = useRegisterMutation()
  const deregisterMutation = useDeregisterMutation()
  const selectionsMutation = useSetSelectionsOptionsMutation()

  const handleSelectionChange = (selections: AttendanceSelectionResponse[]) => {
    if (!attendee) {
      return
    }

    selectionsMutation.mutate({
      attendeeId: attendee.id,
      options: selections,
    })
  }

  const [attendeeListOpen, setAttendeeListOpen] = useState(false)

  const registerForAttendance = () => {
    registerMutation.mutate({ attendanceId: attendance.id })
  }
  const deregisterForAttendance = () => {
    deregisterMutation.mutate({ attendanceId: attendance.id })
  }

  const isLoading = attendanceLoading || punishmentLoading || deregisterMutation.isPending || registerMutation.isPending

<<<<<<< HEAD
  const hasPunishment = punishment && (punishment.delay > 0 || punishment.suspended)

=======
  const isLoggedIn = Boolean(user)
  const isAttending = Boolean(attendee)
  const hasMembership = user !== null && findActiveMembership(user) !== null
  const hasPunishment = punishment && (punishment.delay > 0 || punishment.suspended)

  const queuePosition = getQueuePosition(attendee, attendance.attendees, attendablePool ?? null)
  const isAttendingAndReserved = Boolean(attendee) && queuePosition === null

>>>>>>> 166a5874
  if (isBefore(getCurrentUTC(), attendance.registerStart)) {
    setTimeout(() => {
      setAttendanceStatus("Open")
    }, attendance.registerStart.getTime() - new Date().getTime())
  }

  return (
    <section className="flex flex-col gap-4 min-h-[6rem] rounded-lg sm:border sm:border-gray-200 sm:dark:border-stone-900 sm:dark:bg-stone-900 sm:p-4 sm:rounded-xl">
      <Title element="h2" size="lg">
        Påmelding
      </Title>

      <AttendanceDateInfo attendance={attendance} />

      {punishment && hasPunishment && !attendee && <PunishmentBox punishment={punishment} />}

      <MainPoolCard attendance={attendance} user={user} />

      {attendee?.reserved && attendance.selections.length > 0 && (
        <div className="flex flex-col gap-2">
          <Title element="p" size="sm" className="text-base">
            Valg
          </Title>

          <SelectionsForm
            attendance={attendance}
            attendee={attendee}
            onSubmit={handleSelectionChange}
            disabled={attendanceStatus === "Closed"}
          />
        </div>
      )}

      <NonAttendablePoolsBox attendance={attendance} user={user} />

      <div className="flex flex-col gap-4 sm:flex-row">
        {attendee?.reserved && <TicketButton attendee={attendee} />}

        <ViewAttendeesButton
          attendance={attendance}
          user={user}
          attendeeListOpen={attendeeListOpen}
          setAttendeeListOpen={setAttendeeListOpen}
        />
      </div>

      <RegistrationButton
        registerForAttendance={registerForAttendance}
        unregisterForAttendance={deregisterForAttendance}
        attendance={attendance}
        punishment={punishment}
        user={user}
        isLoading={isLoading}
      />

      <PaymentCard attendance={attendance} attendee={attendee} />

      <div className="hidden sm:block">
        <div className="flex flex-row gap-4 text-gray-800 hover:text-black dark:text-stone-400 dark:hover:text-stone-100 transition-colors">
          <div className="flex flex-row gap-1 items-center cursor-pointer">
            <Icon icon="tabler:book-2" className="text-lg" />
            <Text className="text-sm">Arrangementregler</Text>
          </div>

          <Link href="/innstillinger/profil" className="flex flex-row gap-1 items-center">
            <Icon icon="tabler:edit" className="text-lg" />
            <Text className="text-sm">Oppdater matallergier</Text>
          </Link>
        </div>
      </div>
    </section>
  )
}

export const AttendanceCardSkeleton = () => {
  const skeletonText = (heightAndWidth: string) => (
    <div className={cn("h-4 bg-gray-300 dark:bg-stone-700 rounded-full animate-pulse", heightAndWidth)} />
  )

  const dateInfo = () => (
    <div className="flex flex-col gap-1 w-[25%]">
      {skeletonText("w-[80%] h-5")}
      {skeletonText("w-[90%] h-5")}
    </div>
  )

  const title = skeletonText("w-[50%] h-8")
  const card = <div className="min-h-[12rem] rounded-lg bg-gray-300 dark:bg-stone-700 animate-pulse" />
  const button = <div className="min-h-[4rem] rounded-lg bg-gray-300 dark:bg-stone-700 animate-pulse" />

  return (
    <section className="flex flex-col gap-4 min-h-[6rem] rounded-lg sm:border sm:border-gray-200 sm:dark:border-stone-900 sm:dark:bg-stone-900 sm:p-4 sm:rounded-xl">
      {title}

      <div className="flex flex-row gap-2 items-center">
        {dateInfo()}
        <span className="grow h-0.5 rounded-full bg-gray-300 dark:bg-stone-700 animate-pulse invisible sm:visible" />
        {dateInfo()}
        <span className="grow h-0.5 rounded-full bg-gray-300 dark:bg-stone-700 animate-pulse invisible sm:visible" />
        {dateInfo()}
      </div>

      {card}

      {button}

      {button}
    </section>
  )
}<|MERGE_RESOLUTION|>--- conflicted
+++ resolved
@@ -28,28 +28,6 @@
 import { TicketButton } from "./TicketButton"
 import { ViewAttendeesButton } from "./ViewAttendeesButton"
 
-<<<<<<< HEAD
-=======
-const getQueuePosition = (
-  attendee: Attendee | null,
-  attendees: Attendee[] | null,
-  attendablePool: AttendancePool | null
-) => {
-  if (!attendee || !attendees || !attendablePool) {
-    return null
-  }
-
-  // This requires attendees are be sorted by reserveTime ascending
-  const index = attendees.filter((attendee) => !attendee.reserved).indexOf(attendee)
-
-  if (index === -1) {
-    return null
-  }
-
-  return index + 1
-}
-
->>>>>>> 166a5874
 interface AttendanceCardProps {
   initialAttendance: Attendance
   initialPunishment: Punishment | null
@@ -63,7 +41,6 @@
 
   const [closeToEvent, setCloseToEvent] = useState(false)
   const [attendanceStatus, setAttendanceStatus] = useState(getAttendanceStatus(initialAttendance))
-<<<<<<< HEAD
 
   const [attendanceResponse, punishmentResponse] = useQueries({
     queries: [
@@ -74,7 +51,7 @@
         {
           initialData: initialAttendance,
           enabled: Boolean(user),
-          refetchInterval: closeToEvent ? 1000 : 60000,
+          refetchInterval: closeToEvent ? secondsToMilliseconds(1) : secondsToMilliseconds(60),
         }
       ),
       trpc.personalMark.getExpiryDateForUser.queryOptions(
@@ -91,32 +68,6 @@
 
   const { data: attendance, isLoading: attendanceLoading } = attendanceResponse
   const { data: punishment, isLoading: punishmentLoading } = punishmentResponse
-=======
-  const [{ data: attendance, isLoading: attendanceLoading }, { data: punishment, isLoading: punishmentLoading }] =
-    useQueries({
-      queries: [
-        trpc.event.attendance.getAttendance.queryOptions(
-          {
-            id: initialAttendance.id,
-          },
-          {
-            initialData: initialAttendance,
-            enabled: Boolean(user),
-            refetchInterval: closeToEvent ? secondsToMilliseconds(1) : secondsToMilliseconds(60),
-          }
-        ),
-        trpc.personalMark.getExpiryDateForUser.queryOptions(
-          {
-            userId: user?.id ?? "",
-          },
-          {
-            initialData: initialPunishment,
-            enabled: Boolean(user),
-          }
-        ),
-      ],
-    })
->>>>>>> 166a5874
 
   useEffect(() => {
     setAttendanceStatus(getAttendanceStatus(attendance))
@@ -163,11 +114,7 @@
     )
   )
 
-<<<<<<< HEAD
   const attendee = getAttendee(attendance, user)
-=======
-  const attendee = user && (attendance.attendees?.find((attendee) => attendee.userId === user.id) ?? null)
->>>>>>> 166a5874
 
   useEffect(() => {
     // This can maybe be enabled, but I don't trust it because it will create lots of spam calls to the server
@@ -206,19 +153,8 @@
 
   const isLoading = attendanceLoading || punishmentLoading || deregisterMutation.isPending || registerMutation.isPending
 
-<<<<<<< HEAD
   const hasPunishment = punishment && (punishment.delay > 0 || punishment.suspended)
 
-=======
-  const isLoggedIn = Boolean(user)
-  const isAttending = Boolean(attendee)
-  const hasMembership = user !== null && findActiveMembership(user) !== null
-  const hasPunishment = punishment && (punishment.delay > 0 || punishment.suspended)
-
-  const queuePosition = getQueuePosition(attendee, attendance.attendees, attendablePool ?? null)
-  const isAttendingAndReserved = Boolean(attendee) && queuePosition === null
-
->>>>>>> 166a5874
   if (isBefore(getCurrentUTC(), attendance.registerStart)) {
     setTimeout(() => {
       setAttendanceStatus("Open")
