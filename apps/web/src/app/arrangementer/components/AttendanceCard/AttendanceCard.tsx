"use client"

import { useTRPCSSERegisterChangeConnectionState } from "@/utils/trpc/QueryProvider"
import { useTRPC } from "@/utils/trpc/client"
import {
  type Attendance,
  type AttendancePool,
  type AttendanceSelectionResponse,
  type Attendee,
  type Punishment,
  type User,
  canUserAttendPool,
  findActiveMembership,
} from "@dotkomonline/types"
import { Icon, Text, Title, cn } from "@dotkomonline/ui"
import { getCurrentUTC } from "@dotkomonline/utils"
import { useQueries, useQueryClient } from "@tanstack/react-query"
import { useSubscription } from "@trpc/tanstack-react-query"
import { differenceInSeconds, isBefore } from "date-fns"
import Link from "next/link"
import { useEffect, useState } from "react"
import { getAttendanceStatus } from "../attendanceStatus"
import { useDeregisterMutation, useRegisterMutation, useSetSelectionsOptionsMutation } from "./../mutations"
import { AttendanceDateInfo } from "./AttendanceDateInfo"
import { MainPoolCard } from "./MainPoolCard"
import { NonAttendablePoolsBox } from "./NonAttendablePoolsBox"
import { PaymentCard } from "./PaymentCard"
import { PunishmentBox } from "./PunishmentBox"
import { RegistrationButton } from "./RegistrationButton"
import { SelectionsForm } from "./SelectionsForm"
import { TicketButton } from "./TicketButton"
import { ViewAttendeesButton } from "./ViewAttendeesButton"

const getQueuePosition = (
  attendee: Attendee | null | undefined,
  attendees: Attendee[] | null | undefined,
  attendablePool: AttendancePool | null | undefined
) => {
  if (!attendee || !attendees || !attendablePool) {
    return null
  }

  // This requires attendees are be sorted by reserveTime ascending
  const index = attendees.filter((attendee) => !attendee.reserved).indexOf(attendee)

  if (index === -1) {
    return null
  }

  return index + 1
}

interface AttendanceCardProps {
  initialAttendance: Attendance
  initialPunishment: Punishment | null
  user: User | null
}

export const AttendanceCard = ({ user, initialAttendance, initialPunishment }: AttendanceCardProps) => {
  const trpc = useTRPC()
  const { setTRPCSSERegisterChangeConnectionState } = useTRPCSSERegisterChangeConnectionState()
  const queryClient = useQueryClient()
  const [closeToEvent, setCloseToEvent] = useState(false)
  const [attendanceStatus, setAttendanceStatus] = useState(getAttendanceStatus(initialAttendance))
  const [{ data: attendance, isLoading: attendanceLoading }, { data: punishment, isLoading: punishmentLoading }] =
    useQueries({
      queries: [
        trpc.event.attendance.getAttendance.queryOptions(
          {
            id: initialAttendance.id,
          },
          { initialData: initialAttendance, enabled: user !== undefined, refetchInterval: closeToEvent ? 1000 : 60000 }
        ),
        trpc.personalMark.getExpiryDateForUser.queryOptions(
          {
            userId: user?.id ?? "",
          },
          {
            initialData: initialPunishment,
            enabled: user !== undefined,
          }
        ),
      ],
    })

<<<<<<< HEAD
  const attendee = user && (attendance.attendees?.find((attendee) => attendee.userId === user.id) ?? null)
=======
  useEffect(() => {
    setAttendanceStatus(getAttendanceStatus(attendance))
  }, [attendance])

  useSubscription(
    trpc.event.attendance.onRegisterChange.subscriptionOptions(
      {
        attendanceId: attendance?.id ?? "",
      },
      {
        onConnectionStateChange: (state) => {
          setTRPCSSERegisterChangeConnectionState(state.state)
        },
        onData: (attendeeUpdateData) => {
          // If the attendee is not the current user, we can update the state
          queryClient.setQueryData(
            trpc.event.attendance.getAttendance.queryOptions({ id: attendance?.id }).queryKey,
            (oldData) => {
              if (!oldData) return oldData

              if (attendeeUpdateData.status === "deregistered") {
                return {
                  ...oldData,
                  attendees: oldData.attendees.filter((a) => a.userId !== attendeeUpdateData.attendee.userId),
                }
              }

              if (oldData.attendees.some((a) => a.userId === attendeeUpdateData.attendee.userId)) {
                console.warn("Attendee already exists in the list, not updating state.")
                return oldData
              }

              return {
                ...oldData,
                attendees: [...oldData.attendees, attendeeUpdateData.attendee],
              }
            }
          )
        },
      }
    )
  )

  const attendee = user && attendance.attendees?.find((attendee) => attendee.userId === user.id)
>>>>>>> cd2a90c0

  useEffect(() => {
    // This can maybe be enabled, but I don't trust it because it will create lots of spam calls to the server
    // right before even open (as if we don't have enough already)
    // const attendanceEventDateTimes = [attendance.registerStart, attendance.registerEnd, attendance.deregisterDeadline, attendee?.paymentDeadline]
    const attendanceEventDateTimes = [attendee?.paymentDeadline]
    setCloseToEvent(
      attendanceEventDateTimes.some((date) => date && Math.abs(differenceInSeconds(date, new Date())) < 60)
    )
    // }, [attendance, attendee])
  }, [attendee])

  const registerMutation = useRegisterMutation()
  const deregisterMutation = useDeregisterMutation()
  const selectionsMutation = useSetSelectionsOptionsMutation()

  const handleSelectionChange = (selections: AttendanceSelectionResponse[]) => {
    if (!attendee) {
      return
    }

    selectionsMutation.mutate({
      attendeeId: attendee.id,
      options: selections,
    })
  }

  const attendablePool = attendee
    ? attendance.pools.find((pool) => pool.id === attendee.attendancePoolId)
    : user && attendance.pools.find((pool) => canUserAttendPool(pool, user))

  const nonAttendablePools = attendance.pools
    .filter((pool) => pool.id !== attendablePool?.id)
    .sort((a, b) => {
      if (a.mergeDelayHours && b.mergeDelayHours && a.mergeDelayHours !== b.mergeDelayHours) {
        return a.mergeDelayHours - b.mergeDelayHours
      }

      return b.capacity - a.capacity
    })

  const [attendeeListOpen, setAttendeeListOpen] = useState(false)

  const registerForAttendance = async () => attendablePool && registerMutation.mutate({ attendanceId: attendance.id })

  const deregisterForAttendance = () =>
    attendablePool && attendee && deregisterMutation.mutate({ attendanceId: attendance.id })

  const isLoading = attendanceLoading || punishmentLoading || deregisterMutation.isPending || registerMutation.isPending

  const isLoggedIn = Boolean(user)
  const isAttending = Boolean(attendee)
  const hasMembership = user !== null && findActiveMembership(user) !== null
  const hasPunishment = punishment && (punishment.delay > 0 || punishment.suspended)

  const queuePosition = getQueuePosition(attendee, attendance.attendees, attendablePool)
  const isAttendingAndReserved = Boolean(attendee) && queuePosition === null

  if (isBefore(getCurrentUTC(), attendance.registerStart)) {
    setTimeout(() => {
      setAttendanceStatus("Open")
    }, attendance.registerStart.getTime() - new Date().getTime())
  }

  return (
    <section className="flex flex-col gap-4 min-h-[6rem] rounded-lg sm:border sm:border-gray-200 sm:dark:border-stone-900 sm:dark:bg-stone-900 sm:p-4 sm:rounded-xl">
      <Title element="h2" size="lg">
        Påmelding
      </Title>

      <AttendanceDateInfo attendance={attendance} />

      {punishment && hasPunishment && !isAttending && <PunishmentBox punishment={punishment} />}

      <MainPoolCard
        attendance={attendance}
        pool={attendablePool ?? null}
        attendee={attendee ?? null}
        queuePosition={queuePosition}
        isLoggedIn={isLoggedIn}
        hasMembership={hasMembership}
        punishment={punishment}
      />

      {isAttendingAndReserved && attendance.selections.length > 0 && attendee && (
        <div className="flex flex-col gap-2">
          <Title element="p" size="sm" className="text-base">
            Valg
          </Title>

          <SelectionsForm
            selections={attendance.selections}
            attendeeSelections={attendee.selections}
            onSubmit={handleSelectionChange}
            disabled={attendanceStatus === "Closed"}
          />
        </div>
      )}

      {nonAttendablePools.length > 0 && (
        <NonAttendablePoolsBox
          attendance={attendance}
          pools={nonAttendablePools}
          hasAttendablePool={Boolean(attendablePool)}
        />
      )}

      {attendee && isAttendingAndReserved ? (
        <div className="flex flex-col-reverse gap-4 sm:flex-row">
          <ViewAttendeesButton
            attendeeListOpen={attendeeListOpen}
            setAttendeeListOpen={setAttendeeListOpen}
            attendees={attendance.attendees}
            isLoggedIn={isLoggedIn}
            userId={user.id}
          />
          <TicketButton attendee={attendee} />
        </div>
      ) : (
        <ViewAttendeesButton
          attendeeListOpen={attendeeListOpen}
          setAttendeeListOpen={setAttendeeListOpen}
          attendees={attendance.attendees}
          isLoggedIn={isLoggedIn}
          userId={user?.id}
        />
      )}

      <RegistrationButton
        attendee={attendee}
        attendance={attendance}
        pool={attendablePool}
        registerForAttendance={registerForAttendance}
        unregisterForAttendance={deregisterForAttendance}
        isLoading={isLoading}
        isLoggedIn={isLoggedIn}
        hasMembership={hasMembership}
        status={attendanceStatus}
        punishment={punishment}
      />
      <PaymentCard attendance={attendance} attendee={attendee} />

      <div className="hidden sm:block">
        <div className="flex flex-row gap-4 text-gray-800 hover:text-black dark:text-stone-400 dark:hover:text-stone-100 transition-colors">
          <div className="flex flex-row gap-1 items-center cursor-pointer">
            <Icon icon="tabler:book-2" className="text-lg" />
            <Text className="text-sm">Arrangementregler</Text>
          </div>

          <Link href="/profil" className="flex flex-row gap-1 items-center">
            <Icon icon="tabler:edit" className="text-lg" />
            <Text className="text-sm">Oppdater matallergier</Text>
          </Link>
        </div>
      </div>
    </section>
  )
}

export const AttendanceCardSkeleton = () => {
  const skeletonText = (min: number, max: number, height?: string) => (
    <div
      className={cn("h-4 bg-gray-300 dark:bg-stone-700 rounded-full animate-pulse", height)}
      style={{ width: `${Math.random() * (max - min) + min}%` }}
    />
  )

  const dateInfo = () => (
    <div className="flex flex-col gap-1 w-[25%]">
      {skeletonText(80, 100, "h-5")}
      {skeletonText(80, 100)}
    </div>
  )

  const title = skeletonText(40, 60, "h-8")
  const card = <div className="min-h-[12rem] rounded-lg bg-gray-300 dark:bg-stone-700 animate-pulse" />
  const button = <div className="min-h-[4rem] rounded-lg bg-gray-300 dark:bg-stone-700 animate-pulse" />

  return (
    <section className="flex flex-col gap-4 min-h-[6rem] rounded-lg sm:border sm:border-gray-200 sm:dark:border-stone-900 sm:dark:bg-stone-900 sm:p-4 sm:rounded-xl">
      {title}

      <div className="flex flex-row gap-2 items-center">
        {dateInfo()}
        <span className="grow h-0.5 rounded-full bg-gray-300 dark:bg-stone-700 animate-pulse invisible sm:visible" />
        {dateInfo()}
        <span className="grow h-0.5 rounded-full bg-gray-300 dark:bg-stone-700 animate-pulse invisible sm:visible" />
        {dateInfo()}
      </div>

      {card}

      {button}

      {button}
    </section>
  )
}<|MERGE_RESOLUTION|>--- conflicted
+++ resolved
@@ -83,9 +83,6 @@
       ],
     })
 
-<<<<<<< HEAD
-  const attendee = user && (attendance.attendees?.find((attendee) => attendee.userId === user.id) ?? null)
-=======
   useEffect(() => {
     setAttendanceStatus(getAttendanceStatus(attendance))
   }, [attendance])
@@ -129,8 +126,7 @@
     )
   )
 
-  const attendee = user && attendance.attendees?.find((attendee) => attendee.userId === user.id)
->>>>>>> cd2a90c0
+  const attendee = user && (attendance.attendees?.find((attendee) => attendee.userId === user.id) ?? null)
 
   useEffect(() => {
     // This can maybe be enabled, but I don't trust it because it will create lots of spam calls to the server
