import { useCountdown } from "@/utils/use-countdown"
import {
  type Attendance,
  type Attendee,
  type User,
  findActiveMembership,
  getAttendablePool,
  getAttendee,
  getAttendeeQueuePosition,
  getReservedAttendeeCount,
  getUnreservedAttendeeCount,
} from "@dotkomonline/types"
import { Icon, Text, Title, Tooltip, TooltipContent, TooltipProvider, TooltipTrigger, cn } from "@dotkomonline/ui"
import { formatDate, formatDistanceToNowStrict, interval, isFuture, isWithinInterval, subMinutes } from "date-fns"
import { nb } from "date-fns/locale"
import Link from "next/link.js"
import type { FC, ReactNode } from "react"

const getAttendanceStatusText = (attendance: Attendance, attendee: Attendee | null) => {
  if (!attendee) {
    return "Du er ikke påmeldt"
  }

  if (attendee.reserved === true) {
    return "Du er påmeldt"
  }

  const queuePosition = getAttendeeQueuePosition(attendance, attendee.user)

  // Should never happen, but just in case
  if (!queuePosition) {
    return "Du er i køen"
  }

  return `Du er ${queuePosition}. i køen`
}

interface CardProps {
  classNames?: { outer?: string; inner?: string; title?: string }
  title?: ReactNode
  children: ReactNode
}

const Card: FC<CardProps> = ({ classNames, children, title }) => {
  const baseOuterClassName = "flex flex-col w-full bg-gray-100 dark:bg-stone-800 rounded-lg"
  const baseHeaderClassName =
    "flex flex-row gap-2 px-3 py-2 bg-gray-200 dark:bg-stone-700/50 rounded-t-lg justify-center text-sm font-bold"
  const baseInnerClassName =
    "flex flex-col min-h-[10rem] gap-2 p-3 rounded-md items-center text-center justify-center w-full"

  if (!title) {
    return <section className={cn(baseOuterClassName, baseInnerClassName, classNames?.inner)}>{children}</section>
  }

  return (
    <section className={cn(baseOuterClassName, classNames?.outer)}>
      <div className={cn(baseHeaderClassName, classNames?.title)}>{title}</div>
      <div className={cn(baseInnerClassName, "rounded-b-lg", classNames?.inner)}>{children}</div>
    </section>
  )
}

const DelayPill = ({ mergeDelayHours, className }: { mergeDelayHours: number | null; className?: string }) => {
  const content = mergeDelayHours ? (
    <Text>Denne gruppen får plasser {mergeDelayHours} timer etter påmeldingsstart</Text>
  ) : (
    <Text>Denne påmeldingsgruppen kan få plasser senere</Text>
  )

  return (
    <TooltipProvider>
      <Tooltip delayDuration={100}>
        <TooltipTrigger asChild>
          <div
            className={cn("flex items-center gap-0.5 px-1 rounded-md bg-gray-300/50 dark:bg-stone-700/50", className)}
          >
            <Icon icon="tabler:clock" className="text-sm" />
            <Text className="text-xs">{mergeDelayHours ? `${mergeDelayHours}t` : "TBD"}</Text>
          </div>
        </TooltipTrigger>
        <TooltipContent className="font-normal">{content}</TooltipContent>
      </Tooltip>
    </TooltipProvider>
  )
}

interface MainPoolCardProps {
  attendance: Attendance
  user: User | null
}

export const MainPoolCard: FC<MainPoolCardProps> = ({ attendance, user }) => {
  if (!user) {
    return (
      <Card>
        <Text>Du er ikke innlogget</Text>
      </Card>
    )
  }

  const membership = findActiveMembership(user)
  const attendee = getAttendee(attendance, user)

  if (!membership && !attendee) {
    return (
      <Card>
        <Text>Du har ikke registert medlemskap</Text>
        <div className="flex gap-[0.5ch] text-sm">
          <Text>Gå til</Text>
          <Link href="/profil" className="flex items-center text-blue-800 dark:text-blue-400 hover:underline">
            <Text>profilsiden</Text> <Icon icon="tabler:arrow-up-right" className="text-base" />
          </Link>
          <Text>for å registrere deg</Text>
        </div>
      </Card>
    )
  }

  const pool = getAttendablePool(attendance, user)

  if (!pool) {
    return (
      <Card>
        <Text>Du kan ikke melde deg på dette arrangementet</Text>
      </Card>
    )
  }

  const unreservedAttendeeCount = getUnreservedAttendeeCount(attendance, pool.id)
  const reservedAttendeeCount = getReservedAttendeeCount(attendance, pool.id)
  const hasWaitlist = unreservedAttendeeCount > 0

  const servingPunishment = attendee?.earliestReservationAt && isFuture(attendee.earliestReservationAt)

  const now = new Date()
  const countdownText = useCountdown(attendance.registerStart)
  const countdownInterval = interval(subMinutes(attendance.registerStart, 15), attendance.registerStart)

  return (
    <Card
      classNames={{
        outer: attendee?.reserved
          ? "bg-green-100 dark:bg-green-900"
          : attendee?.reserved === false
            ? "bg-yellow-100 dark:bg-yellow-800"
            : undefined,
        title: attendee?.reserved
          ? "bg-green-200 dark:bg-green-800"
          : attendee?.reserved === false
            ? "bg-yellow-200 dark:bg-yellow-700"
            : undefined,
      }}
      title={
        <>
          <Title element="p" className="text-base">
            {pool.title}
          </Title>
          {pool.mergeDelayHours && pool.mergeDelayHours > 0 && (
            <DelayPill
              mergeDelayHours={pool.mergeDelayHours}
              className={cn(
                attendee?.reserved
                  ? "bg-green-300/50 dark:bg-green-700/50"
                  : attendee?.reserved === false
                    ? "bg-yellow-300/50 dark:bg-yellow-600/50"
                    : undefined
              )}
            />
          )}
        </>
      }
    >
      <div className="flex grow flex-col gap-2 items-center text-center justify-center">
<<<<<<< HEAD
        {isFuture(countdownInterval.end) && !attendee ? (
=======
        {isWithinInterval(now, countdownInterval) && !isAttending ? (
>>>>>>> 166a5874
          <>
            <Text>{pool.capacity > 0 ? `${pool.capacity} plasser` : "Påmelding"} åpner om</Text>
            <Text className="text-4xl font-medium tabular-nums">{countdownText}</Text>
          </>
        ) : (
          <>
            <Text
              className={cn(
                "text-3xl px-2 py-1",
                hasWaitlist && attendee?.reserved && "bg-green-200 dark:bg-green-800 rounded-lg"
              )}
            >
              {reservedAttendeeCount}
              {/* Don't show capacity for merge pools (capacity = 0) */}
              {pool.capacity > 0 && `/${pool.capacity}`}
            </Text>

            {hasWaitlist && (
              <Text
                className={cn(
                  "text-lg px-2 py-0.5",
                  attendee?.reserved === false && "bg-yellow-200 dark:bg-yellow-700 rounded-lg"
                )}
              >
                +{unreservedAttendeeCount} i kø
              </Text>
            )}

            {!servingPunishment && <Text>{getAttendanceStatusText(attendance, attendee)}</Text>}

            {servingPunishment && (
              <TooltipProvider>
                <Tooltip delayDuration={100}>
                  <TooltipTrigger asChild>
                    <div
                      className={cn(
                        "flex flex-row gap-1 items-center mt-2 px-2 py-0.5 rounded-lg",
                        attendee.reserved === true
                          ? "bg-green-300/25 dark:bg-green-700/25"
                          : attendee.reserved === false
                            ? "bg-yellow-300/25 dark:bg-yellow-600/25"
                            : "bg-gray-300/25 dark:bg-stone-700/25"
                      )}
                    >
                      <Icon icon="tabler:clock-hour-2" className="text-base" />
                      <Text className={cn("text-sm")}>
                        {formatDistanceToNowStrict(attendee.earliestReservationAt, { locale: nb })} utsettelse
                      </Text>
                    </div>
                  </TooltipTrigger>
                  <TooltipContent className="font-normal">
                    Utsettelsen varer til{" "}
                    {formatDate(attendee.earliestReservationAt, "eeee dd. MMM yyyy 'kl.' HH:mm:ss", { locale: nb })}
                  </TooltipContent>
                </Tooltip>
              </TooltipProvider>
            )}
          </>
        )}
      </div>
    </Card>
  )
}<|MERGE_RESOLUTION|>--- conflicted
+++ resolved
@@ -171,11 +171,7 @@
       }
     >
       <div className="flex grow flex-col gap-2 items-center text-center justify-center">
-<<<<<<< HEAD
-        {isFuture(countdownInterval.end) && !attendee ? (
-=======
-        {isWithinInterval(now, countdownInterval) && !isAttending ? (
->>>>>>> 166a5874
+        {isWithinInterval(now, countdownInterval) && !attendee ? (
           <>
             <Text>{pool.capacity > 0 ? `${pool.capacity} plasser` : "Påmelding"} åpner om</Text>
             <Text className="text-4xl font-medium tabular-nums">{countdownText}</Text>
