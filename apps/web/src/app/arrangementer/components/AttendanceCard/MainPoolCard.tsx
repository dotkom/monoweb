--- conflicted
+++ resolved
@@ -62,14 +62,8 @@
 
   if (!user) {
     return (
-<<<<<<< HEAD
-      <Link href={authorizeUrl} className={cardClassname}>
+      <Link href={authorizeUrl} prefetch={false} className={cardClassname}>
         <Text>Du er ikke innlogget</Text>
-=======
-      <Link href={authorizeUrl} prefetch={false}>
-        <Card>
-          <Text>Du er ikke innlogget</Text>
->>>>>>> 472bf81e
 
         <div className="flex flex-row gap-1 items-center">
           <Text>Logg inn</Text>
