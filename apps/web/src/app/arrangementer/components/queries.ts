import { useTRPC } from "@/utils/trpc/client"
import type { EventFilterQuery, UserId } from "@dotkomonline/types"
import { useInfiniteQuery } from "@tanstack/react-query"

import { useQuery } from "@tanstack/react-query"
import type { Pageable } from "node_modules/@dotkomonline/rpc/src/query"
import { useMemo } from "react"

interface UseEventAllQueryProps {
  filter: EventFilterQuery
  page?: Pageable
}

interface UseEventAllByAttendingUserIdQueryProps {
  id: UserId
  filter: EventFilterQuery
  page?: Pageable
}

export const useEventAllQuery = ({ filter, page }: UseEventAllQueryProps) => {
  const trpc = useTRPC()
  const { data, ...query } = useQuery({
    ...trpc.event.all.queryOptions({ filter, ...page }),
  })

  const eventDetails = useMemo(() => data?.items ?? [], [data])

  return { eventDetails, ...query }
}

export const useEventAllInfiniteQuery = ({ filter, page }: UseEventAllQueryProps) => {
  const trpc = useTRPC()

  const { data, ...query } = useInfiniteQuery({
    ...trpc.event.all.infiniteQueryOptions({
      filter,
      ...page,
    }),
    getNextPageParam: (lastPage) => lastPage.nextCursor,
  })

<<<<<<< HEAD
  const eventDetails = data?.pages.flatMap((page) => page.items) ?? []

  return { eventDetails, ...query }
}

export const useEventAllByAttendingUserIdInfiniteQuery = ({
  id,
  filter,
  page,
}: UseEventAllByAttendingUserIdQueryProps) => {
  const trpc = useTRPC()

  const { data, ...query } = useInfiniteQuery({
    ...trpc.event.allByAttendingUserId.infiniteQueryOptions({
      id,
      filter,
      ...page,
    }),
    getNextPageParam: (lastPage) => lastPage.nextCursor,
  })

  const eventDetails = data?.pages.flatMap((page) => page.items) ?? []
=======
  const events = useMemo(() => data?.pages.flatMap((page) => page.items) ?? [], [data])
>>>>>>> 66bd6264

  return { eventDetails, ...query }
}<|MERGE_RESOLUTION|>--- conflicted
+++ resolved
@@ -39,8 +39,7 @@
     getNextPageParam: (lastPage) => lastPage.nextCursor,
   })
 
-<<<<<<< HEAD
-  const eventDetails = data?.pages.flatMap((page) => page.items) ?? []
+  const eventDetails = useMemo(() => data?.pages.flatMap((page) => page.items) ?? [], [data])
 
   return { eventDetails, ...query }
 }
@@ -62,9 +61,6 @@
   })
 
   const eventDetails = data?.pages.flatMap((page) => page.items) ?? []
-=======
-  const events = useMemo(() => data?.pages.flatMap((page) => page.items) ?? [], [data])
->>>>>>> 66bd6264
 
   return { eventDetails, ...query }
 }