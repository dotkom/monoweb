import { EventFeedbackForm } from "@/app/tilbakemelding/components/FeedbackForm"
import { auth } from "@/auth"
import { server } from "@/utils/trpc/server"
import { Text, Title } from "@dotkomonline/ui"
import { formatDate } from "date-fns"
import { isAfter } from "date-fns"

const EventFeedbackPage = async ({ params }: { params: Promise<{ eventId: string }> }) => {
  const { eventId } = await params
  const session = await auth.getServerSession()
<<<<<<< HEAD
  const { event, attendance } = await server.event.get.query(eventId)
=======
  const event = await server.event.get.query(eventId)
  const attendance =
    event.attendanceId !== null ? await server.event.attendance.getAttendance.query({ id: event.attendanceId }) : null
>>>>>>> 66bd6264
  const feedbackForm = await server.event.feedback.findFormByEventId.query(eventId)

  if (!feedbackForm || !feedbackForm.isActive)
    return <Text>Dette arrangementet har ikke et tilbakemeldingsskjema.</Text>

  const user = session ? await server.user.getMe.query() : undefined

  const attendee = user && attendance?.attendees?.find((attendee) => attendee.userId === user.id)
  if (!attendee) return <Text>Du kan ikke svare på dette skjemaet.</Text>

  const previousAnswer = await server.event.feedback.findAnswerByAttendee.query({
    formId: feedbackForm.id,
    attendeeId: attendee.id,
  })

  if (previousAnswer) return <Text>Du har allerede svart på dette skjemaet.</Text>

  if (isAfter(event.end, Date.now()))
    return (
      <Text>
        Du kan ikke sende inn tilbakemelding før arrangementet er over {formatDate(event.end, "dd.MM.yyyy HH:mm")}.
      </Text>
    )

  return (
    <div>
      <div className="flex flex-col gap-2 border-b border-gray-600">
        <Title element="h1" className="text-3xl">
          Tilbakemelding
        </Title>
        <Text className="text-gray-800 dark:text-stone-300">Gi tilbakemelding på {event.title}</Text>
      </div>

      <div className="mt-8">
        <EventFeedbackForm feedbackForm={feedbackForm} attendee={attendee} />
      </div>
    </div>
  )
}

export default EventFeedbackPage<|MERGE_RESOLUTION|>--- conflicted
+++ resolved
@@ -2,19 +2,12 @@
 import { auth } from "@/auth"
 import { server } from "@/utils/trpc/server"
 import { Text, Title } from "@dotkomonline/ui"
-import { formatDate } from "date-fns"
-import { isAfter } from "date-fns"
+import { formatDate, isAfter } from "date-fns"
 
 const EventFeedbackPage = async ({ params }: { params: Promise<{ eventId: string }> }) => {
   const { eventId } = await params
   const session = await auth.getServerSession()
-<<<<<<< HEAD
   const { event, attendance } = await server.event.get.query(eventId)
-=======
-  const event = await server.event.get.query(eventId)
-  const attendance =
-    event.attendanceId !== null ? await server.event.attendance.getAttendance.query({ id: event.attendanceId }) : null
->>>>>>> 66bd6264
   const feedbackForm = await server.event.feedback.findFormByEventId.query(eventId)
 
   if (!feedbackForm || !feedbackForm.isActive)
