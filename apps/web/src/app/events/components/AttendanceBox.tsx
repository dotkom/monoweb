--- conflicted
+++ resolved
@@ -117,13 +117,8 @@
     }
 
     registerMutation.mutate({
-<<<<<<< HEAD
       attendancePoolId: attendablePool?.id,
       userId: sessionUser.id,
-=======
-      attendancePoolId: myGroups?.id,
-      userId: sessionUser?.id,
->>>>>>> d359996f
     })
   }
 
