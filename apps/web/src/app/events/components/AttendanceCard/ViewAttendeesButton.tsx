--- conflicted
+++ resolved
@@ -56,13 +56,9 @@
         <div className="flex flex-col gap-4 max-h-[75dvh] overflow-y-auto">
           <div className="flex flex-col gap-2">
             <Title className="font-poppins font-normal text-lg">Påmeldte</Title>
-<<<<<<< HEAD
-            {reservedAttendees !== undefined && <AttendeeList attendees={reservedAttendees} userId={userId} />}
-=======
             {reservedAttendees !== undefined && (
-              <AttendeeList attendees={reservedAttendees} maxNumberOfAttendees={maxAttendees} />
+              <AttendeeList attendees={reservedAttendees} maxNumberOfAttendees={maxAttendees} userId={userId} />
             )}
->>>>>>> ac33c134
           </div>
 
           {waitlistAttendees && waitlistAttendees.length > 0 && (
@@ -70,11 +66,7 @@
               <hr className="border border-slate-4" />
               <div className="flex flex-col gap-2">
                 <Title className="font-poppins font-normal text-lg">Venteliste</Title>
-<<<<<<< HEAD
-                <AttendeeList attendees={waitlistAttendees} userId={userId} />
-=======
-                <AttendeeList attendees={waitlistAttendees} maxNumberOfAttendees={maxAttendees} />
->>>>>>> ac33c134
+                <AttendeeList attendees={waitlistAttendees} maxNumberOfAttendees={maxAttendees} userId={userId} />
               </div>
             </>
           )}
