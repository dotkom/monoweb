--- conflicted
+++ resolved
@@ -26,8 +26,7 @@
     <AlertDialogTrigger asChild>
       <Button className="w-full text-black rounded-lg bg-slate-4 hover:bg-slate-5 h-fit min-h-[4rem]">
         <Icon className="text-lg" icon="tabler:users" />
-<<<<<<< HEAD
-        Vis Påmeldte
+        <Text>Vis påmeldte</Text>
       </Button>
     </AlertDialogTrigger>
     <AlertDialogContent className="w-full max-w-2xl" onOutsideClick={() => setAttendeeListOpen(false)}>
@@ -40,21 +39,6 @@
         </AlertDialogCancel>
       </div>
       <AttendeesList attendanceId={attendanceId} />
-=======
-        <Text className="font-medium">Vis påmeldte</Text>
-      </Button>
-    </AlertDialogTrigger>
-    <AlertDialogContent className="w-full relative">
-      <AlertDialogTitle>Vis påmeldte</AlertDialogTitle>
-      <AlertDialogCancel asChild className="absolute top-4 right-2">
-        <Button className="rounded-lg uppercase h-100">
-          <Icon className="text-lg" icon="tabler:x" />
-        </Button>
-      </AlertDialogCancel>
-      <Title element="h4" className="font-poppins font-semibold">
-        Påmeldte
-      </Title>
->>>>>>> 698a9fd4
     </AlertDialogContent>
   </AlertDialog>
 )