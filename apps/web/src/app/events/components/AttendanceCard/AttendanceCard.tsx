--- conflicted
+++ resolved
@@ -3,29 +3,23 @@
 import { useTRPC } from "@/utils/trpc/client"
 import { type Attendance, type AttendancePool, type Attendee, type User, canUserAttendPool } from "@dotkomonline/types"
 import { Icon } from "@dotkomonline/ui"
-<<<<<<< HEAD
 import { useQuery } from "@tanstack/react-query"
-import { type FC, useState } from "react"
+import { useState } from "react"
 import { getAttendanceStatus } from "../attendanceStatus"
-import { useRegisterMutation, useSetSelectionsOptionsMutation, useUnregisterMutation } from "../mutations"
 import { AttendanceBoxPool } from "./AttendanceBoxPool"
 import { AttendanceBoxPoolSmall } from "./AttendanceBoxPoolSmall"
 import AttendanceDateInfo from "./AttendanceDateInfo"
-=======
-import { useMutation, useQuery } from "@tanstack/react-query"
-import { useState } from "react"
-import { AttendanceBoxPool } from "../AttendanceBoxPool"
->>>>>>> f45bd8bc
-import ChooseSelectionsForm from "./AttendanceSelectionsDialog"
 import { RegistrationButton } from "./RegistrationButton"
-import ViewAttendeesDialogButton from "./ViewAttendeesPopup"
+import ViewAttendeesDialogButton from "./ViewAttendeesButton"
 import { useDeregisterMutation, useRegisterMutation } from "./mutations"
 
-export const AttendanceCard = ({
-  user,
-  initialAttendance,
-  initialAttendee,
-}: { initialAttendance: Attendance; user?: User; initialAttendee: Attendee | null }) => {
+interface Props {
+  initialAttendance: Attendance
+  user?: User
+  initialAttendee: Attendee | null
+}
+
+export const AttendanceCard = ({ user, initialAttendance, initialAttendee }: Props) => {
   const trpc = useTRPC()
   const { data: attendance, isLoading: attendanceLoading } = useQuery(
     trpc.attendance.getAttendance.queryOptions(
@@ -47,9 +41,6 @@
     )
   )
 
-  const [, setSelectionsDialogOpen] = useState(false)
-  const updateSelectionsMutation = useMutation(trpc.attendance.updateSelectionResponses.mutationOptions({}))
-
   const registerMutation = useRegisterMutation({})
   const deregisterMutation = useDeregisterMutation()
 
@@ -58,18 +49,8 @@
       return 1
     }
 
-<<<<<<< HEAD
-  const [attendeeListOpen, setAttendeeListOpen] = useState(false)
-
-  const attendanceStatus = getAttendanceStatus(attendance)
-
-  const registerForAttendance = async () => {
-    if (!attendedPool) {
-      throw new Error("Tried to register user for attendance without a group")
-=======
     if (user && canUserAttendPool(pool, user)) {
       return 0
->>>>>>> f45bd8bc
     }
 
     return -1
@@ -80,29 +61,30 @@
 
   const [attendeeListOpen, setAttendeeListOpen] = useState(false)
 
-  const registerForAttendance = () =>
-    attendablePool && registerMutation.mutate({ attendanceId: attendance.id, attendancePoolId: attendablePool.id })
+  const attendanceStatus = getAttendanceStatus(attendance)
+
+  const registerForAttendance = async () =>
+    attendablePool &&
+    attendee &&
+    registerMutation.mutate({ attendanceId: attendance.id, attendancePoolId: attendablePool.id })
 
   const deregisterForAttendance = () =>
     attendablePool && attendee && deregisterMutation.mutate({ attendanceId: attendance.id })
 
   const isLoading = attendanceLoading || attendeeLoading || deregisterMutation.isPending || registerMutation.isPending
 
+  const smallPools = attendance.pools.filter((pool) => pool.id !== attendablePool?.id)
+
   return (
     <section className="flex flex-col bg-slate-2 rounded-xl min-h-[6rem] mb-8 p-6 gap-4">
       <h2 className="border-none">Påmelding</h2>
 
-<<<<<<< HEAD
       <AttendanceDateInfo attendance={attendance} />
 
-      <AttendanceBoxPool pool={attendedPool} isAttending={userIsRegistered} />
+      <AttendanceBoxPool pool={attendablePool} isAttending={Boolean(attendee)} />
 
-      {attendance.pools.length > 1 && (
-        <div className="flex flex-row gap-4">
-          {attendance.pools
-            .filter((pool) => pool.id !== attendedPool?.id && pool.isVisible)
-            .map((pool) => AttendanceBoxPoolSmall({ pool }))}
-        </div>
+      {smallPools.length > 0 && (
+        <div className="flex flex-row gap-4">{smallPools.map((pool) => AttendanceBoxPoolSmall({ pool }))}</div>
       )}
 
       <ViewAttendeesDialogButton attendeeListOpen={attendeeListOpen} setAttendeeListOpen={setAttendeeListOpen} />
@@ -110,64 +92,12 @@
       <RegistrationButton
         attendee={attendee}
         attendance={attendance}
-        pool={attendedPool}
+        pool={attendablePool}
         registerForAttendance={registerForAttendance}
-        unregisterForAttendance={unregisterForAttendance}
-        isLoading={registerLoading}
+        unregisterForAttendance={deregisterForAttendance}
+        isLoading={isLoading}
         status={attendanceStatus}
       />
-=======
-      <div className="grid gap-4 grid-cols-2">
-        {pools.map((pool) => (
-          <AttendanceBoxPool
-            key={pool.id}
-            user={user ?? null}
-            pool={pool}
-            attendee={attendee}
-            attendance={attendance}
-          />
-        ))}
-      </div>
->>>>>>> f45bd8bc
-
-      {user !== undefined && (
-        <div className="flex flex-col gap-3">
-          <ViewAttendeesDialogButton
-            attendanceId={attendance.id}
-            attendeeListOpen={attendeeListOpen}
-            setAttendeeListOpen={setAttendeeListOpen}
-            title={"Påmeldingsliste"}
-          />
-
-          {attendablePool && (
-            <RegistrationButton
-              attendance={attendance}
-              attendee={attendee}
-              registerForAttendance={registerForAttendance}
-              unregisterForAttendance={deregisterForAttendance}
-              isLoading={isLoading}
-              enabled={!!attendee}
-            />
-          )}
-        </div>
-      )}
-
-      {attendee && attendance.selections.length > 0 && (
-        <div className="w-full mt-4 mb-2">
-          <ChooseSelectionsForm
-            selections={attendance.selections}
-            defaultValues={{ options: attendee.selections }}
-            isLoading={updateSelectionsMutation.isPending}
-            onSubmit={(options) => {
-              updateSelectionsMutation.mutate({
-                id: attendee.id,
-                options,
-              })
-              setSelectionsDialogOpen(false)
-            }}
-          />
-        </div>
-      )}
 
       <div className="flex flex-row gap-4">
         <a href="/profile" className="flex flex-row gap-1 items-center text-sm text-slate-12 hover:text-slate-11">
