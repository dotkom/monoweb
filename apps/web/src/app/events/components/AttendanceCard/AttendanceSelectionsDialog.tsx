import type { AttendanceSelection, AttendanceSelectionResponse } from "@dotkomonline/types"
<<<<<<< HEAD
=======
import { AlertDialog, AlertDialogContent, AlertDialogTrigger } from "@dotkomonline/ui"
import clsx from "clsx"
>>>>>>> f45bd8bc
import { useFieldArray, useForm } from "react-hook-form"

type FormValues = {
  options: {
    optionName: string
    selectionId: string
    selectionName: string
    optionId: string
  }[]
}

interface FormProps {
  selections: AttendanceSelection[]
  onSubmit: (options: AttendanceSelectionResponse[]) => void
  defaultValues?: FormValues
  isLoading?: boolean
}
<<<<<<< HEAD
export default function Form({ selections: responses, onSubmit, defaultValues: submittedDefaultValues }: FormProps) {
  const defaultValues: FormValues = submittedDefaultValues ?? {
    options: responses.map((selection) => ({
=======

export default function Form({ selections, isLoading, onSubmit, defaultValues }: FormProps) {
  const defaultValues_: FormValues = defaultValues ?? {
    options: selections.map((selection) => ({
>>>>>>> f45bd8bc
      selectionId: selection.id,
      optionId: selection.options[0].id,
      optionName: selection.options[0].name,
      selectionName: selection.name,
    })),
  }

  const {
    register,
    control,
    handleSubmit,
    formState: { errors },
  } = useForm<FormValues>({ defaultValues, mode: "onBlur" })

  const { fields } = useFieldArray({
    name: "options",
    control,
  })

  const onSubmit_ = (data: FormValues) => {
    const options = data.options.map((selection) => ({
      ...selection,
      optionName:
        selections.find((e) => e.id === selection.selectionId)?.options.find((c) => c.id === selection.optionId)
          ?.name ?? "",
    }))

    onSubmit(options)
  }

  return (
    <div>
<<<<<<< HEAD
      <form onChange={handleSubmit(onSubmit_)} className="flex flex-col space-y-4">
        {fields.map((field, index) => (
          <div key={field.id} className="w-full flex flex-col space-y-1">
            <label className="text-lg text-slate-9" htmlFor={`selections[${index}].optionId`}>
              {field.selectionName}
            </label>
            <div className="w-full bg-slate-3 pr-2 rounded-lg">
              <select
                {...register(`options.${index}.optionId` as const, {
                  required: true,
                })}
                className="w-full bg-slate-3 p-2 rounded-lg text-xl"
              >
                {responses[index].options.map((option) => (
                  <option key={option.id} value={option.id}>
                    {option.name}
                  </option>
                ))}
              </select>
=======
      <form onChange={handleSubmit(onSubmit_)}>
        {fields.map((field, index) => {
          return (
            <div key={field.id} className="w-full">
              <label className="font-bold" htmlFor={`selections[${index}].optionId`}>
                {field.selectionName}
              </label>
              <div className="w-full bg-[#fff] p-[0.5px]">
                <select
                  {...register(`options.${index}.optionId` as const, {
                    required: true,
                  })}
                  className={clsx("block mt-1 mb-2 w-full text-xl")}
                  disabled={isLoading}
                >
                  {selections[index].options.map((option) => (
                    <option key={option.id} value={option.id}>
                      {option.name}
                    </option>
                  ))}
                </select>
              </div>
>>>>>>> f45bd8bc
            </div>
          </div>
        ))}
      </form>
    </div>
  )
}<|MERGE_RESOLUTION|>--- conflicted
+++ resolved
@@ -1,9 +1,4 @@
 import type { AttendanceSelection, AttendanceSelectionResponse } from "@dotkomonline/types"
-<<<<<<< HEAD
-=======
-import { AlertDialog, AlertDialogContent, AlertDialogTrigger } from "@dotkomonline/ui"
-import clsx from "clsx"
->>>>>>> f45bd8bc
 import { useFieldArray, useForm } from "react-hook-form"
 
 type FormValues = {
@@ -21,20 +16,13 @@
   defaultValues?: FormValues
   isLoading?: boolean
 }
-<<<<<<< HEAD
 export default function Form({ selections: responses, onSubmit, defaultValues: submittedDefaultValues }: FormProps) {
   const defaultValues: FormValues = submittedDefaultValues ?? {
-    options: responses.map((selection) => ({
-=======
-
-export default function Form({ selections, isLoading, onSubmit, defaultValues }: FormProps) {
-  const defaultValues_: FormValues = defaultValues ?? {
-    options: selections.map((selection) => ({
->>>>>>> f45bd8bc
-      selectionId: selection.id,
-      optionId: selection.options[0].id,
-      optionName: selection.options[0].name,
-      selectionName: selection.name,
+    options: responses.map((option) => ({
+      selectionId: option.id,
+      optionId: option.options[0].id,
+      optionName: option.options[0].name,
+      selectionName: option.name,
     })),
   }
 
@@ -51,19 +39,11 @@
   })
 
   const onSubmit_ = (data: FormValues) => {
-    const options = data.options.map((selection) => ({
-      ...selection,
-      optionName:
-        selections.find((e) => e.id === selection.selectionId)?.options.find((c) => c.id === selection.optionId)
-          ?.name ?? "",
-    }))
-
-    onSubmit(options)
+    onSubmit(data.options)
   }
 
   return (
     <div>
-<<<<<<< HEAD
       <form onChange={handleSubmit(onSubmit_)} className="flex flex-col space-y-4">
         {fields.map((field, index) => (
           <div key={field.id} className="w-full flex flex-col space-y-1">
@@ -83,30 +63,6 @@
                   </option>
                 ))}
               </select>
-=======
-      <form onChange={handleSubmit(onSubmit_)}>
-        {fields.map((field, index) => {
-          return (
-            <div key={field.id} className="w-full">
-              <label className="font-bold" htmlFor={`selections[${index}].optionId`}>
-                {field.selectionName}
-              </label>
-              <div className="w-full bg-[#fff] p-[0.5px]">
-                <select
-                  {...register(`options.${index}.optionId` as const, {
-                    required: true,
-                  })}
-                  className={clsx("block mt-1 mb-2 w-full text-xl")}
-                  disabled={isLoading}
-                >
-                  {selections[index].options.map((option) => (
-                    <option key={option.id} value={option.id}>
-                      {option.name}
-                    </option>
-                  ))}
-                </select>
-              </div>
->>>>>>> f45bd8bc
             </div>
           </div>
         ))}
