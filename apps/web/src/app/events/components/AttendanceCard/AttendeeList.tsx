--- conflicted
+++ resolved
@@ -4,27 +4,11 @@
 
 interface AttendeeListProps {
   attendees: Attendee[]
-<<<<<<< HEAD
+  maxNumberOfAttendees: number
   userId: User["id"] | undefined
 }
 
-export const AttendeeList = ({ attendees, userId }: AttendeeListProps) => {
-  if (!attendees.length) {
-    return <Text className="text-slate-10 text-sm">Ingen påmeldte</Text>
-  }
-  return attendees.map((attendee: Attendee) => (
-    <div key={attendee.id} className="flex items-center justify-between">
-      <div
-        className={clsx(
-          "flex items-center gap-4 px-3 py-1.5 rounded-lg w-full",
-          attendee.userId === userId && "bg-blue-3"
-        )}
-      >
-=======
-  maxNumberOfAttendees: number
-}
-
-export const AttendeeList = ({ attendees, maxNumberOfAttendees }: AttendeeListProps) => {
+export const AttendeeList = ({ attendees, maxNumberOfAttendees, userId }: AttendeeListProps) => {
   if (!attendees.length) {
     return <Text className="text-slate-10 text-sm">Ingen påmeldte</Text>
   }
@@ -40,8 +24,12 @@
         {index + 1}.
       </Text>
 
-      <div className="flex flex-row items-center gap-4">
->>>>>>> ac33c134
+      <div
+        className={clsx(
+          "flex items-center gap-4 px-3 py-1.5 rounded-lg w-full",
+          attendee.userId === userId && "bg-blue-3"
+        )}
+      >
         <Avatar className="h-10 w-10">
           <AvatarFallback className={attendee.userId === userId ? "bg-blue-6" : "bg-slate-6"}>
             <Icon className="text-lg" icon="tabler:user" />
