"use client"

import { EventList } from "@/app/arrangementer/components/EventList"
import { useEventAllInfiniteQuery } from "@/app/arrangementer/components/queries"
import { OnlineIcon } from "@/components/atoms/OnlineIcon"
import { useTRPC } from "@/utils/trpc/client"
import { useSession } from "@dotkomonline/oauth2/react"
import {
  type Membership,
  type VisiblePersonalMarkDetails,
  createGroupPageUrl,
  findActiveMembership,
  getMembershipGrade,
  getMembershipTypeName,
  getSpecializationName,
} from "@dotkomonline/types"
import {
  Avatar,
  AvatarFallback,
  AvatarImage,
  Button,
  Icon,
  RadialProgress,
  ReadMore,
  Text,
  Title,
  Tooltip,
  TooltipContent,
  TooltipProvider,
  TooltipTrigger,
  cn,
} from "@dotkomonline/ui"
import { getCurrentUtc, getPunishmentExpiryDate } from "@dotkomonline/utils"
import { useQueries, useQuery } from "@tanstack/react-query"
import {
  differenceInMilliseconds,
  formatDate,
  formatDistanceToNowStrict,
  isPast,
  roundToNearestMinutes,
} from "date-fns"
import Link from "next/link"
import { notFound, useParams } from "next/navigation"
import { useMemo } from "react"

const AUTHORIZE_WITH_FEIDE =
  "/api/auth/authorize?connection=FEIDE&redirectAfter=%2Fprofil%3FreturnedFromFeide%3Dtrue" as const

const capitalizeFirstLetter = (str: string) => {
  return str.charAt(0).toUpperCase() + str.slice(1)
}

const renderUserInfo = (label: string, value: string | number | null) => {
  if (value === null || value === undefined) {
    return (
      <div className="flex flex-row gap-1 items-center">
        <Text>{label}:</Text>
        <Text className="text-gray-500 dark:text-stone-500">Ingen informasjon</Text>
      </div>
    )
  }
  return (
    <div className="flex flex-row gap-1 items-center">
      <Text>{label}:</Text>
      <Text>{value}</Text>
    </div>
  )
}

function MarkDisplay({
  markInformation: { mark, personalMark },
}: {
  markInformation: VisiblePersonalMarkDetails
}) {
  const expires = getPunishmentExpiryDate(personalMark.createdAt, mark.duration)
  const hasExpired = isPast(expires)

  const percentageLeft = useMemo(() => {
    const totalDuration = differenceInMilliseconds(expires, personalMark.createdAt)
    const remainingDuration = Math.max(0, differenceInMilliseconds(expires, new Date()))
    const ratio = Math.min(1, Math.max(0, remainingDuration / totalDuration))

    return ratio * 100
  }, [expires, personalMark.createdAt])

  return (
    <div
      className={cn(
        "p-3 border rounded-md flex flex-row gap-3 justify-between w-full border-gray-200 dark:border-stone-800",
        hasExpired && "text-gray-500 dark:text-stone-500"
      )}
    >
      <div className="flex gap-3 items-center h-fit w-full">
        <div className="flex flex-col gap-3 w-full">
          <div className={cn("flex flex-col", hasExpired ? "gap-1" : "gap-2")}>
            {hasExpired ? (
              <Text className="text-base">{mark.title}</Text>
            ) : (
              <div className="flex flex-col gap-1 text-sm">
                <div className="flex flex-row gap-1 items-center">
                  {!hasExpired && <Icon icon="tabler:point-filled" className="text-red-500 text-xl -mx-1" />}
                  <Text className={cn(!hasExpired && "text-lg font-medium")}>{mark.title}</Text>
                </div>
                <div className={cn("flex flex-row gap-2 items-center")}>
                  <Text>
                    {mark.weight} prikk{mark.weight !== 1 ? "er" : ""}
                  </Text>

                  <Icon icon="tabler:point-filled" className="text-gray-500 dark:text-stone-500" />

                  <TooltipProvider>
                    <Tooltip delayDuration={100}>
                      <TooltipTrigger className="flex flex-row items-center gap-2">
                        <RadialProgress percentage={percentageLeft} size={16} strokeWidth={4} reverse hideText />

                        <Text>Utløper om {formatDistanceToNowStrict(expires)}</Text>
                      </TooltipTrigger>
                      <TooltipContent>
                        <Text className="text-xs text-gray-500 dark:text-stone-500">
                          Utløper {formatDate(expires, "dd. MMMM yyyy HH:mm")}
                        </Text>
                      </TooltipContent>
                    </Tooltip>
                  </TooltipProvider>
                </div>
              </div>
            )}

            <Text className="text-sm">{mark.details}</Text>
          </div>

          <Text className={cn("text-xs text-gray-500 dark:text-stone-500")}>
            Gitt {formatDate(personalMark.createdAt, "dd. MMM yyyy")} av {mark.groupSlug}
          </Text>
        </div>
      </div>
    </div>
  )
}

<<<<<<< HEAD
export default function ProfilePage() {
  const now = roundToNearestMinutes(getCurrentUtc(), { roundingMethod: "floor" })

  const { profileSlug: rawProfileSlug } = useParams<{ profileSlug: string }>()
=======
const MembershipDisplay = ({
  activeMembership,
  grade,
}: { activeMembership: Membership | null; grade: number | null }) => {
  if (activeMembership) {
    return (
      <>
        <Icon icon="tabler:notes" className="text-2xl text-gray-500 dark:text-stone-500" />
        <div className="flex flex-col gap-1">
          <Text className="text-xl font-medium">{getMembershipTypeName(activeMembership.type)}</Text>
          {activeMembership.specialization && <Text>{getSpecializationName(activeMembership.specialization)}</Text>}
          <Text>{grade}. klasse</Text>
          <Text className="text-xs text-gray-500 dark:text-stone-500">
            Medlemskapet varer fra {formatDate(activeMembership.start, "MMM yyyy")} til{" "}
            {formatDate(activeMembership.end, "MMM yyyy")}
          </Text>
        </div>
      </>
    )
  }

  return (
    <>
      <Icon icon="tabler:notes-off" className="text-2xl text-gray-500 dark:text-stone-500" />
      <Text className="text-xl">Ingen medlemskap</Text>
    </>
  )
}

export default async function ProfilePage({
  params,
  searchParams,
}: {
  params: Promise<{ profileSlug: string }>
  searchParams: Promise<{ [key: string]: string | string[] | undefined }>
}) {
  const { profileSlug: rawProfileSlug } = await params
>>>>>>> 2bd7e9ad
  const profileSlug = decodeURIComponent(rawProfileSlug)
  const returnedFromFeide = Boolean((await searchParams).returnedFromFeide)

  console.log(rawProfileSlug)
  console.log(profileSlug)

  const trpc = useTRPC()

  const session = useSession()
  const { data: user, isLoading: userLoading } = useQuery(trpc.user.findByProfileSlug.queryOptions(profileSlug))

  if (!user) {
    notFound()
  }

  // "Compilation" is an inaugural tradition in Online where you "officially" become a member
  const isCompiled = false // TODO: Reimplement compilation with flags
  const isLoggedIn = Boolean(session)
  const isUser = user.id === session?.sub

  const [
    { data: groups, isLoading: groupsLoading },
    { data: futureEvents, isLoading: futureEventsLoading },
    { data: marks, isLoading: marksLoading },
  ] = useQueries({
    queries: [
      trpc.group.allByMember.queryOptions(user.id),
      trpc.event.allByAttendingUserId.queryOptions({ id: user.id }, { enabled: isLoggedIn }),
      trpc.personalMark.getVisibleInformation.queryOptions({ userId: user.id }, { enabled: isLoggedIn }),
    ],
  })

  const { events: pastEvents, fetchNextPage } = useEventAllInfiniteQuery({
    filter: {
      byEndDate: {
        max: now,
        min: null,
      },
    },
  })

  const allGroups = useMemo(
    () =>
      groups
        ? [
            ...groups.map((group) => ({
              ...group,
              pageUrl: createGroupPageUrl(group),
            })),
          ]
        : [],
    [groups]
  )

  const activeMembership = findActiveMembership(user)
  const grade = activeMembership ? getMembershipGrade(activeMembership) : null

  return (
    <div className="flex flex-col gap-8 w-full">
      <div className="flex flex-row gap-4">
        <Avatar className="w-16 h-16 md:w-32 md:h-32">
          <AvatarImage src={user.imageUrl ?? undefined} />
          <AvatarFallback className="bg-gray-200 dark:bg-stone-700">
            <Icon className="text-6xl" icon="tabler:user" />
          </AvatarFallback>
        </Avatar>

        <div className="flex flex-col gap-2 grow">
          <div className="flex flex-row w-full justify-between">
            <Title element="h1" className="font-semibold text-xl md:text-2xl">
              {user.name}
            </Title>
            {isUser && (
              <Button
                element={Link}
                href="/innstillinger/profil"
                color="dark"
                icon={<Icon icon="tabler:edit" className="text-lg" />}
                className="hidden gap-2 md:flex"
              >
                Rediger profil
              </Button>
            )}
          </div>

          <div className="flex flex-col text-sm gap-1 md:flex-row md:items-center md:gap-2">
            {activeMembership ? (
              <Text>
                {grade && `${grade}. klasse (`}
                {getMembershipTypeName(activeMembership.type)}
                {grade && ")"}
              </Text>
            ) : (
              <Text className="text-gray-500 dark:text-stone-500">Ingen klasseinformasjon</Text>
            )}

            <Icon icon="tabler:point-filled" className="text-gray-500 dark:text-stone-500 hidden md:block" />

            {user.createdAt && (
              <TooltipProvider>
                <Tooltip delayDuration={100}>
                  <TooltipTrigger>
                    <Text>{capitalizeFirstLetter(formatDistanceToNowStrict(user.createdAt))} i Online</Text>
                  </TooltipTrigger>
                  <TooltipContent>
                    <Text className="text-xs text-gray-500 dark:text-stone-500">
                      Registrert {formatDate(user.createdAt, "dd. MMMM yyyy HH:mm")}
                    </Text>
                  </TooltipContent>
                </Tooltip>
              </TooltipProvider>
            )}
          </div>

          <div className="flex flex-row items-center gap-2 text-sm">
            {isCompiled && (
              <div className="flex flex-row items-center w-fit gap-2 p-1.5 bg-gray-100 dark:bg-stone-800 rounded-md">
                <OnlineIcon height={16} width={16} />
                <Text>Kompilert</Text>
              </div>
            )}
          </div>

          {user.biography ? (
            <ReadMore>{user.biography}</ReadMore>
          ) : (
            <Text className="text-gray-500 dark:text-stone-500">Ingen biografi</Text>
          )}
        </div>
      </div>

      {isUser && (
        <div className="grid grid-cols-1 md:grid-cols-2 gap-6 p-4 border border-gray-200 dark:border-stone-800 rounded-xl">
          <div className="flex flex-col gap-3">
            <Title>Din bruker</Title>
            <div className="flex flex-row gap-8">
              <div className="flex flex-col gap-2">
                {renderUserInfo("Brukernavn", user.profileSlug)}
                {renderUserInfo("E-post", user.email)}
                {renderUserInfo("Kjønn", user.gender || "Ikke oppgitt")}
                {renderUserInfo("Telefon", user.phone)}
                {renderUserInfo("Kostholdsrestriksjoner", user.dietaryRestrictions || "Ingen kostholdsrestriksjoner")}
              </div>
            </div>
          </div>

          <div className="flex flex-col gap-3">
            <Title>Medlemskap</Title>

            <div className="flex flex-row gap-4 items-center p-6 bg-gray-50 dark:bg-stone-900 rounded-xl w-fit">
              <MembershipDisplay activeMembership={activeMembership} grade={grade} />
            </div>

            {!activeMembership ? (
              <>
                <Button
                  color={activeMembership ? "light" : "brand"}
                  variant={activeMembership ? "outline" : "solid"}
                  element="a"
                  href={AUTHORIZE_WITH_FEIDE}
                  className="h-fit w-fit"
                >
                  Registrer medlemskap
                </Button>

                {returnedFromFeide ? (
                  <div className="flex items-center dark:bg-red-900 bg-red-500 p-8 text-white rounded-lg justify-between gap-4">
                    <Icon icon="tabler:alert-hexagon" width={48} />
                    <Text>
                      Vi kunne ikke bekrefte ditt medlemsskap automatisk. Dersom dette er feil ta kontakt med{" "}
                      <Link className="underline" href="mailto:hs@online.ntnu.no">
                        Hovedstyret
                      </Link>
                      .
                    </Text>
                  </div>
                ) : (
                  <Text className="text-gray-500 dark:text-stone-500 text-sm">
                    For å registrere medlemskap må du logge inn med Feide. Dersom du oppdager feil, ta kontakt med{" "}
                    <Link className="underline" href="mailto:hs@online.ntnu.no">
                      Hovedstyret
                    </Link>
                    .
                  </Text>
                )}
              </>
            ) : (
              <Text className="text-gray-500 dark:text-stone-500 text-sm">
                Ved feil angitt informasjon, ta kontakt med{" "}
                <Button
                  element={Link}
                  href="/komiteer/hs"
                  variant="text"
                  className="-ml-0.5 text-sm text-gray-500 dark:text-stone-500"
                >
                  Hovedstyret
                </Button>
              </Text>
            )}
          </div>

          {marks && marks.length > 0 && (
            <div className="flex flex-col gap-3">
              <Title>Prikker og suspensjoner</Title>
              <div className="flex flex-col gap-2">
                {marks.map((markInfo) => (
                  <MarkDisplay key={markInfo.mark.id} markInformation={markInfo} />
                ))}
              </div>
            </div>
          )}
        </div>
      )}

      {allGroups.length > 0 && (
        <div className="flex flex-col gap-3 md:p-4 md:border md:border-gray-200 md:dark:border-stone-800 md:rounded-xl">
          <Title>Grupper</Title>

          <div className="grid grid-cols-1 md:grid-cols-2 gap-3">
            {allGroups.map((group) => (
              <Link
                key={group.slug}
                href={group.pageUrl}
                className="flex flex-row items-center gap-3 p-3 rounded-md bg-gray-50 hover:bg-gray-100 dark:bg-stone-900 dark:hover:bg-stone-800 transition-colors"
              >
                <Avatar className="w-14 h-14">
                  <AvatarImage src={group.imageUrl ?? undefined} />
                  <AvatarFallback className="bg-gray-200 dark:bg-stone-600">
                    <Icon className="text-3xl" icon="tabler:photo" />
                  </AvatarFallback>
                </Avatar>
                <div className="flex flex-col gap-0.5">
                  <Text className="text-lg">{group.name}</Text>
                  <Text className="text-sm text-wrap overflow-hidden line-clamp-2">
                    {group.description || group.about}
                  </Text>
                </div>
              </Link>
            ))}
          </div>
        </div>
      )}

      <div className="flex flex-col gap-3 md:p-4 md:border md:border-gray-200 md:dark:border-stone-800 md:rounded-xl">
        <Title>Arrangementer</Title>

        {isLoggedIn ? (
          futureEvents !== undefined && pastEvents !== undefined ? (
            <EventList futureEvents={futureEvents} pastEvents={pastEvents} fetchNextPastEventsPage={fetchNextPage} />
          ) : (
            <Text>loading..</Text>
          )
        ) : (
          <div className="flex flex-row items-center gap-2 text-gray-500 dark:text-stone-500">
            <Icon icon="tabler:lock" className="text-lg" /> <Text>Du må være innlogget for å se arrangementer.</Text>
          </div>
        )}
      </div>
    </div>
  )
}<|MERGE_RESOLUTION|>--- conflicted
+++ resolved
@@ -40,7 +40,7 @@
   roundToNearestMinutes,
 } from "date-fns"
 import Link from "next/link"
-import { notFound, useParams } from "next/navigation"
+import { notFound, useParams, useSearchParams } from "next/navigation"
 import { useMemo } from "react"
 
 const AUTHORIZE_WITH_FEIDE =
@@ -138,12 +138,7 @@
   )
 }
 
-<<<<<<< HEAD
-export default function ProfilePage() {
-  const now = roundToNearestMinutes(getCurrentUtc(), { roundingMethod: "floor" })
-
-  const { profileSlug: rawProfileSlug } = useParams<{ profileSlug: string }>()
-=======
+
 const MembershipDisplay = ({
   activeMembership,
   grade,
@@ -173,17 +168,12 @@
   )
 }
 
-export default async function ProfilePage({
-  params,
-  searchParams,
-}: {
-  params: Promise<{ profileSlug: string }>
-  searchParams: Promise<{ [key: string]: string | string[] | undefined }>
-}) {
-  const { profileSlug: rawProfileSlug } = await params
->>>>>>> 2bd7e9ad
+export default function ProfilePage() {
+  const now = roundToNearestMinutes(getCurrentUtc(), { roundingMethod: "floor" })
+
+  const { profileSlug: rawProfileSlug } = useParams<{ profileSlug: string }>()
   const profileSlug = decodeURIComponent(rawProfileSlug)
-  const returnedFromFeide = Boolean((await searchParams).returnedFromFeide)
+  const returnedFromFeide = useSearchParams().get("returnedFromFeide")
 
   console.log(rawProfileSlug)
   console.log(profileSlug)
