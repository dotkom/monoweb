--- conflicted
+++ resolved
@@ -4,36 +4,16 @@
 import { server } from "@/utils/trpc/server"
 import {
   type Membership,
-<<<<<<< HEAD
   type MembershipSpecialization,
-=======
   type VisiblePersonalMarkDetails,
->>>>>>> 3b2d05a4
   createGroupPageUrl,
   getActiveMembership,
   getMembershipGrade,
 } from "@dotkomonline/types"
-<<<<<<< HEAD
-import {
-  Avatar,
-  AvatarFallback,
-  AvatarImage,
-  Button,
-  Icon,
-  ReadMore,
-  Text,
-  Title,
-  Tooltip,
-  TooltipContent,
-  TooltipProvider,
-  TooltipTrigger,
-} from "@dotkomonline/ui"
-import { formatDate, formatDistanceToNowStrict } from "date-fns"
-=======
+import { Tooltip, TooltipContent, TooltipProvider, TooltipTrigger } from "@dotkomonline/ui"
 import { Avatar, AvatarFallback, AvatarImage, Button, Icon, ReadMore, Text, Title, cn } from "@dotkomonline/ui"
 import { getExpiryDate } from "@dotkomonline/utils"
-import { formatDate, formatDistanceToNowStrict, getYear } from "date-fns"
->>>>>>> 3b2d05a4
+import { formatDate, formatDistanceToNowStrict, isPast } from "date-fns"
 import Link from "next/link"
 
 const AUTHORIZE_WITH_FEIDE = (profileSlug: string) =>
@@ -96,7 +76,7 @@
   markInformation: VisiblePersonalMarkDetails
 }) {
   const expires = getExpiryDate(personalMark.createdAt, mark.duration)
-  const hasExpired = expires < new Date()
+  const hasExpired = isPast(expires)
 
   return (
     <div
@@ -108,15 +88,15 @@
       <div className="flex gap-2 justify-between">
         <div className="flex items-center gap-2">
           <Icon icon="tabler:alert-hexagon" className="text-4xl" />
-          <h2 className="font-bold text-lg">{mark.title}</h2>
+          <Title>{mark.title}</Title>
         </div>
-        {hasExpired ? <p>Utløpt</p> : <p>Utløper {formatDistanceToNowStrict(expires)}</p>}
+        {hasExpired ? <Text>Utløpt</Text> : <Text>Utløper {formatDistanceToNowStrict(expires)}</Text>}
       </div>
       <div className="flex justify-between">
-        <p>{mark.details}</p>
-        <p>
+        <Text>{mark.details}</Text>
+        <Text>
           Gitt {formatDate(personalMark.createdAt, "dd.MM.yyyy")} av {mark.groupSlug}
-        </p>
+        </Text>
       </div>
     </div>
   )
@@ -130,27 +110,14 @@
   const { profileSlug: rawProfileSlug } = await params
   const profileSlug = decodeURIComponent(rawProfileSlug)
 
-<<<<<<< HEAD
-  const [user, session] = await Promise.all([
-    server.user.getByProfileSlug.query(profileSlug), //
-=======
-  const user = await server.user.getByProfileSlug.query(profileSlug)
-
-  const [session, groups, events, marks] = await Promise.all([
->>>>>>> 3b2d05a4
-    auth.getServerSession(),
-  ])
+  const [user, session] = await Promise.all([server.user.getByProfileSlug.query(profileSlug), auth.getServerSession()])
 
   const isLoggedIn = Boolean(session)
 
-  const [groups, events] = await Promise.all([
+  const [groups, events, marks] = await Promise.all([
     server.group.allByMember.query(user.id),
-<<<<<<< HEAD
     isLoggedIn ? server.event.allByAttendingUserId.query({ id: user.id }) : Promise.resolve([]),
-=======
-    server.event.allByAttendingUserId.query({ id: user.id }),
     server.personalMark.getVisibleInformationForUser.query({ id: user.id }),
->>>>>>> 3b2d05a4
   ])
 
   const allGroups = [
