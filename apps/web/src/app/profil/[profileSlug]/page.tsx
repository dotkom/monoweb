import { EventList } from "@/app/arrangementer/components/EventList"
import { auth } from "@/auth"
import { OnlineIcon } from "@/components/atoms/OnlineIcon"
import { server } from "@/utils/trpc/server"
import {
  type Membership,
  type MembershipSpecialization,
  type VisiblePersonalMarkDetails,
  createGroupPageUrl,
  getActiveMembership,
  getMembershipGrade,
} from "@dotkomonline/types"
<<<<<<< HEAD
import {
  Avatar,
  AvatarFallback,
  AvatarImage,
  Button,
  Icon,
  ReadMore,
  Text,
  Title,
  Tooltip,
  TooltipContent,
  TooltipProvider,
  TooltipTrigger,
  cn,
} from "@dotkomonline/ui"
=======
import { RadialProgress, Tooltip, TooltipContent, TooltipProvider, TooltipTrigger } from "@dotkomonline/ui"
import { Avatar, AvatarFallback, AvatarImage, Button, Icon, ReadMore, Text, Title, cn } from "@dotkomonline/ui"
>>>>>>> c4167c2a
import { getPunishmentExpiryDate } from "@dotkomonline/utils"
import { differenceInMilliseconds, formatDate, formatDistanceToNowStrict, isPast } from "date-fns"
import Link from "next/link"
import { notFound } from "next/navigation"
import { useMemo } from "react"

const AUTHORIZE_WITH_FEIDE = (profileSlug: string) =>
  `/api/auth/authorize?connection=FEIDE&redirectAfter=/profil/${profileSlug}` as const

const getMembershipTypeString = (membership: Membership) => {
  switch (membership.type) {
    case "BACHELOR_STUDENT":
      return "Bachelor"
    case "MASTER_STUDENT":
      return "Master"
    case "SOCIAL_MEMBER":
      return "Sosialt medlem"
    case "KNIGHT":
      return "Ridder"
    case "PHD_STUDENT":
      return "PhD-student"
  }
}

const getSpecializationString = (specialization: MembershipSpecialization) => {
  switch (specialization) {
    case "ARTIFICIAL_INTELLIGENCE":
      return "Kunstig intelligens"
    case "DATABASE_AND_SEARCH":
      return "Database og søk"
    case "INTERACTION_DESIGN":
      return "Interaksjonsdesign"
    case "SOFTWARE_ENGINEERING":
      return "Programvareutvikling"
    case "UNKNOWN":
      return "Ukjent spesialisering"
  }
}

const capitalizeFirstLetter = (str: string) => {
  return str.charAt(0).toUpperCase() + str.slice(1)
}

const renderUserInfo = (label: string, value: string | number | null) => {
  if (value === null || value === undefined) {
    return (
      <div className="flex flex-row gap-1 items-center">
        <Text>{label}:</Text>
        <Text className="text-gray-500 dark:text-stone-500">Ingen informasjon</Text>
      </div>
    )
  }
  return (
    <div className="flex flex-row gap-1 items-center">
      <Text>{label}:</Text>
      <Text>{value}</Text>
    </div>
  )
}

function MarkDisplay({
  markInformation: { mark, personalMark },
}: {
  markInformation: VisiblePersonalMarkDetails
}) {
  const expires = getPunishmentExpiryDate(personalMark.createdAt, mark.duration)
  const hasExpired = isPast(expires)

  const percentageLeft = useMemo(() => {
    const totalDuration = differenceInMilliseconds(expires, personalMark.createdAt)
    const remainingDuration = Math.max(0, differenceInMilliseconds(expires, new Date()))
    const ratio = Math.min(1, Math.max(0, remainingDuration / totalDuration))

    return ratio * 100
  }, [expires, personalMark.createdAt])

  return (
    <div
      className={cn(
        "p-3 border rounded-md flex flex-row gap-3 justify-between w-full border-gray-200 dark:border-stone-800",
        hasExpired && "text-gray-500 dark:text-stone-500"
      )}
    >
      <div className="flex gap-3 items-center h-fit w-full">
        <div className="flex flex-col gap-3 w-full">
          <div className={cn("flex flex-col", hasExpired ? "gap-1" : "gap-2")}>
            {hasExpired ? (
              <Text className="text-base">{mark.title}</Text>
            ) : (
              <div className="flex flex-col gap-1 text-sm">
                <div className="flex flex-row gap-1 items-center">
                  {!hasExpired && <Icon icon="tabler:point-filled" className="text-red-500 text-xl -mx-1" />}
                  <Text className={cn(!hasExpired && "text-lg font-medium")}>{mark.title}</Text>
                </div>
                <div className={cn("flex flex-row gap-2 items-center")}>
                  <Text>
                    {mark.weight} prikk{mark.weight !== 1 ? "er" : ""}
                  </Text>

                  <Icon icon="tabler:point-filled" className="text-gray-500 dark:text-stone-500" />

                  <TooltipProvider>
                    <Tooltip delayDuration={100}>
                      <TooltipTrigger className="flex flex-row items-center gap-2">
                        <RadialProgress percentage={percentageLeft} size={16} strokeWidth={4} reverse hideText />

                        <Text>Utløper om {formatDistanceToNowStrict(expires)}</Text>
                      </TooltipTrigger>
                      <TooltipContent>
                        <Text className="text-xs text-gray-500 dark:text-stone-500">
                          Utløper {formatDate(expires, "dd. MMMM yyyy HH:mm")}
                        </Text>
                      </TooltipContent>
                    </Tooltip>
                  </TooltipProvider>
                </div>
              </div>
            )}

            <Text className="text-sm">{mark.details}</Text>
          </div>

          <Text className={cn("text-xs text-gray-500 dark:text-stone-500")}>
            Gitt {formatDate(personalMark.createdAt, "dd. MMM yyyy")} av {mark.groupSlug}
          </Text>
        </div>
      </div>
    </div>
  )
}

export default async function ProfilePage({
  params,
}: {
  params: Promise<{ profileSlug: string }>
}) {
  const { profileSlug: rawProfileSlug } = await params
  const profileSlug = decodeURIComponent(rawProfileSlug)

  const [user, session] = await Promise.all([server.user.findByProfileSlug.query(profileSlug), auth.getServerSession()])

  if (!user) {
    notFound()
  }

  // "Compilation" is an inaugural tradition in Online where you "officially" become a member
  const isCompiled = false // TODO: Reimplement compilation with flags
  const isLoggedIn = Boolean(session)
  const isUser = user.id === session?.sub

  const [groups, events, marks] = await Promise.all([
    server.group.allByMember.query(user.id),
    isLoggedIn ? server.event.allByAttendingUserId.query({ id: user.id }) : Promise.resolve([]),
    isUser ? server.personalMark.getVisibleInformation.query({ userId: user.id }) : Promise.resolve([]),
  ])

  const allGroups = [
    ...groups.map((group) => ({
      ...group,
      pageUrl: createGroupPageUrl(group),
    })),
  ]

  const activeMembership = getActiveMembership(user)
  const grade = activeMembership ? getMembershipGrade(activeMembership) : null

  return (
    <div className="flex flex-col gap-8 w-full">
      <div className="flex flex-row gap-4">
        <Avatar className="w-16 h-16 md:w-32 md:h-32">
          <AvatarImage src={user.imageUrl ?? undefined} />
          <AvatarFallback className="bg-gray-200 dark:bg-stone-700">
            <Icon className="text-6xl" icon="tabler:user" />
          </AvatarFallback>
        </Avatar>

        <div className="flex flex-col gap-2 grow">
          <div className="flex flex-row w-full justify-between">
            <Title element="h1" className="font-semibold text-xl md:text-2xl">
              {user.name}
            </Title>
            {isUser && (
              <Button color="dark" className="hidden md:block">
                Rediger profil
              </Button>
            )}
          </div>

          <div className="flex flex-col text-sm gap-1 md:flex-row md:items-center md:gap-2">
            {activeMembership ? (
              <Text>
                {grade && `${grade}. klasse (`}
                {getMembershipTypeString(activeMembership)}
                {grade && ")"}
              </Text>
            ) : (
              <Text className="text-gray-500 dark:text-stone-500">Ingen klasseinformasjon</Text>
            )}

            <Icon icon="tabler:point-filled" className="text-gray-500 dark:text-stone-500 hidden md:block" />

            {user.createdAt && (
              <TooltipProvider>
                <Tooltip delayDuration={100}>
                  <TooltipTrigger>
                    <Text>{capitalizeFirstLetter(formatDistanceToNowStrict(user.createdAt))} i Online</Text>
                  </TooltipTrigger>
                  <TooltipContent>
                    <Text className="text-xs text-gray-500 dark:text-stone-500">
                      Registrert {formatDate(user.createdAt, "dd. MMMM yyyy HH:mm")}
                    </Text>
                  </TooltipContent>
                </Tooltip>
              </TooltipProvider>
            )}
          </div>

          <div className="flex flex-row items-center gap-2 text-sm">
            {isCompiled && (
              <div className="flex flex-row items-center w-fit gap-2 p-1.5 bg-gray-100 dark:bg-stone-800 rounded-md">
                <OnlineIcon height={16} width={16} />
                <Text>Kompilert</Text>
              </div>
            )}
          </div>

          {user.biography ? (
            <ReadMore>{user.biography}</ReadMore>
          ) : (
            <Text className="text-gray-500 dark:text-stone-500">Ingen biografi</Text>
          )}
        </div>
      </div>

      {isUser && (
        <div className="grid grid-cols-1 md:grid-cols-2 gap-6 p-4 border border-gray-200 dark:border-stone-800 rounded-xl">
          <div className="flex flex-col gap-3">
            <Title>Din bruker</Title>
            <div className="flex flex-row gap-8">
              <div className="flex flex-col gap-2">
                {renderUserInfo("Brukernavn", user.profileSlug)}
                {renderUserInfo("E-post", user.email)}
                {renderUserInfo("Kjønn", user.gender || "Ikke oppgitt")}
                {renderUserInfo("Telefon", user.phone)}
                {renderUserInfo("Allergier", user.dietaryRestrictions || "Ingen allergier")}
              </div>
            </div>
          </div>

          <div className="flex flex-col gap-3">
            <Title>Medlemskap</Title>

            <div className="flex flex-row gap-4 items-center p-6 bg-gray-50 dark:bg-stone-900 rounded-xl w-fit">
              {activeMembership ? (
                <>
                  <Icon icon="tabler:notes" className="text-2xl text-gray-500 dark:text-stone-500" />
                  <div className="flex flex-col gap-1">
                    <Text className="text-xl font-medium">{getMembershipTypeString(activeMembership)}</Text>
                    {activeMembership.specialization && (
                      <Text>{getSpecializationString(activeMembership.specialization)}</Text>
                    )}
                    <Text>{grade}. klasse</Text>
                    <Text className="text-xs text-gray-500 dark:text-stone-500">
                      Medlemskapet varer fra {formatDate(activeMembership.start, "MMM yyyy")} til{" "}
                      {formatDate(activeMembership.end, "MMM yyyy")}
                    </Text>
                  </div>
                </>
              ) : (
                <>
                  <Icon icon="tabler:notes-off" className="text-2xl text-gray-500 dark:text-stone-500" />
                  <Text className="text-xl">Ingen medlemskap</Text>
                </>
              )}
            </div>

            {!activeMembership ? (
              <>
                <Button
                  color={activeMembership ? "light" : "brand"}
                  variant={activeMembership ? "outline" : "solid"}
                  element="a"
                  href={AUTHORIZE_WITH_FEIDE(profileSlug)}
                  className="h-fit w-fit"
                >
                  Registrer medlemskap
                </Button>

                <Text className="text-gray-500 dark:text-stone-500 text-sm">
                  For å registrere medlemskap må du logge inn med Feide. Dersom du oppdager feil, ta kontakt med
                  Hovedstyret.
                </Text>
              </>
            ) : (
              <Text className="text-gray-500 dark:text-stone-500 text-sm">
                Ved feil angitt informasjon, ta kontakt med{" "}
                <Button
                  element="a"
                  href="/komiteer/hs"
                  variant="text"
                  className="-ml-0.5 text-sm text-gray-500 dark:text-stone-500"
                >
                  Hovedstyret
                </Button>
              </Text>
            )}
          </div>

          {marks.length > 0 && (
            <div className="flex flex-col gap-3">
              <Title>Prikker og suspensjoner</Title>
              <div className="flex flex-col gap-2">
                {marks.map((markInfo) => (
                  <MarkDisplay key={markInfo.mark.id} markInformation={markInfo} />
                ))}
              </div>
            </div>
          )}
        </div>
      )}

      {allGroups.length > 0 && (
        <div className="flex flex-col gap-3 md:p-4 md:border md:border-gray-200 md:dark:border-stone-800 md:rounded-xl">
          <Title>Grupper</Title>

          <div className="grid grid-cols-1 md:grid-cols-2 gap-3">
            {allGroups.map((group) => (
              <Link
                key={group.slug}
                href={group.pageUrl}
                className="flex flex-row items-center gap-3 p-3 rounded-md bg-gray-50 hover:bg-gray-100 dark:bg-stone-900 dark:hover:bg-stone-800 transition-colors"
              >
                <Avatar className="w-14 h-14">
                  <AvatarImage src={group.imageUrl ?? undefined} />
                  <AvatarFallback className="bg-gray-200 dark:bg-stone-600">
                    <Icon className="text-3xl" icon="tabler:photo" />
                  </AvatarFallback>
                </Avatar>
                <div className="flex flex-col gap-0.5">
                  <Text className="text-lg">{group.name}</Text>
                  <Text className="text-sm text-wrap overflow-hidden line-clamp-2">
                    {group.description || group.about}
                  </Text>
                </div>
              </Link>
            ))}
          </div>
        </div>
      )}

      <div className="flex flex-col gap-3 md:p-4 md:border md:border-gray-200 md:dark:border-stone-800 md:rounded-xl">
        <Title>Arrangementer</Title>

        {isLoggedIn ? (
          <EventList events={events} />
        ) : (
          <div className="flex flex-row items-center gap-2 text-gray-500 dark:text-stone-500">
            <Icon icon="tabler:lock" className="text-lg" /> <Text>Du må være innlogget for å se arrangementer.</Text>
          </div>
        )}
      </div>
    </div>
  )
}<|MERGE_RESOLUTION|>--- conflicted
+++ resolved
@@ -10,13 +10,13 @@
   getActiveMembership,
   getMembershipGrade,
 } from "@dotkomonline/types"
-<<<<<<< HEAD
 import {
   Avatar,
   AvatarFallback,
   AvatarImage,
   Button,
   Icon,
+  RadialProgress,
   ReadMore,
   Text,
   Title,
@@ -26,10 +26,6 @@
   TooltipTrigger,
   cn,
 } from "@dotkomonline/ui"
-=======
-import { RadialProgress, Tooltip, TooltipContent, TooltipProvider, TooltipTrigger } from "@dotkomonline/ui"
-import { Avatar, AvatarFallback, AvatarImage, Button, Icon, ReadMore, Text, Title, cn } from "@dotkomonline/ui"
->>>>>>> c4167c2a
 import { getPunishmentExpiryDate } from "@dotkomonline/utils"
 import { differenceInMilliseconds, formatDate, formatDistanceToNowStrict, isPast } from "date-fns"
 import Link from "next/link"
