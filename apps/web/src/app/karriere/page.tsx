--- conflicted
+++ resolved
@@ -2,11 +2,7 @@
 import { filterJobListings, sortDates } from "@/app/karriere/filter-functions"
 import { useTRPC } from "@/utils/trpc/client"
 import type { JobListing } from "@dotkomonline/types"
-<<<<<<< HEAD
 import { Badge, Icon, Text, Title } from "@dotkomonline/ui"
-=======
-import { Badge, Icon } from "@dotkomonline/ui"
->>>>>>> b336aac5
 import { useQuery } from "@tanstack/react-query"
 import { formatDistanceToNowStrict } from "date-fns"
 import { nb } from "date-fns/locale"
