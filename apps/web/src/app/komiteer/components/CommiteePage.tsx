--- conflicted
+++ resolved
@@ -63,11 +63,7 @@
           <div className="flex flex-col gap-0.5">
             <div className="flex flex-row items-center gap-4">
               <Title element="h1" size="xl">
-<<<<<<< HEAD
                 {group.abbreviation}
-=======
-                {name}
->>>>>>> d9818cce
               </Title>
 
               <Badge color="slate" variant="light" className="bg-gray-100 text-gray-500 dark:text-stone-500">
@@ -80,17 +76,10 @@
 
           <Text>{group.about || group.description || "Ingen beskrivelse"}</Text>
 
-<<<<<<< HEAD
           <div className="flex flex-row gap-4 items-center text-sm text-gray-500 dark:text-stone-500">
             <Text>Kontakt:</Text>
 
             {group.email && (
-=======
-          {group.email && (
-            <div className="flex flex-row gap-2 items-center text-sm text-gray-500 dark:text-stone-500">
-              <Text>Kontakt:</Text>
-
->>>>>>> d9818cce
               <Link
                 href={`mailto:${group.email}`}
                 target="_blank"
@@ -101,7 +90,6 @@
                   "dark:bg-stone-900 dark:hover:bg-stone-800 dark:hover:text-stone-300"
                 )}
               >
-<<<<<<< HEAD
                 <Icon icon="tabler:mail" className="text-base" />
                 <Text>{group.email}</Text>
                 <Icon icon="tabler:arrow-up-right" className="text-base" />
@@ -136,7 +124,7 @@
                   )}
                 >
                   <Avatar className="h-5 w-5">
-                    <AvatarImage src={leader.image ?? undefined} />
+                    <AvatarImage src={leader.imageUrl ?? undefined} />
                     <AvatarFallback className="bg-gray-200 dark:bg-stone-700">
                       <Icon className="text-xs" icon="tabler:user" />
                     </AvatarFallback>
@@ -147,14 +135,6 @@
                 <Text className="text-gray-500 dark:text-stone-500">Ingen kontaktinformasjon</Text>
               ))}
           </div>
-=======
-                <Text>{group.email}</Text>
-
-                <Icon icon="tabler:arrow-up-right" className="text-base" />
-              </Link>
-            </div>
-          )}
->>>>>>> d9818cce
         </div>
       </div>
 
@@ -180,13 +160,8 @@
       )}
 
       <div className="flex flex-col gap-4">
-<<<<<<< HEAD
         <Title>{group.abbreviation ? `${group.abbreviation}s` : "Gruppens"} arrangementer</Title>
-        <EventList attendanceEvents={events} />
-=======
-        <Title>{name}s arrangementer</Title>
         <EventList events={events} />
->>>>>>> d9818cce
       </div>
     </div>
   )
@@ -221,11 +196,7 @@
       )}
     >
       <Avatar className="w-10 h-10 md:w-12 md:h-12">
-<<<<<<< HEAD
-        <AvatarImage src={member.image ?? undefined} />
-=======
-        <AvatarImage src={member.user.imageUrl ?? undefined} />
->>>>>>> d9818cce
+        <AvatarImage src={member.imageUrl ?? undefined} />
         <AvatarFallback className="bg-gray-200 dark:bg-stone-700">
           <Icon className="text-xl" icon="tabler:user" />
         </AvatarFallback>
