--- conflicted
+++ resolved
@@ -1,18 +1,12 @@
+import ProfileMenuItem from "./ProfileMenuItem"
 import { profileItems } from "@/utils/profileLinks"
-import ProfileMenuItem from "./ProfileMenuItem"
 
-<<<<<<< HEAD
 const ProfileMenuContainer = () => (
-    <div className=" border-r-1 border-slate-5 pr-5 pt-[42.5px]">
-=======
-const ProfileMenuContainer = () => {
-  return (
-    <div className=" border-slate-5 border-r-[1px] pr-5 pt-10 ">
->>>>>>> 4b1c7953
-      {profileItems.map((item) => (
-        <ProfileMenuItem key={item.title} menuItem={item} />
-      ))}
-    </div>
-  )
+  <div className=" border-slate-5 border-r-[1px] pr-5 pt-10 ">
+    {profileItems.map((item) => (
+      <ProfileMenuItem key={item.title} menuItem={item} />
+    ))}
+  </div>
+)
 
 export default ProfileMenuContainer