import React from "react"
import { styled } from "@stitches/react"
import * as DropdownMenuPrimitive from "@radix-ui/react-dropdown-menu"
import DropdownItemsContainer from "./DropdownItemContainer"
import ProfileTrigger from "./ProfileTrigger"
<<<<<<< HEAD
import { css } from "@dotkomonline/ui"
=======
import { css } from "@theme"
import { useRouter } from "next/router"
>>>>>>> 8f134c7a

export const Profile = () => {
  const router = useRouter()

  return (
    <DropdownMenu>
      <ProfileTrigger />
      <DropdownItemsContainer sideOffset={5}>
        <DropdownMenuItem onSelect={() => router.push("/profile")}>Profil</DropdownMenuItem>
        <DropdownMenuItem>Saldo</DropdownMenuItem>
        <DropdownMenuItem disabled>Dashboard</DropdownMenuItem>
        <DropdownMenuItem disabled>Adminpanel</DropdownMenuItem>
        <DropdownMenuItem>Kontakt oss</DropdownMenuItem>
        <DropdownMenuItem>Logg ut</DropdownMenuItem>

        <DropdownMenuArrow />
      </DropdownItemsContainer>
    </DropdownMenu>
  )
}

const styles = {
  items: css({
    all: "unset",
    fontSize: 15,
    lineHeight: 1,
    color: "#153E75",
    borderRadius: 3,
    display: "flex",
    alignItems: "center",
    height: 40,
    padding: "0 5px",
    position: "relative",
    paddingLeft: 25,
    userSelect: "none",

    "&[data-disabled]": {
      color: "#707888",
      pointerEvents: "none",
    },

    "&:focus": {
      backgroundColor: "#A1B2C8",
      color: "#0D2546",
    },
  }),
  arrow: css({
    fill: "white",
  }),
}

const DropdownMenuArrow = styled(DropdownMenuPrimitive.Arrow, styles.arrow)
const DropdownMenuItem = styled(DropdownMenuPrimitive.Item, styles.items)

//Radix components
export const DropdownMenu = DropdownMenuPrimitive.Root

export default Profile<|MERGE_RESOLUTION|>--- conflicted
+++ resolved
@@ -1,14 +1,9 @@
-import React from "react"
+import * as DropdownMenuPrimitive from "@radix-ui/react-dropdown-menu"
 import { styled } from "@stitches/react"
-import * as DropdownMenuPrimitive from "@radix-ui/react-dropdown-menu"
+import { css } from "@theme"
+import { useRouter } from "next/router"
 import DropdownItemsContainer from "./DropdownItemContainer"
 import ProfileTrigger from "./ProfileTrigger"
-<<<<<<< HEAD
-import { css } from "@dotkomonline/ui"
-=======
-import { css } from "@theme"
-import { useRouter } from "next/router"
->>>>>>> 8f134c7a
 
 export const Profile = () => {
   const router = useRouter()
