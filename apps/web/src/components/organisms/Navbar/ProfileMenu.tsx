"use client"

import {
  Avatar,
  AvatarFallback,
  AvatarImage,
  Button,
  DropdownMenu,
  DropdownMenuContent,
  DropdownMenuGroup,
  DropdownMenuItem,
  DropdownMenuLabel,
  DropdownMenuPortal,
  DropdownMenuRadioGroup,
  DropdownMenuRadioItem,
  DropdownMenuSeparator,
  DropdownMenuShortcut,
  DropdownMenuSub,
  DropdownMenuSubContent,
  DropdownMenuSubTrigger,
  DropdownMenuTrigger,
  Icon,
  cn,
} from "@dotkomonline/ui"
import type { Session } from "next-auth"
import { SessionProvider, signIn, signOut, useSession } from "next-auth/react"
import { useTheme } from "next-themes"
import Link from "next/link"
<<<<<<< HEAD
import { type FC, Fragment, type PropsWithChildren } from "react"
=======
import type { FC, PropsWithChildren } from "react"
import React from "react"
>>>>>>> dfd3a96a
import { navigationMenuTriggerStyle } from "./NavigationMenu"

export const ProfileMenu = ({
  initialData,
}: {
  initialData: Session | null
}) => {
  return (
    <SessionProvider session={initialData}>
      <InnerProfileMenu />
    </SessionProvider>
  )
}

const InnerProfileMenu = () => {
  const { status } = useSession()

  if (status === "loading") {
    return <Icon icon="tabler:loader-2" className="animate-spin" />
  }

  if (status === "unauthenticated") {
    return (
      <>
        <Button
          variant="subtle"
          className={cn(navigationMenuTriggerStyle(), "hover:translate-y-0 active:translate-y-0")}
          onClick={async () => signIn("auth0")}
        >
          Log in
        </Button>
        <Button
          variant="gradient"
          className={cn(navigationMenuTriggerStyle(), "ml-3 hover:translate-y-0 active:translate-y-0")}
          onClick={async () => signIn("auth0")}
        >
          Sign up
        </Button>
      </>
    )
  }

  return (
    <button type="button">
      <AvatarDropdown>
        <Avatar>
          <AvatarImage
            src="https://www.nicepng.com/png/detail/9-92047_pickle-rick-transparent-rick-and-morty-pickle-rick.png"
            alt="@rick"
          />
          <AvatarFallback>PR</AvatarFallback>
        </Avatar>
      </AvatarDropdown>
    </button>
  )
}

interface LinkDetail {
  label: string
  icon: string
  shortcut?: string
  href?: string
}
const linkGroups: LinkDetail[][] = [
  [
    {
      icon: "tabler:user",
      label: "Profil",
      shortcut: "⇧⌘P",
      href: "/profile",
    },
    {
      icon: "tabler:credit-card",
      label: "Saldo",
      shortcut: "⌘B",
      href: "/profile",
    },
    {
      icon: "tabler:settings",
      label: "Innstillinger",
      shortcut: "⌘S",
      href: "/settings",
    },
  ],
  [
    {
      icon: "tabler:device-desktop-analytics",
      label: "Dashboard",
    },
    {
      icon: "tabler:adjustments",
      label: "Adminpanel",
      shortcut: "⌘+T",
    },
  ],
  [
    {
      icon: "tabler:mail-forward",
      label: "Kontakt oss",
    },
    {
      icon: "tabler:spy",
      label: "Opplevd noe ugreit?",
    },
    {
      icon: "tabler:bug",
      label: "Rapporter en feil",
    },
  ],
]

const AvatarDropdown: FC<PropsWithChildren> = ({ children }) => (
  <DropdownMenu>
    <DropdownMenuTrigger asChild>{children}</DropdownMenuTrigger>
    <DropdownMenuContent className="w-60">
      <DropdownMenuLabel>Min bruker</DropdownMenuLabel>
      {linkGroups.map((group, i) => (
<<<<<<< HEAD
        // biome-ignore lint/suspicious/noArrayIndexKey: The order does not change, i.e. using the index is fine
        <Fragment key={i}>
=======
        // biome-ignore lint/suspicious/noArrayIndexKey: This is a static list
        <React.Fragment key={i}>
>>>>>>> dfd3a96a
          <DropdownMenuSeparator />
          <DropdownMenuGroup>
            {group.map((link) => (
              <DropdownMenuItem key={link.label}>
                <Link className="w-full" href={link.href ?? "#"}>
                  <Icon icon={link.icon} className="mr-2 h-4 w-4" />
                  <span>{link.label}</span>
                  {link.shortcut && <DropdownMenuShortcut>{link.shortcut}</DropdownMenuShortcut>}
                </Link>
              </DropdownMenuItem>
            ))}
          </DropdownMenuGroup>
<<<<<<< HEAD
        </Fragment>
=======
        </React.Fragment>
>>>>>>> dfd3a96a
      ))}
      <DropdownMenuSeparator />
      <ThemeMenuSub />
      <DropdownMenuSeparator />
      <DropdownMenuItem className="cursor-pointer" onClick={async () => signOut()}>
        <Icon icon="tabler:logout" className="mr-2 h-4 w-4" />
        <span>Log out</span>
        <DropdownMenuShortcut>⇧⌘Q</DropdownMenuShortcut>
      </DropdownMenuItem>
    </DropdownMenuContent>
  </DropdownMenu>
)

const ThemeMenuSub = () => {
  const { setTheme, theme } = useTheme()

  const items: { theme: string; icon: string }[] = [
    {
      theme: "light",
      icon: "tabler:sun",
    },
    {
      theme: "dark",
      icon: "tabler:moon",
    },
    {
      theme: "system",
      icon: "tabler:device-desktop",
    },
  ]

  return (
    <DropdownMenuSub>
      <DropdownMenuSubTrigger>
        <Icon icon="tabler:sun" className="mr-2 h-4 w-4" />
        <span>Theme</span>
      </DropdownMenuSubTrigger>
      <DropdownMenuPortal>
        <DropdownMenuSubContent>
          <DropdownMenuRadioGroup value={theme} onValueChange={(val) => setTheme(val)}>
            {items.map((item) => (
              <DropdownMenuRadioItem className="cursor-pointer" value={item.theme} key={item.theme}>
                <Icon icon={item.icon} className="mr-2 h-4 w-4" />
                <span className="capitalize">{item.theme}</span>
              </DropdownMenuRadioItem>
            ))}
          </DropdownMenuRadioGroup>
        </DropdownMenuSubContent>
      </DropdownMenuPortal>
    </DropdownMenuSub>
  )
}<|MERGE_RESOLUTION|>--- conflicted
+++ resolved
@@ -24,14 +24,8 @@
 } from "@dotkomonline/ui"
 import type { Session } from "next-auth"
 import { SessionProvider, signIn, signOut, useSession } from "next-auth/react"
-import { useTheme } from "next-themes"
 import Link from "next/link"
-<<<<<<< HEAD
-import { type FC, Fragment, type PropsWithChildren } from "react"
-=======
-import type { FC, PropsWithChildren } from "react"
-import React from "react"
->>>>>>> dfd3a96a
+import type { FC, Fragment, PropsWithChildren } from "react"
 import { navigationMenuTriggerStyle } from "./NavigationMenu"
 
 export const ProfileMenu = ({
@@ -149,30 +143,21 @@
     <DropdownMenuContent className="w-60">
       <DropdownMenuLabel>Min bruker</DropdownMenuLabel>
       {linkGroups.map((group, i) => (
-<<<<<<< HEAD
-        // biome-ignore lint/suspicious/noArrayIndexKey: The order does not change, i.e. using the index is fine
-        <Fragment key={i}>
-=======
         // biome-ignore lint/suspicious/noArrayIndexKey: This is a static list
         <React.Fragment key={i}>
->>>>>>> dfd3a96a
-          <DropdownMenuSeparator />
-          <DropdownMenuGroup>
-            {group.map((link) => (
-              <DropdownMenuItem key={link.label}>
-                <Link className="w-full" href={link.href ?? "#"}>
-                  <Icon icon={link.icon} className="mr-2 h-4 w-4" />
-                  <span>{link.label}</span>
-                  {link.shortcut && <DropdownMenuShortcut>{link.shortcut}</DropdownMenuShortcut>}
-                </Link>
-              </DropdownMenuItem>
-            ))}
-          </DropdownMenuGroup>
-<<<<<<< HEAD
-        </Fragment>
-=======
+            <DropdownMenuSeparator />
+            <DropdownMenuGroup>
+              {group.map((link) => (
+                <DropdownMenuItem key={link.label}>
+                  <Link className="w-full" href={link.href ?? "#"}>
+                    <Icon icon={link.icon} className="mr-2 h-4 w-4" />
+                    <span>{link.label}</span>
+                    {link.shortcut && <DropdownMenuShortcut>{link.shortcut}</DropdownMenuShortcut>}
+                  </Link>
+                </DropdownMenuItem>
+              ))}
+            </DropdownMenuGroup>
         </React.Fragment>
->>>>>>> dfd3a96a
       ))}
       <DropdownMenuSeparator />
       <ThemeMenuSub />
@@ -182,8 +167,8 @@
         <span>Log out</span>
         <DropdownMenuShortcut>⇧⌘Q</DropdownMenuShortcut>
       </DropdownMenuItem>
-    </DropdownMenuContent>
-  </DropdownMenu>
+    </DropdownMenuContent >
+  </DropdownMenu >
 )
 
 const ThemeMenuSub = () => {
