import {
  Avatar,
  AvatarFallback,
  AvatarImage,
  Button,
  cn,
  DropdownMenu,
  DropdownMenuContent,
  DropdownMenuGroup,
  DropdownMenuItem,
  DropdownMenuLabel,
  DropdownMenuPortal,
  DropdownMenuRadioGroup,
  DropdownMenuRadioItem,
  DropdownMenuSeparator,
  DropdownMenuShortcut,
  DropdownMenuSub,
  DropdownMenuSubContent,
  DropdownMenuSubTrigger,
  DropdownMenuTrigger,
  Icon,
} from "@dotkomonline/ui"
import { type FC, type PropsWithChildren } from "react"
import { useTheme } from "next-themes"
import { signIn, signOut, useSession } from "next-auth/react"
<<<<<<< HEAD
import { navigationMenuTriggerStyle } from "./NavigationMenu"
=======
import Link from "next/link"
>>>>>>> 4b1c7953

export const ProfileMenu = () => {
  const { status } = useSession()

  if (status === "loading") {
    return <Icon icon="tabler:loader-2" className="animate-spin" />
  }

  if (status === "unauthenticated") {
    return (
      <>
        <Button
          variant="subtle"
          className={cn(navigationMenuTriggerStyle(), "hover:translate-y-0 active:translate-y-0")}
          onClick={async () => signIn("cognito")}
        >
          Log in
        </Button>
        <Button
          variant="gradient"
          className={cn(navigationMenuTriggerStyle(), "ml-3 hover:translate-y-0 active:translate-y-0")}
          onClick={async () => signIn("cognito")}
        >
          Sign up
        </Button>
      </>
    )
  }

  return (
    <button>
      <AvatarDropdown>
        <Avatar>
          <AvatarImage
            src="https://www.nicepng.com/png/detail/9-92047_pickle-rick-transparent-rick-and-morty-pickle-rick.png"
            alt="@rick"
          />
          <AvatarFallback>PR</AvatarFallback>
        </Avatar>
      </AvatarDropdown>
    </button>
  )
}

interface Link {
  label: string
  icon: string
  shortcut?: string
  href?: string
}
const linkGroups: Link[][] = [
  [
    {
      icon: "tabler:user",
      label: "Profil",
      shortcut: "⇧⌘P",
      href: "/profile",
    },
    {
      icon: "tabler:credit-card",
      label: "Saldo",
      shortcut: "⌘B",
      href: "/profile",
    },
    {
      icon: "tabler:settings",
      label: "Instillinger",
      shortcut: "⌘S",
      href: "/profile",
    },
  ],
  [
    {
      icon: "tabler:device-desktop-analytics",
      label: "Dashboard",
    },
    {
      icon: "tabler:adjustments",
      label: "Adminpanel",
      shortcut: "⌘+T",
    },
  ],
  [
    {
      icon: "tabler:mail-forward",
      label: "Kontakt oss",
    },
    {
      icon: "tabler:spy",
      label: "Opplevd noe ugreit?",
    },
    {
      icon: "tabler:bug",
      label: "Rapporter en feil",
    },
  ],
]

const AvatarDropdown: FC<PropsWithChildren> = ({ children }) => (
    <DropdownMenu>
      <DropdownMenuTrigger asChild>{children}</DropdownMenuTrigger>
      <DropdownMenuContent className="w-60">
        <DropdownMenuLabel>Min bruker</DropdownMenuLabel>
        {linkGroups.map((group) => (
          <>
            <DropdownMenuSeparator />
            <DropdownMenuGroup>
              {group.map((link) => (
                <DropdownMenuItem key={link.label}>
                  <Link href={link.href || ""}>
                    <Icon icon={link.icon} className="mr-2 h-4 w-4" />
                    <span>{link.label}</span>
                    {link.shortcut && <DropdownMenuShortcut>{link.shortcut}</DropdownMenuShortcut>}
                  </Link>
                </DropdownMenuItem>
              ))}
            </DropdownMenuGroup>
          </>
        ))}
        <DropdownMenuSeparator />
        <ThemeMenuSub />
        <DropdownMenuSeparator />
        <DropdownMenuItem onClick={async () => signOut()}>
          <Icon icon="tabler:logout" className="mr-2 h-4 w-4" />
          <span>Log out</span>
          <DropdownMenuShortcut>⇧⌘Q</DropdownMenuShortcut>
        </DropdownMenuItem>
      </DropdownMenuContent>
    </DropdownMenu>
  )

const ThemeMenuSub = () => {
  const { setTheme, theme } = useTheme()

  const items: { theme: string; icon: string }[] = [
    {
      theme: "light",
      icon: "tabler:sun",
    },
    {
      theme: "dark",
      icon: "tabler:moon",
    },
    {
      theme: "system",
      icon: "tabler:device-desktop",
    },
  ]

  return (
    <DropdownMenuSub>
      <DropdownMenuSubTrigger>
        <Icon icon="tabler:sun" className="mr-2 h-4 w-4" />
        <span>Theme</span>
      </DropdownMenuSubTrigger>
      <DropdownMenuPortal>
        <DropdownMenuSubContent>
          <DropdownMenuRadioGroup value={theme} onValueChange={(val) => setTheme(val)}>
            {items.map((item) => (
              <DropdownMenuRadioItem value={item.theme} key={item.theme}>
                <Icon icon={item.icon} className="mr-2 h-4 w-4" />
                <span className="capitalize">{item.theme}</span>
              </DropdownMenuRadioItem>
            ))}
          </DropdownMenuRadioGroup>
        </DropdownMenuSubContent>
      </DropdownMenuPortal>
    </DropdownMenuSub>
  )
}<|MERGE_RESOLUTION|>--- conflicted
+++ resolved
@@ -23,11 +23,8 @@
 import { type FC, type PropsWithChildren } from "react"
 import { useTheme } from "next-themes"
 import { signIn, signOut, useSession } from "next-auth/react"
-<<<<<<< HEAD
-import { navigationMenuTriggerStyle } from "./NavigationMenu"
-=======
 import Link from "next/link"
->>>>>>> 4b1c7953
+import { navigationMenuTriggerStyle } from "./NavigationMenu.jsx"
 
 export const ProfileMenu = () => {
   const { status } = useSession()
@@ -127,37 +124,37 @@
 ]
 
 const AvatarDropdown: FC<PropsWithChildren> = ({ children }) => (
-    <DropdownMenu>
-      <DropdownMenuTrigger asChild>{children}</DropdownMenuTrigger>
-      <DropdownMenuContent className="w-60">
-        <DropdownMenuLabel>Min bruker</DropdownMenuLabel>
-        {linkGroups.map((group) => (
-          <>
-            <DropdownMenuSeparator />
-            <DropdownMenuGroup>
-              {group.map((link) => (
-                <DropdownMenuItem key={link.label}>
-                  <Link href={link.href || ""}>
-                    <Icon icon={link.icon} className="mr-2 h-4 w-4" />
-                    <span>{link.label}</span>
-                    {link.shortcut && <DropdownMenuShortcut>{link.shortcut}</DropdownMenuShortcut>}
-                  </Link>
-                </DropdownMenuItem>
-              ))}
-            </DropdownMenuGroup>
-          </>
-        ))}
-        <DropdownMenuSeparator />
-        <ThemeMenuSub />
-        <DropdownMenuSeparator />
-        <DropdownMenuItem onClick={async () => signOut()}>
-          <Icon icon="tabler:logout" className="mr-2 h-4 w-4" />
-          <span>Log out</span>
-          <DropdownMenuShortcut>⇧⌘Q</DropdownMenuShortcut>
-        </DropdownMenuItem>
-      </DropdownMenuContent>
-    </DropdownMenu>
-  )
+  <DropdownMenu>
+    <DropdownMenuTrigger asChild>{children}</DropdownMenuTrigger>
+    <DropdownMenuContent className="w-60">
+      <DropdownMenuLabel>Min bruker</DropdownMenuLabel>
+      {linkGroups.map((group) => (
+        <>
+          <DropdownMenuSeparator />
+          <DropdownMenuGroup>
+            {group.map((link) => (
+              <DropdownMenuItem key={link.label}>
+                <Link href={link.href || ""}>
+                  <Icon icon={link.icon} className="mr-2 h-4 w-4" />
+                  <span>{link.label}</span>
+                  {link.shortcut && <DropdownMenuShortcut>{link.shortcut}</DropdownMenuShortcut>}
+                </Link>
+              </DropdownMenuItem>
+            ))}
+          </DropdownMenuGroup>
+        </>
+      ))}
+      <DropdownMenuSeparator />
+      <ThemeMenuSub />
+      <DropdownMenuSeparator />
+      <DropdownMenuItem onClick={async () => signOut()}>
+        <Icon icon="tabler:logout" className="mr-2 h-4 w-4" />
+        <span>Log out</span>
+        <DropdownMenuShortcut>⇧⌘Q</DropdownMenuShortcut>
+      </DropdownMenuItem>
+    </DropdownMenuContent>
+  </DropdownMenu>
+)
 
 const ThemeMenuSub = () => {
   const { setTheme, theme } = useTheme()
