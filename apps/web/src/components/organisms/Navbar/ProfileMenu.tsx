"use client"

import {
  Avatar,
  AvatarFallback,
  AvatarImage,
  Button,
  DropdownMenu,
  DropdownMenuContent,
  DropdownMenuGroup,
  DropdownMenuItem,
  DropdownMenuLabel,
  DropdownMenuPortal,
  DropdownMenuRadioGroup,
  DropdownMenuRadioItem,
  DropdownMenuSeparator,
  DropdownMenuShortcut,
  DropdownMenuSub,
  DropdownMenuSubContent,
  DropdownMenuSubTrigger,
  DropdownMenuTrigger,
  Icon,
  cn,
} from "@dotkomonline/ui"
import type { Session } from "next-auth"
import { SessionProvider, signIn, signOut, useSession } from "next-auth/react"
import { useTheme } from "next-themes"
import Link from "next/link"
import type { FC, PropsWithChildren } from "react"
<<<<<<< HEAD
import React from "react"
=======
import { Fragment } from "react"
>>>>>>> 9ccfe75a
import { navigationMenuTriggerStyle } from "./NavigationMenu"

export const ProfileMenu = ({
  initialData,
}: {
  initialData: Session | null
}) => {
  return (
    <SessionProvider session={initialData}>
      <InnerProfileMenu />
    </SessionProvider>
  )
}

const InnerProfileMenu = () => {
  const { status } = useSession()

  if (status === "loading") {
    return <Icon icon="tabler:loader-2" className="animate-spin" />
  }

  if (status === "unauthenticated") {
    return (
      <>
        <Button
          variant="subtle"
          className={cn(navigationMenuTriggerStyle(), "hover:translate-y-0 active:translate-y-0")}
          onClick={async () => signIn("auth0")}
        >
          Log in
        </Button>
        <Button
          variant="gradient"
          className={cn(navigationMenuTriggerStyle(), "ml-3 hover:translate-y-0 active:translate-y-0")}
          onClick={async () => signIn("auth0")}
        >
          Sign up
        </Button>
      </>
    )
  }

  return (
    <button type="button">
      <AvatarDropdown>
        <Avatar>
          <AvatarImage
            src="https://www.nicepng.com/png/detail/9-92047_pickle-rick-transparent-rick-and-morty-pickle-rick.png"
            alt="@rick"
          />
          <AvatarFallback>PR</AvatarFallback>
        </Avatar>
      </AvatarDropdown>
    </button>
  )
}

interface LinkDetail {
  label: string
  icon: string
  shortcut?: string
  href?: string
}
const linkGroups: LinkDetail[][] = [
  [
    {
      icon: "tabler:user",
      label: "Profil",
      shortcut: "⇧⌘P",
      href: "/profile",
    },
    {
      icon: "tabler:credit-card",
      label: "Saldo",
      shortcut: "⌘B",
      href: "/profile",
    },
    {
      icon: "tabler:settings",
      label: "Innstillinger",
      shortcut: "⌘S",
      href: "/settings",
    },
  ],
  [
    {
      icon: "tabler:device-desktop-analytics",
      label: "Dashboard",
    },
    {
      icon: "tabler:adjustments",
      label: "Adminpanel",
      shortcut: "⌘+T",
    },
  ],
  [
    {
      icon: "tabler:mail-forward",
      label: "Kontakt oss",
    },
    {
      icon: "tabler:spy",
      label: "Opplevd noe ugreit?",
    },
    {
      icon: "tabler:bug",
      label: "Rapporter en feil",
    },
  ],
]

const AvatarDropdown: FC<PropsWithChildren> = ({ children }) => (
  <DropdownMenu>
    <DropdownMenuTrigger asChild>{children}</DropdownMenuTrigger>
    <DropdownMenuContent className="w-60">
      <DropdownMenuLabel>Min bruker</DropdownMenuLabel>
      {linkGroups.map((group, i) => (
        // biome-ignore lint/suspicious/noArrayIndexKey: This is a static list
        <Fragment key={i}>
          <DropdownMenuSeparator />
          <DropdownMenuGroup>
            {group.map((link) => (
              <DropdownMenuItem key={link.label}>
                <Link className="w-full" href={link.href ?? "#"}>
                  <Icon icon={link.icon} className="mr-2 h-4 w-4" />
                  <span>{link.label}</span>
                  {link.shortcut && <DropdownMenuShortcut>{link.shortcut}</DropdownMenuShortcut>}
                </Link>
              </DropdownMenuItem>
            ))}
          </DropdownMenuGroup>
        </Fragment>
      ))}
      <DropdownMenuSeparator />
      <ThemeMenuSub />
      <DropdownMenuSeparator />
      <DropdownMenuItem className="cursor-pointer" onClick={async () => signOut()}>
        <Icon icon="tabler:logout" className="mr-2 h-4 w-4" />
        <span>Log out</span>
        <DropdownMenuShortcut>⇧⌘Q</DropdownMenuShortcut>
      </DropdownMenuItem>
    </DropdownMenuContent>
  </DropdownMenu>
)

const ThemeMenuSub = () => {
  const { setTheme, theme } = useTheme()

  const items: { theme: string; icon: string }[] = [
    {
      theme: "light",
      icon: "tabler:sun",
    },
    {
      theme: "dark",
      icon: "tabler:moon",
    },
    {
      theme: "system",
      icon: "tabler:device-desktop",
    },
  ]

  return (
    <DropdownMenuSub>
      <DropdownMenuSubTrigger>
        <Icon icon="tabler:sun" className="mr-2 h-4 w-4" />
        <span>Theme</span>
      </DropdownMenuSubTrigger>
      <DropdownMenuPortal>
        <DropdownMenuSubContent>
          <DropdownMenuRadioGroup value={theme} onValueChange={(val) => setTheme(val)}>
            {items.map((item) => (
              <DropdownMenuRadioItem className="cursor-pointer" value={item.theme} key={item.theme}>
                <Icon icon={item.icon} className="mr-2 h-4 w-4" />
                <span className="capitalize">{item.theme}</span>
              </DropdownMenuRadioItem>
            ))}
          </DropdownMenuRadioGroup>
        </DropdownMenuSubContent>
      </DropdownMenuPortal>
    </DropdownMenuSub>
  )
}<|MERGE_RESOLUTION|>--- conflicted
+++ resolved
@@ -27,11 +27,7 @@
 import { useTheme } from "next-themes"
 import Link from "next/link"
 import type { FC, PropsWithChildren } from "react"
-<<<<<<< HEAD
-import React from "react"
-=======
 import { Fragment } from "react"
->>>>>>> 9ccfe75a
 import { navigationMenuTriggerStyle } from "./NavigationMenu"
 
 export const ProfileMenu = ({
