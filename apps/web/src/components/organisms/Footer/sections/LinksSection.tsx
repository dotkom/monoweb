<<<<<<< HEAD
import { cva } from "cva"

import { FooterLinkType } from "../Footer"
import { FooterLink } from "../components/FooterLink"

interface LinksSectionProps {
  links: FooterLinkType
}

export const LinksSection = ({ links }: LinksSectionProps) => (
  <div className="mx-12 mb-4 flex items-start gap-8 sm:flex-col sm:items-center sm:gap-0">
    <ul className={section()}>
      {links.main.map((link) => (
        <FooterLink label={link.label} href={link.href} key={link.href} large />
      ))}
    </ul>

    <ul className={section({ main: false })}>
      {links.second.map((link) => (
        <FooterLink label={link.label} href={link.href} key={link.href} />
      ))}
    </ul>
  </div>
)

const section = cva("my-8 flex flex-col justify-center gap-8 sm:flex-row", {
  variants: {
    main: {
      false: "sm:mt-0",
    },
  },
})
=======
import { cva } from "cva"
import { type FooterLinkType } from "../Footer"
import { FooterLink } from "../components/FooterLink"

interface LinksSectionProps {
  links: FooterLinkType
}

export const LinksSection = ({ links }: LinksSectionProps) => (
  <div className="mx-12 mb-4 flex items-start gap-8 sm:flex-col sm:items-center sm:gap-0">
    <ul className={section()}>
      {links.main.map((link) => (
        <FooterLink label={link} key={link} large />
      ))}
    </ul>

    <ul className={section({ main: false })}>
      {links.second.map((link) => (
        <FooterLink label={link} key={link} />
      ))}
    </ul>
  </div>
)

const section = cva("my-8 flex flex-col justify-center gap-8 sm:flex-row", {
  variants: {
    main: {
      false: "sm:mt-0",
    },
  },
})
>>>>>>> 463df5fd
<|MERGE_RESOLUTION|>--- conflicted
+++ resolved
@@ -1,7 +1,5 @@
-<<<<<<< HEAD
 import { cva } from "cva"
-
-import { FooterLinkType } from "../Footer"
+import { type FooterLinkType } from "../Footer"
 import { FooterLink } from "../components/FooterLink"
 
 interface LinksSectionProps {
@@ -30,37 +28,4 @@
       false: "sm:mt-0",
     },
   },
-})
-=======
-import { cva } from "cva"
-import { type FooterLinkType } from "../Footer"
-import { FooterLink } from "../components/FooterLink"
-
-interface LinksSectionProps {
-  links: FooterLinkType
-}
-
-export const LinksSection = ({ links }: LinksSectionProps) => (
-  <div className="mx-12 mb-4 flex items-start gap-8 sm:flex-col sm:items-center sm:gap-0">
-    <ul className={section()}>
-      {links.main.map((link) => (
-        <FooterLink label={link} key={link} large />
-      ))}
-    </ul>
-
-    <ul className={section({ main: false })}>
-      {links.second.map((link) => (
-        <FooterLink label={link} key={link} />
-      ))}
-    </ul>
-  </div>
-)
-
-const section = cva("my-8 flex flex-col justify-center gap-8 sm:flex-row", {
-  variants: {
-    main: {
-      false: "sm:mt-0",
-    },
-  },
-})
->>>>>>> 463df5fd
+})