--- conflicted
+++ resolved
@@ -1,17 +1,7 @@
-<<<<<<< HEAD
-import { Box, Flex } from "@components/primitives"
-import { CSS } from "@theme"
-import { DateTime } from "luxon"
-import { FC } from "react"
-import Image from "next/image"
-import { Badge, Text } from "@dotkom/ui"
-import { CareerAd } from "@/api/get-career-ads"
-=======
 import { Badge } from "@dotkomonline/ui"
 import { format } from "date-fns"
 import Image from "next/image"
 import { FC } from "react"
->>>>>>> 094bce87
 
 interface CompanyAdListItemProps {
   /*
@@ -30,35 +20,6 @@
   const { company_name, image, career_type, location, deadline, slug } = props.career
 
   return (
-<<<<<<< HEAD
-    <Box css={styles.listItem}>
-      <Flex>
-        {image && <Image src={image.asset.url} width="70px" height="40px" alt={`${company_name}'s job posting`} />}
-        <Text css={{ marginLeft: "$3" }}>{company_name}</Text>
-      </Flex>
-
-      <Box>
-        <Badge color="red" variant="subtle">
-          {career_type}
-        </Badge>
-      </Box>
-      <Text>{location}</Text>
-      <Text>{DateTime.fromISO(deadline).toFormat("dd.MM.yyyy")}</Text>
-    </Box>
-  )
-}
-
-const styles = {
-  listItem: {
-    display: "grid",
-    gridTemplateColumns: "repeat(3, 1fr) 150px",
-    borderBottom: "1px solid $gray11",
-    alignItems: "center",
-    paddingLeft: "$2",
-  } as CSS,
-}
-
-=======
     <div className="grid grid-cols-5">
       <div>
         <Image src={logo} width={70} height={40} alt={`${name}'s job posting`} />
@@ -76,5 +37,4 @@
   )
 }
 
->>>>>>> 094bce87
 export default CompanyAdListItem