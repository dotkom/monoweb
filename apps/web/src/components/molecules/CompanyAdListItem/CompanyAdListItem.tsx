--- conflicted
+++ resolved
@@ -1,11 +1,5 @@
-<<<<<<< HEAD
 import type { JobListing } from "@dotkomonline/types"
 import { Badge, Icon } from "@dotkomonline/ui"
-=======
-import type { CareerAd } from "@/api/get-career-ads"
-import { Badge } from "@dotkomonline/ui"
-import type { BadgeProps } from "@dotkomonline/ui/src/components/Badge/Badge"
->>>>>>> 084f5eb6
 import { format } from "date-fns"
 import Image from "next/image"
 import Link from "next/link"
@@ -13,7 +7,6 @@
 interface CompanyAdListItemProps {
   career: JobListing
 }
-<<<<<<< HEAD
 function timeSinceCreated(date: Date) {
   if (Math.floor((Date.now() - date.getTime()) / (1000 * 60 * 60)) < 1) {
     return "nylig lagt til"
@@ -47,20 +40,7 @@
   const color =
     career.employment === "Sommerjobb/internship" ? "amber" : career.employment === "Fulltid" ? "red" : "blue"
   const deadline = career.deadline ? format(career.deadline, "dd.MM.yyyy") : "Ingen frist"
-=======
 
-const CompanyAdListItem: FC<CompanyAdListItemProps> = (props: CompanyAdListItemProps) => {
-  const { company_name, image, career_type, location, deadline, slug } = props.career
-
-  const color: BadgeProps["color"] =
-    (
-      {
-        Sommerjobb: "amber",
-        Fulltid: "red",
-      } as const
-    )[career_type] ?? ("blue" as const)
-
->>>>>>> 084f5eb6
   return (
     <Link
       href={`/career/${career.id}`}
