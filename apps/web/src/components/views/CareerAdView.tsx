import { CareerAd } from "@/api/get-career-ads"
<<<<<<< HEAD
import { Button } from "@dotkomonline/ui"
=======
import { Button, Text, Title } from "@dotkomonline/ui"
>>>>>>> af5c1f0c
import Image from "next/image"
import { FC } from "react"
import { BsLinkedin, BsTwitter, BsArrowLeft } from "react-icons/bs"
import { ImFacebook2 } from "react-icons/im"
import { IoTimeOutline, IoCopyOutline } from "react-icons/io5"
import { MdWorkOutline } from "react-icons/md"
import { TbGlobe } from "react-icons/tb"
import PortableText from "@components/molecules/PortableText"

interface CareerAdViewProps {
  career: CareerAd
}

export const CareerAdView: FC<CareerAdViewProps> = (props: CareerAdViewProps) => {
  const {
    title,
    company_name,
    image,
    location,
    deadline,
    company_info,
    content,
    link,
    linkdin,
    twitter,
    facebook,
    career_role,
  } = props.career

  return (
    <div className="mx-auto mt-10 flex w-10/12 justify-between">
      <div className="w-1/3">
        <div className="relative pb-10">
          <Image src={image.asset.url} width={4000} height={250} alt="company_image" />
        </div>
<<<<<<< HEAD

        <h1>{company_info}</h1>

=======
        <Text>{company_info}</Text>
>>>>>>> af5c1f0c
        <div className="bg-slate-12 mx-auto mt-10 mb-14 h-[0.5px] w-full" />
        <div className="my-3 flex items-center">
          <BsArrowLeft size={20} className="text-blue-9 inline" />
<<<<<<< HEAD
          <h2 className="m-0 pl-2 text-xl font-bold text-blue-500"> ANDRE MULIGHETER</h2>
=======
          <Title className="m-0 pl-2 text-lg font-bold uppercase">Andre muligheter</Title>
>>>>>>> af5c1f0c
        </div>
        <div className="bg-slate-9 my-7 h-[0.5px] w-full" />
        <div className="my-3 flex items-center">
          <TbGlobe className="text-blue-9" size={20} />
          <p className="m-0 pl-2">{location}</p>
        </div>
        <div className="bg-slate-9 my-7 h-[0.5px] w-full" />
        <div className="my-3 flex items-center">
          <div className="text-blue-9 mb-[-3px] inline">
            <IoTimeOutline />
          </div>
          <p className="m-0 pl-2">{deadline}</p>
        </div>
        <div className="bg-slate-9 my-7 h-[0.5px] w-full" />
        <div className="my-3 flex items-center">
          <div className="text-blue-9 mb-[-3px] inline">
            <MdWorkOutline />
          </div>
          <p className="m-0 pl-2">{career_role}</p>
        </div>
        <div className="bg-slate-9 my-7 h-[0.5px] w-full" />
        <div className="my-3 flex items-center">
          <div className="text-blue-9 mb-[-3px] inline">
            <IoCopyOutline />
          </div>
          <p className="m-0 pl-2">{career_role}</p>
        </div>
        <div className="bg-slate-9 mt-7 mb-3 h-[0.5px] w-full" />
        <div className="text-blue-9">
          {linkdin && (
            <a href={linkdin}>
              <BsLinkedin className="m-1 inline-block" />
            </a>
          )}
          {twitter && (
            <a href={twitter}>
              <BsTwitter className="m-1 inline-block" />
            </a>
          )}
          {facebook && (
            <a href={facebook}>
              <ImFacebook2 className="m-1 inline-block" />
            </a>
          )}
        </div>
        <a href={link}>
          <Button className="bg-blue-8 mt-3 w-20">Søk</Button>
        </a>
      </div>
      <div className="w-2/3">
<<<<<<< HEAD
        <div className={"border-amber-9 ml-8 mt-2 border-l-[1px] pl-4"}>
          <p className="m-0 text-4xl">
            <b>{company_name}</b>
          </p>
          <p className="m-0 text-3xl ">{title}</p>
=======
        <div className="border-amber-9 ml-8 mt-2 border-l-[1px] pl-4">
          <Text className="m-0 text-4xl font-bold">{company_name}</Text>
          <Text className="m-0 text-3xl">{title}</Text>
        </div>
        <div className="[&>*]:border-amber-9 [&>*]:text-amber-12 my-12 ml-8 flex flex-col gap-6 [&>*]:border-l-[1px] [&>*]:pl-4">
          <PortableText blocks={content} />
>>>>>>> af5c1f0c
        </div>
      </div>
    </div>
  )
}<|MERGE_RESOLUTION|>--- conflicted
+++ resolved
@@ -1,9 +1,5 @@
 import { CareerAd } from "@/api/get-career-ads"
-<<<<<<< HEAD
 import { Button } from "@dotkomonline/ui"
-=======
-import { Button, Text, Title } from "@dotkomonline/ui"
->>>>>>> af5c1f0c
 import Image from "next/image"
 import { FC } from "react"
 import { BsLinkedin, BsTwitter, BsArrowLeft } from "react-icons/bs"
@@ -39,21 +35,13 @@
         <div className="relative pb-10">
           <Image src={image.asset.url} width={4000} height={250} alt="company_image" />
         </div>
-<<<<<<< HEAD
 
         <h1>{company_info}</h1>
 
-=======
-        <Text>{company_info}</Text>
->>>>>>> af5c1f0c
         <div className="bg-slate-12 mx-auto mt-10 mb-14 h-[0.5px] w-full" />
         <div className="my-3 flex items-center">
           <BsArrowLeft size={20} className="text-blue-9 inline" />
-<<<<<<< HEAD
           <h2 className="m-0 pl-2 text-xl font-bold text-blue-500"> ANDRE MULIGHETER</h2>
-=======
-          <Title className="m-0 pl-2 text-lg font-bold uppercase">Andre muligheter</Title>
->>>>>>> af5c1f0c
         </div>
         <div className="bg-slate-9 my-7 h-[0.5px] w-full" />
         <div className="my-3 flex items-center">
@@ -104,20 +92,12 @@
         </a>
       </div>
       <div className="w-2/3">
-<<<<<<< HEAD
-        <div className={"border-amber-9 ml-8 mt-2 border-l-[1px] pl-4"}>
-          <p className="m-0 text-4xl">
-            <b>{company_name}</b>
-          </p>
-          <p className="m-0 text-3xl ">{title}</p>
-=======
         <div className="border-amber-9 ml-8 mt-2 border-l-[1px] pl-4">
-          <Text className="m-0 text-4xl font-bold">{company_name}</Text>
-          <Text className="m-0 text-3xl">{title}</Text>
+          <p className="m-0 text-4xl font-bold">{company_name}</p>
+          <p className="m-0 text-3xl">{title}</p>
         </div>
         <div className="[&>*]:border-amber-9 [&>*]:text-amber-12 my-12 ml-8 flex flex-col gap-6 [&>*]:border-l-[1px] [&>*]:pl-4">
           <PortableText blocks={content} />
->>>>>>> af5c1f0c
         </div>
       </div>
     </div>
