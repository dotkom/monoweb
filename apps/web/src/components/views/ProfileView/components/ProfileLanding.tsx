<<<<<<< HEAD
import { useState } from "react"
import { Button, Icon, cn } from "@dotkomonline/ui"
import { Avatar } from "@radix-ui/react-avatar"
=======
import { StudyYearAliases } from "@dotkomonline/types"
import { Avatar, AvatarFallback, AvatarImage, Icon, cn } from "@dotkomonline/ui"
>>>>>>> 9044987b
import { type NextPage } from "next"
import { type User } from "next-auth"
import StudentProgress from "@/components/molecules/StudentProgress/StudentProgress"

interface FormInputProps {
  name: string
  children?: JSX.Element
  addMore?: string
  clickable?: boolean
}

<<<<<<< HEAD
const FormInput: React.FC<IFormInput> = ({ name, children, addMore, clickable = true }) => {
  const [extraFields, setExtraFields] = useState<JSX.Element | null>(null)

  const addExtraField = (fieldType: "email" | "tel", placeholder: string) => {
    if (!extraFields) {
      const newField = (
        <div>
          <input type={fieldType} className="my-2 rounded border p-1" placeholder={placeholder} />
          <Button color="blue" variant="solid" size="sm" className="ml-2">
            Legg til
          </Button>
        </div>
      )
      setExtraFields(newField)
    }
  }

  const handleClick = () => {
    if (addMore === "Legg til epostadresse") {
      addExtraField("email", "Ny epost")
    } else if (addMore === "Legg til telefonnummer") {
      addExtraField("tel", "Nytt telefonnummer")
    }
  }

  return (
    <div>
      <div className="my-10 ">
        <div className="ml-4">
          <label>{name}</label>
        </div>
        <hr className="border-slate-12 w-full opacity-50" />
        <div className="ml-10 w-2/3 space-y-3 ">
          <div
            className={cn(
              "mt-3 flex items-center justify-between rounded-lg pl-2",
              clickable && "hover:bg-slate-3 hover:cursor-pointer"
            )}
          >
            {children}
            {clickable ? <Icon icon="simple-line-icons:arrow-right" width={10} /> : ""}
          </div>
          <button onClick={handleClick}>
            <p className="text-blue-10 text-sm hover:cursor-pointer">
              {addMore ? `+ ${addMore}` : ""}
            </p>
          </button>
          {extraFields}
        </div>
      </div>
      <hr className="border-slate-12 w-full opacity-50" />
      <div className="ml-10 w-2/3 space-y-3 ">
        <div
          className={cn(
            "mt-3 flex items-center justify-between rounded-lg pl-2",
            clickable && "hover:bg-slate-3 hover:cursor-pointer"
          )}
        >
          {children}
          {clickable ? <Icon icon="simple-line-icons:arrow-right" width={10} /> : ""}
        </div>
        <p className="text-blue-10 text-sm hover:cursor-pointer ">{addMore ? `+ ${addMore}` : ""}</p>
      </div>
=======
const FormInput: React.FC<FormInputProps> = ({ name, children, addMore, clickable = true }) => (
  <div className="my-10">
    <div className="ml-4">
      <label>{name}</label>
    </div>
    <hr className="border-slate-12 w-full opacity-50" />
    <div className="ml-10 space-y-3 max-md:ml-1.5">
      <div
        className={cn(
          "mt-3 flex items-center justify-between rounded-lg pl-2",
          clickable && "hover:bg-slate-3 hover:cursor-pointer"
        )}
      >
        {children}
        {clickable ? <Icon icon="simple-line-icons:arrow-right" width={10} /> : ""}
      </div>
      <p className="text-blue-10 text-sm hover:cursor-pointer ">{addMore && `+ ${addMore}`}</p>
>>>>>>> 9044987b
    </div>
  )
}

const Landing: NextPage<{ user: User }> = ({ user }) => (
<<<<<<< HEAD
  <div className="my-8 w-full">
    <div className="flex w-full flex-col">
      <div className="ml-7 mt-4">
        <p className="text-4xl">Profil</p>
        <p className="opacity-70">Administrer dine kontoinnstillinger</p>
        <FormInput name="Profil">
          <div>
            <Avatar></Avatar>
            {user.name || "Ingen registrerte navn"}
          </div>
        </FormInput>
        <FormInput name="Epost" addMore="Legg til epostadresse">
          <div>{user.email || "Ingen registrerte eposter"}</div>
        </FormInput>
        <FormInput name="Telefon" addMore="Legg til telefonnummer">
          <div> (+47) 482 49 100</div>
        </FormInput>
        <FormInput name="Studie" clickable={false}>
          <div className="space-y-8">
            <div>
              <p>Klassetrinn: </p>
            </div>
            <div>
              <p>Startår:</p>
            </div>
            <div className="flex items-center space-x-10 ">
              <p>Studieløp:</p>
              <StudentProgress year={0} />
            </div>
          </div>
        </FormInput>
      </div>
      <FormInput name="Epost" addMore="Add Email Address">
        <div>{user.email}</div>
      </FormInput>
      <FormInput name="Telefon" addMore="Add Phone Number">
        <div> (+47) 482 49 100</div>
      </FormInput>
      <FormInput name="Studie" clickable={false}>
        <div className="space-y-8">
          <div>
            <p>Klassetrinn: </p>
          </div>
          <div>
            <p>Startår:</p>
          </div>
          <div className="flex items-center space-x-10 ">
            <p>Studieløp:</p>
=======
  <div className="flex w-full flex-col">
    <p className="text-slate-10">Administrer dine kontoinnstillinger</p>
    <FormInput name="Profil">
      <div className="sp flex items-center space-x-5">
        <Avatar className="h-[90px] w-[90px]">
          <AvatarImage
            src={
              user.image
                ? user.image
                : "https://www.nicepng.com/png/detail/9-92047_pickle-rick-transparent-rick-and-morty-pickle-rick.png"
            }
            alt="@UserAvatar"
          />
          <AvatarFallback>USER</AvatarFallback>
        </Avatar>
        <p>{user.name ? user.name : "No registred name"}</p>
      </div>
    </FormInput>
    <FormInput name="Epost" addMore="Add Email Address">
      <div>{user.email ? user.email : "No registred email"}</div>
    </FormInput>
    <FormInput name="Telefon" addMore="Add Phone Number">
      <div> (+47) 482 49 100 </div>
    </FormInput>
    <FormInput name="Studie" clickable={false}>
      <div className=" relative w-full space-y-8">
        <div className="flex">
          <p>Klassetrinn:</p>
          {/* TODO - Get study year from User */}
          <div className="flex w-full justify-center">{StudyYearAliases[0]}</div>
        </div>
        <div className="flex w-full">
          <p>Startår:</p>
        </div>
        <div className="flex w-full items-center">
          <p>Studieløp:</p>
          <div className="flex w-full justify-center">
            {/* TODO - Get study years from User */}
>>>>>>> 9044987b
            <StudentProgress year={0} />
          </div>
        </div>
      </div>
    </FormInput>
  </div>
)


export default Landing<|MERGE_RESOLUTION|>--- conflicted
+++ resolved
@@ -1,11 +1,5 @@
-<<<<<<< HEAD
-import { useState } from "react"
-import { Button, Icon, cn } from "@dotkomonline/ui"
-import { Avatar } from "@radix-ui/react-avatar"
-=======
 import { StudyYearAliases } from "@dotkomonline/types"
 import { Avatar, AvatarFallback, AvatarImage, Icon, cn } from "@dotkomonline/ui"
->>>>>>> 9044987b
 import { type NextPage } from "next"
 import { type User } from "next-auth"
 import StudentProgress from "@/components/molecules/StudentProgress/StudentProgress"
@@ -17,71 +11,6 @@
   clickable?: boolean
 }
 
-<<<<<<< HEAD
-const FormInput: React.FC<IFormInput> = ({ name, children, addMore, clickable = true }) => {
-  const [extraFields, setExtraFields] = useState<JSX.Element | null>(null)
-
-  const addExtraField = (fieldType: "email" | "tel", placeholder: string) => {
-    if (!extraFields) {
-      const newField = (
-        <div>
-          <input type={fieldType} className="my-2 rounded border p-1" placeholder={placeholder} />
-          <Button color="blue" variant="solid" size="sm" className="ml-2">
-            Legg til
-          </Button>
-        </div>
-      )
-      setExtraFields(newField)
-    }
-  }
-
-  const handleClick = () => {
-    if (addMore === "Legg til epostadresse") {
-      addExtraField("email", "Ny epost")
-    } else if (addMore === "Legg til telefonnummer") {
-      addExtraField("tel", "Nytt telefonnummer")
-    }
-  }
-
-  return (
-    <div>
-      <div className="my-10 ">
-        <div className="ml-4">
-          <label>{name}</label>
-        </div>
-        <hr className="border-slate-12 w-full opacity-50" />
-        <div className="ml-10 w-2/3 space-y-3 ">
-          <div
-            className={cn(
-              "mt-3 flex items-center justify-between rounded-lg pl-2",
-              clickable && "hover:bg-slate-3 hover:cursor-pointer"
-            )}
-          >
-            {children}
-            {clickable ? <Icon icon="simple-line-icons:arrow-right" width={10} /> : ""}
-          </div>
-          <button onClick={handleClick}>
-            <p className="text-blue-10 text-sm hover:cursor-pointer">
-              {addMore ? `+ ${addMore}` : ""}
-            </p>
-          </button>
-          {extraFields}
-        </div>
-      </div>
-      <hr className="border-slate-12 w-full opacity-50" />
-      <div className="ml-10 w-2/3 space-y-3 ">
-        <div
-          className={cn(
-            "mt-3 flex items-center justify-between rounded-lg pl-2",
-            clickable && "hover:bg-slate-3 hover:cursor-pointer"
-          )}
-        >
-          {children}
-          {clickable ? <Icon icon="simple-line-icons:arrow-right" width={10} /> : ""}
-        </div>
-        <p className="text-blue-10 text-sm hover:cursor-pointer ">{addMore ? `+ ${addMore}` : ""}</p>
-      </div>
-=======
 const FormInput: React.FC<FormInputProps> = ({ name, children, addMore, clickable = true }) => (
   <div className="my-10">
     <div className="ml-4">
@@ -99,62 +28,11 @@
         {clickable ? <Icon icon="simple-line-icons:arrow-right" width={10} /> : ""}
       </div>
       <p className="text-blue-10 text-sm hover:cursor-pointer ">{addMore && `+ ${addMore}`}</p>
->>>>>>> 9044987b
     </div>
-  )
-}
+  </div>
+)
 
 const Landing: NextPage<{ user: User }> = ({ user }) => (
-<<<<<<< HEAD
-  <div className="my-8 w-full">
-    <div className="flex w-full flex-col">
-      <div className="ml-7 mt-4">
-        <p className="text-4xl">Profil</p>
-        <p className="opacity-70">Administrer dine kontoinnstillinger</p>
-        <FormInput name="Profil">
-          <div>
-            <Avatar></Avatar>
-            {user.name || "Ingen registrerte navn"}
-          </div>
-        </FormInput>
-        <FormInput name="Epost" addMore="Legg til epostadresse">
-          <div>{user.email || "Ingen registrerte eposter"}</div>
-        </FormInput>
-        <FormInput name="Telefon" addMore="Legg til telefonnummer">
-          <div> (+47) 482 49 100</div>
-        </FormInput>
-        <FormInput name="Studie" clickable={false}>
-          <div className="space-y-8">
-            <div>
-              <p>Klassetrinn: </p>
-            </div>
-            <div>
-              <p>Startår:</p>
-            </div>
-            <div className="flex items-center space-x-10 ">
-              <p>Studieløp:</p>
-              <StudentProgress year={0} />
-            </div>
-          </div>
-        </FormInput>
-      </div>
-      <FormInput name="Epost" addMore="Add Email Address">
-        <div>{user.email}</div>
-      </FormInput>
-      <FormInput name="Telefon" addMore="Add Phone Number">
-        <div> (+47) 482 49 100</div>
-      </FormInput>
-      <FormInput name="Studie" clickable={false}>
-        <div className="space-y-8">
-          <div>
-            <p>Klassetrinn: </p>
-          </div>
-          <div>
-            <p>Startår:</p>
-          </div>
-          <div className="flex items-center space-x-10 ">
-            <p>Studieløp:</p>
-=======
   <div className="flex w-full flex-col">
     <p className="text-slate-10">Administrer dine kontoinnstillinger</p>
     <FormInput name="Profil">
@@ -170,13 +48,13 @@
           />
           <AvatarFallback>USER</AvatarFallback>
         </Avatar>
-        <p>{user.name ? user.name : "No registred name"}</p>
+        <p>{user.name ? user.name : "Ingen registrert navn"}</p>
       </div>
     </FormInput>
-    <FormInput name="Epost" addMore="Add Email Address">
-      <div>{user.email ? user.email : "No registred email"}</div>
+    <FormInput name="Epost">
+      <div>{user.email ? user.email : "Ingen registrert epostadresse"}</div>
     </FormInput>
-    <FormInput name="Telefon" addMore="Add Phone Number">
+    <FormInput name="Telefon">
       <div> (+47) 482 49 100 </div>
     </FormInput>
     <FormInput name="Studie" clickable={false}>
@@ -193,7 +71,6 @@
           <p>Studieløp:</p>
           <div className="flex w-full justify-center">
             {/* TODO - Get study years from User */}
->>>>>>> 9044987b
             <StudentProgress year={0} />
           </div>
         </div>
@@ -202,5 +79,4 @@
   </div>
 )
 
-
 export default Landing