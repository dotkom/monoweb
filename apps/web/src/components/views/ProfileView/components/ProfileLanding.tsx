<<<<<<< HEAD
import { AvatarImage, Icon } from "@dotkomonline/ui"
=======
import StudentProgress from "@/components/molecules/StudentProgress/StudentProgress"
>>>>>>> b9af0897
import { Avatar } from "@radix-ui/react-avatar"
import { NextPage } from "next"
import { User } from "next-auth"

interface IFormInput {
  name: string
  children?: JSX.Element
  addMore?: string
  clickable?: boolean
}

const FormInput: React.FC<IFormInput> = ({ name, children, addMore, clickable = true }) => {
  return (
    <div className="my-10 ">
      <div className="ml-4">
        <label>{name}</label>
      </div>
      <hr className="border-slate-12 w-full opacity-50" />
      <div className="ml-10 w-2/3 space-y-3 ">
        <div
          className={`mt-3 flex items-center justify-between rounded-lg pl-2 ${
            clickable ? "hover:bg-slate-3 hover:cursor-pointer" : ""
          }`}
        >
          {children}
          {clickable ? <Icon icon="simple-line-icons:arrow-right" width={10} /> : ""}
        </div>
        <p className="text-blue-10 text-sm hover:cursor-pointer ">{addMore ? "+ " + addMore : ""}</p>
      </div>
    </div>
  )
}

const Landing: NextPage<{ user: User }> = ({ user }) => {
  return (
    <div className="my-8 w-full">
      <div className="flex w-full flex-col">
        <div className="ml-7 mt-4">
          <p className="text-4xl">Profil</p>
          <p className="opacity-70">Administrer dine kontoinnstillinger</p>
          <FormInput name="Profil">
            <div>
              <Avatar></Avatar>
              {user.name ?? "No registred name"}
            </div>
          </FormInput>
          <FormInput name="Epost" addMore="Add Email Address">
            <div>{user.email ?? "No registred email"}</div>
          </FormInput>
          <FormInput name="Telefon" addMore="Add Phone Number">
            <div> (+47) 482 49 100</div>
          </FormInput>
          <FormInput name="Studie" clickable={false}>
            <div className="space-y-8">
              <div>
                <p>Klassetrinn: </p>
              </div>
              <div>
                <p>Startår:</p>
              </div>
              <div>
                <p>StudieLøp:</p>
              </div>
            </div>
          </FormInput>
        </div>
        {/* <Avatar></Avatar>
        <div className="ml-8 flex w-full justify-between">
          <div>
            <p className="text-slate-12 text-[32px] font-medium tracking-[-0.06em]">{user.name}</p>
            <p className="text-slate-12 text-[14px]">Update your photo and personal details</p>
          </div>
          <div className="flex items-center gap-2"></div>
        </div>
      </div>
      <div className="mt-12">
        <p className="text-slate-12 text-[28px] font-medium tracking-[-0.06em]">Kontakt</p>
        <FormInput name="Telefon" />
        <FormInput name="Epost" value={user.email} />
      </div>
      <div className="mt-12">
        <p className="text-slate-12 text-[28px] font-medium tracking-[-0.06em]">Studie</p>
        <FormInput name="Klassetrinn" />
        <FormInput name="Startår" />
        {/* TODO: Hent klassetrinninformasjon (year er satt manuelt her) */}
        <div className="mt-12">
          <StudentProgress year={0} />
        </div>
        {/* !!!-------------!!! */}
      </div>
      <div className="mt-12">
        <p className="text-slate-12 text-[28px] font-medium tracking-[-0.06em]">Eksterne sider</p>
        <FormInput name="GitHub" />
        <FormInput name="LinkedIn" />
        <FormInput name="Hjemmeside" /> */}
      </div>
    </div>
  )
}

export default Landing<|MERGE_RESOLUTION|>--- conflicted
+++ resolved
@@ -1,8 +1,6 @@
-<<<<<<< HEAD
+
 import { AvatarImage, Icon } from "@dotkomonline/ui"
-=======
 import StudentProgress from "@/components/molecules/StudentProgress/StudentProgress"
->>>>>>> b9af0897
 import { Avatar } from "@radix-ui/react-avatar"
 import { NextPage } from "next"
 import { User } from "next-auth"
