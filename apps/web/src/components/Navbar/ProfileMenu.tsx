--- conflicted
+++ resolved
@@ -19,12 +19,8 @@
   Icon,
 } from "@dotkomonline/ui"
 import { createAuthorizeUrl, createLogoutUrl } from "@dotkomonline/utils"
-<<<<<<< HEAD
-import { useQuery } from "@tanstack/react-query"
-=======
 import { skipToken, useQuery } from "@tanstack/react-query"
 import { useTheme } from "next-themes"
->>>>>>> 92920c74
 import Link from "next/link"
 import { type FC, Fragment, type PropsWithChildren, useState } from "react"
 import { ThemeToggle } from "./ThemeToggle"
@@ -40,41 +36,7 @@
 
   if (session === null) {
     return (
-<<<<<<< HEAD
       <div className="flex flex-row gap-2">
-=======
-      <div className="flex flex-row gap-4">
-        <Popover>
-          <PopoverTrigger asChild>
-            <Button variant="text" size="sm" className="text-sm font-semibold px-3 hover:bg-blue-200">
-              <Icon icon="tabler:sun-moon" className="text-base" />
-              Tema
-            </Button>
-          </PopoverTrigger>
-          <PopoverContent>
-            <RadioGroup defaultValue={theme} onValueChange={(val) => setTheme(val)} className="flex flex-col gap-2">
-              {THEME_OPTIONS.map((item) => (
-                <Label
-                  key={item.theme}
-                  htmlFor={item.theme}
-                  className="flex flex-row items-center gap-2 p-2 w-full hover:bg-gray-200 dark:hover:bg-stone-600 rounded-md cursor-pointer"
-                >
-                  <RadioGroupItem value={item.theme} id={item.theme} className="hidden" />
-                  <div
-                    className={cn(
-                      "w-1 h-4 rounded-full bg-gray-500 dark:bg-stone-400 invisible",
-                      theme === item.theme && "visible"
-                    )}
-                  />
-                  <Icon icon={item.icon} className="text-base dark:text-white" />
-                  <Text className="dark:text-white">{item.label}</Text>
-                </Label>
-              ))}
-            </RadioGroup>
-          </PopoverContent>
-        </Popover>
-
->>>>>>> 92920c74
         <Button
           element={Link}
           variant="solid"
@@ -120,7 +82,6 @@
   }
 
   return (
-<<<<<<< HEAD
     <AvatarDropdown>
       <button
         type="button"
@@ -128,26 +89,13 @@
         className="rounded-full transition-all duration-200 focus:outline-none"
       >
         <Avatar className="h-10 w-10">
-=======
-    <button type="button" className="relative cursor-default">
-      <AvatarDropdown>
-        <Avatar>
->>>>>>> 92920c74
           <AvatarImage src={user?.imageUrl ?? undefined} alt={user?.name ?? "Profilbilde"} />
           <AvatarFallback className="bg-gradient-to-br from-blue-500 to-blue-600 text-white text-sm font-medium">
             <Icon className="text-lg" icon="tabler:user" />
           </AvatarFallback>
         </Avatar>
-<<<<<<< HEAD
       </button>
     </AvatarDropdown>
-=======
-      </AvatarDropdown>
-      {eventsMissingFeedback && eventsMissingFeedback.length > 0 && (
-        <span className="absolute top-0 right-0 w-3 h-3 rounded-full bg-red-600 animate-bounce" />
-      )}
-    </button>
->>>>>>> 92920c74
   )
 }
 
@@ -236,7 +184,6 @@
 
   return (
     <DropdownMenu open={open} onOpenChange={setOpen}>
-<<<<<<< HEAD
       <DropdownMenuTrigger asChild>{children}</DropdownMenuTrigger>
       <DropdownMenuContent
         align="end"
@@ -250,12 +197,6 @@
           </div>
         </DropdownMenuLabel>
 
-=======
-      <DropdownMenuTrigger asChild className="cursor-pointer">
-        {children}
-      </DropdownMenuTrigger>
-      <DropdownMenuContent className="w-60">
->>>>>>> 92920c74
         {filteredLinkGroups.map((group, i, { length }) => {
           const notLast = i !== length - 1
 
@@ -277,7 +218,6 @@
                     >
                       <Icon icon={link.icon} width={16} height={16} className="text-gray-600 dark:text-stone-300" />
                       {link.adminOnly ? (
-<<<<<<< HEAD
                         <div className="flex items-center justify-between w-full">
                           <span className="font-medium text-gray-900 dark:text-white">{link.label}</span>
                           <div className="flex items-center gap-1 px-2 py-1 bg-amber-100 dark:bg-amber-900 rounded-full">
@@ -288,13 +228,6 @@
                               className="text-amber-700 dark:text-amber-300"
                             />
                             <span className="text-xs font-medium text-amber-700 dark:text-amber-300">Admin</span>
-=======
-                        <div className="flex flex-row items-center justify-between w-full">
-                          <Text element="span">{link.label}</Text>
-                          <div className="flex flex-row items-center gap-1 text-[0.65rem] text-gray-800 dark:text-stone-300">
-                            <Icon icon="tabler:lock" />
-                            <Text element="span">Admin</Text>
->>>>>>> 92920c74
                           </div>
                         </div>
                       ) : (
