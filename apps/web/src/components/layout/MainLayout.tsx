<<<<<<< HEAD
import { FC, PropsWithChildren } from "react"

import Footer from "../organisms/Footer"
import { Navbar } from "../organisms/Navbar/Navbar"

const MainLayout: FC<PropsWithChildren> = ({ children }) => {
  return (
    <div className="font-poppins m-0 flex h-screen flex-col items-center justify-between p-0">
      <Navbar />
      <main className="mx-auto mb-auto mt-20 w-full max-w-screen-xl px-4 sm:px-9">{children}</main>
      <Footer />
    </div>
  )
}

export default MainLayout
=======
import { type FC, type PropsWithChildren } from "react"
import Footer from "../organisms/Footer"
import { Navbar } from "../organisms/Navbar/Navbar"

const MainLayout: FC<PropsWithChildren> = ({ children }) => (
  <div className="font-poppins m-0 flex h-screen flex-col items-center justify-between p-0">
    <Navbar />
    <main className="w-100 mb-auto mt-20 max-w-screen-lg">{children}</main>
    <Footer />
  </div>
)

export default MainLayout
>>>>>>> 0630a897
<|MERGE_RESOLUTION|>--- conflicted
+++ resolved
@@ -1,4 +1,3 @@
-<<<<<<< HEAD
 import { FC, PropsWithChildren } from "react"
 
 import Footer from "../organisms/Footer"
@@ -15,7 +14,6 @@
 }
 
 export default MainLayout
-=======
 import { type FC, type PropsWithChildren } from "react"
 import Footer from "../organisms/Footer"
 import { Navbar } from "../organisms/Navbar/Navbar"
@@ -28,5 +26,4 @@
   </div>
 )
 
-export default MainLayout
->>>>>>> 0630a897
+export default MainLayout