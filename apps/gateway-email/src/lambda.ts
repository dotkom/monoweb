<<<<<<< HEAD
import { type Handler, type APIGatewayProxyEventV2, type APIGatewayProxyResultV2 } from "aws-lambda"
import { HelloWorldTemplate, InvalidTemplateArguments, type Template } from "@dotkomonline/emails"
=======
import type { Handler, APIGatewayProxyEventV2, APIGatewayProxyResultV2 } from "aws-lambda"
import {
  HelloWorldTemplate,
  InterestFormForBedkomTemplate,
  InterestFormForCompanyTemplate,
  InvalidTemplateArguments,
  type Template,
} from "@dotkomonline/emails"
>>>>>>> b1262ce0
import { z, ZodError } from "zod"
import { SendEmailCommand, SESClient } from "@aws-sdk/client-ses"

const ses = new SESClient()

const templates = [
  HelloWorldTemplate,
  InterestFormForBedkomTemplate,
  InterestFormForCompanyTemplate,
  // eslint-disable-next-line @typescript-eslint/no-explicit-any
] satisfies Template<any>[]

// eslint-disable-next-line @typescript-eslint/no-explicit-any
const templateMap = templates.reduce<Record<string, Template<any>>>((acc, curr) => {
  acc[curr.displayName] = curr
  return acc
}, {})

const requestSchema = z.object({
  template: z.string().nonempty(),
  source: z.string().email(),
  to: z.array(z.string().email()),
  cc: z.array(z.string().email()),
  bcc: z.array(z.string().email()),
  subject: z.string().nonempty(),
  arguments: z.any(),
  replyTo: z.array(z.string().email()),
})

export const handler: Handler<APIGatewayProxyEventV2, APIGatewayProxyResultV2> = async (event) => {
  const xEmailToken = event.headers["x-email-token"]
  if (!xEmailToken) {
    return { statusCode: 401, body: "Missing API Token" }
  }
  if (xEmailToken !== process.env.EMAIL_TOKEN) {
    return { statusCode: 403, body: "Invalid API Token" }
  }
  try {
    const json = JSON.parse(event.body ?? "{}")
    const request = requestSchema.parse(json)
    const template = templateMap[request.template]
    if (!template) {
      return { statusCode: 400, body: "Unknown template name" }
    }
    const html = template(request.arguments)
    const command = new SendEmailCommand({
      Source: request.source,
      ReplyToAddresses: request.replyTo,
      Destination: {
        ToAddresses: request.to,
        CcAddresses: request.cc,
        BccAddresses: request.bcc,
      },
      Message: {
        Body: {
          Html: {
            Charset: "UTF-8",
            Data: html,
          },
        },
        Subject: {
          Charset: "UTF-8",
          Data: request.subject,
        },
      },
    })
    await ses.send(command)
    return { statusCode: 201 }
  } catch (err) {
    if (err instanceof ZodError) {
      return { statusCode: 400, body: "Provided arguments don't match email input schema" }
    } else if (err instanceof InvalidTemplateArguments) {
      return { statusCode: 400, body: "Arguments provided to template don't match the template's arguments" }
    }
    console.error(err)
    return { statusCode: 500 }
  }
}<|MERGE_RESOLUTION|>--- conflicted
+++ resolved
@@ -1,8 +1,4 @@
-<<<<<<< HEAD
-import { type Handler, type APIGatewayProxyEventV2, type APIGatewayProxyResultV2 } from "aws-lambda"
-import { HelloWorldTemplate, InvalidTemplateArguments, type Template } from "@dotkomonline/emails"
-=======
-import type { Handler, APIGatewayProxyEventV2, APIGatewayProxyResultV2 } from "aws-lambda"
+import { SESClient, SendEmailCommand } from "@aws-sdk/client-ses"
 import {
   HelloWorldTemplate,
   InterestFormForBedkomTemplate,
@@ -10,9 +6,8 @@
   InvalidTemplateArguments,
   type Template,
 } from "@dotkomonline/emails"
->>>>>>> b1262ce0
-import { z, ZodError } from "zod"
-import { SendEmailCommand, SESClient } from "@aws-sdk/client-ses"
+import { type APIGatewayProxyEventV2, type APIGatewayProxyResultV2, type Handler } from "aws-lambda"
+import { ZodError, z } from "zod"
 
 const ses = new SESClient()
 
