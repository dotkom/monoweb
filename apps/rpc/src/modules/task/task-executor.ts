--- conflicted
+++ resolved
@@ -2,23 +2,13 @@
 import type { DBClient } from "@dotkomonline/db"
 import { getLogger } from "@dotkomonline/logger"
 import type { Task } from "@dotkomonline/types"
-<<<<<<< HEAD
-import { minutesToMilliseconds } from "date-fns"
 import type { AttendanceService } from "../event/attendance-service"
 import {
-  type InferTaskData,
-  type MergeAttendancePoolsTaskDef,
-  type ReserveAttendeeTaskDef,
-=======
-import type { AttendanceService } from "../attendance/attendance-service"
-import type { AttendeeService } from "../attendance/attendee-service"
-import {
-  type AttemptReserveAttendeeTaskDefinition,
   type ChargeAttendancePaymentsTaskDefinition,
   type InferTaskData,
-  type MergePoolsTaskDefinition,
+  type MergeAttendancePoolsTaskDefinition,
+  type ReserveAttendeeTaskDefinition,
   type VerifyPaymentTaskDefinition,
->>>>>>> 71b8d4ab
   getTaskDefinition,
   tasks,
 } from "./task-definition"
@@ -42,8 +32,7 @@
 export function getLocalTaskExecutor(
   taskService: TaskService,
   taskDiscoveryService: TaskDiscoveryService,
-  attendanceService: AttendanceService,
-  attendeeService: AttendeeService
+  attendanceService: AttendanceService
 ): TaskExecutor {
   const logger = getLogger("task-executor")
   let intervalId: ReturnType<typeof setInterval> | null = null
@@ -93,20 +82,20 @@
             case tasks.RESERVE_ATTENDEE.type:
               return await attendanceService.executeReserveAttendeeTask(
                 handle,
-                payload as InferTaskData<ReserveAttendeeTaskDef>
+                payload as InferTaskData<ReserveAttendeeTaskDefinition>
               )
             case tasks.MERGE_ATTENDANCE_POOLS.type:
               return await attendanceService.executeMergeEventPoolsTask(
                 handle,
-                payload as InferTaskData<MergeAttendancePoolsTaskDef>
+                payload as InferTaskData<MergeAttendancePoolsTaskDefinition>
               )
             case tasks.VERIFY_PAYMENT.type:
-              return await attendeeService.handleVerifyPaymentTask(
+              return await attendanceService.executeVerifyPaymentTask(
                 handle,
                 payload as InferTaskData<VerifyPaymentTaskDefinition>
               )
             case tasks.CHARGE_ATTENDANCE_PAYMENTS.type:
-              return await attendanceService.handleChargePaymentTask(
+              return await attendanceService.executeChargeAttendancePaymentsTask(
                 handle,
                 payload as InferTaskData<ChargeAttendancePaymentsTaskDefinition>
               )
