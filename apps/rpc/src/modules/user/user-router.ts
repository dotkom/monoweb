--- conflicted
+++ resolved
@@ -1,14 +1,13 @@
-<<<<<<< HEAD
-import { MembershipSchema, MembershipWriteSchema, UserSchema, UserWriteSchema } from "@dotkomonline/types"
-import { z } from "zod"
-import { PaginateInputSchema } from "../../query"
-import { authenticatedProcedure, procedure, staffProcedure, t } from "../../trpc"
-=======
-import { UserFilterQuerySchema, UserSchema, UserWriteSchema } from "@dotkomonline/types"
+import {
+  MembershipSchema,
+  MembershipWriteSchema,
+  UserFilterQuerySchema,
+  UserSchema,
+  UserWriteSchema,
+} from "@dotkomonline/types"
 import { z } from "zod"
 import { BasePaginateInputSchema } from "../../query"
-import { authenticatedProcedure, procedure, t } from "../../trpc"
->>>>>>> 4df874b5
+import { authenticatedProcedure, procedure, staffProcedure, t } from "../../trpc"
 
 export const userRouter = t.router({
   all: procedure
