<<<<<<< HEAD
import { type SESClient, SendEmailCommand } from "@aws-sdk/client-ses"
import { ReceiveMessageCommand, type SQSClient, SendMessageCommand } from "@aws-sdk/client-sqs"
import { getLogger } from "@dotkomonline/logger"
import { SpanStatusCode, trace } from "@opentelemetry/api"
import mustache from "mustache"
import z from "zod"
import type { Configuration } from "../../configuration"
import { IllegalStateError, InvalidArgumentError } from "../../error"
import { type EmailTemplate, type EmailType, type InferEmailData, emails } from "./email-template"
=======
import type { SESClient } from "@aws-sdk/client-ses"
import { type SQSClient, SendMessageCommand } from "@aws-sdk/client-sqs"
import { getLogger } from "@dotkomonline/logger"
import { SpanStatusCode, trace } from "@opentelemetry/api"
import z from "zod"
import type { Configuration } from "../../configuration"
import { InvalidArgumentError } from "../../error"
import type { EmailTemplate, EmailType, InferEmailData } from "./email-template"
>>>>>>> 6ede7934

const EmailMessageSchema = z.object({
  source: z.string().email(),
  replyTo: z.string().email().array(),
  to: z.string().email().array(),
  cc: z.string().email().array(),
  bcc: z.string().email().array(),
  subject: z.string(),
  type: z.custom<EmailType>(),
  data: z.any(),
})

export interface EmailService {
  // biome-ignore lint/suspicious/noExplicitAny: used for type inference only
  send<TDef extends EmailTemplate<any, any>>(
    source: string,
    replyTo: string[],
    to: string[],
    cc: string[],
    bcc: string[],
    subject: string,
    definition: TDef,
    data: InferEmailData<TDef>
  ): Promise<void>
  /**
   * Start the SQS Consumer for actually submitting emails to SES.
   *
   * NOTE: This function does not need a stop function, it can simply listen to a provided signal.
   */
  startWorker(signal: AbortSignal): void
}

export function getEmailService(
  sesClient: SESClient,
  sqsClient: SQSClient,
  configuration: Configuration
): EmailService {
  const logger = getLogger("email-service")
  const tracer = trace.getTracer("@dotkomonline/monoweb-rpc/email-service")
  return {
    async send(source, replyTo, to, cc, bcc, subject, definition, data) {
      return await tracer.startActiveSpan("EmailService#send", async (span) => {
        try {
          logger.info(
            "Posting Email(From=%s, ReplyTo=%o, To=%o, Cc=%o, Bcc=%o, Subject=%s, TemplateType=%s) to SQS Queue",
            source,
            replyTo,
            to,
            cc,
            bcc,
            subject,
            definition.type
          )
          const result = definition.getSchema().safeParse(data)
          if (!result.success) {
            span.recordException(result.error)
            span.setStatus({ code: SpanStatusCode.ERROR })
            // NOTE: Recipients are interpolated using %o as they are an array. We also purposefully do NOT put the data
            // or the Zod error message into the error to avoid leaking potentially sensitive information to the client.
            logger.error("Failed to send email to %o due to invalid template data: %o", to, result.error)
            throw new InvalidArgumentError("Could not send email due to invalid template data.")
          }

<<<<<<< HEAD
=======
          const template = await definition.getTemplate()
>>>>>>> 6ede7934
          // NOTE: These are not SEMCONV attributes. See https://opentelemetry.io/blog/2025/how-to-name-your-span-attributes/
          span.addEvent("@aws-sdk/client-ses#SendEmailCommand", {
            "email.source": source,
            "email.replyTo": replyTo,
            "email.to": to,
            "email.cc": cc,
            "email.bcc": bcc,
            "email.subject": subject,
          })

          if (configuration.AWS_SQS_QUEUE_EMAIL_DELIVERY === null) {
            logger.warn("Cancelling posting of email due to disabled or missing AWS SQS email-delivery queue")
            return
          }

          const cmd = new SendMessageCommand({
            QueueUrl: configuration.AWS_SQS_QUEUE_EMAIL_DELIVERY,
            MessageBody: JSON.stringify(
              EmailMessageSchema.parse({
                source,
                replyTo,
                to,
                cc,
                bcc,
                subject,
                type: definition.type,
                data: result.data,
              } satisfies z.infer<typeof EmailMessageSchema>)
            ),
          })
          const response = await sqsClient.send(cmd)
          logger.info(
            "Posted Message(ID=%s) to AWS SQS Queue %s",
            response.MessageId ?? "<unknown>",
            configuration.AWS_SQS_QUEUE_EMAIL_DELIVERY
          )
        } finally {
          span.end()
        }
      })
    },
    startWorker(signal) {
      if (configuration.AWS_SQS_QUEUE_EMAIL_DELIVERY === null) {
        logger.warn("Cancelling posting of email due to disabled or missing AWS SQS email-delivery queue")
        return
      }
      const queueUrl = configuration.AWS_SQS_QUEUE_EMAIL_DELIVERY

      let interval: ReturnType<typeof setTimeout> | null = null
      async function work() {
        await tracer.startActiveSpan("@dotkomonline/rpc/email-delivery", { root: true }, async (span) => {
          try {
            // Queue the next recursive call as long as the abort controller hasn't been moved.
            function enqueueWork() {
              if (!signal.aborted) {
                interval = setTimeout(work, 1000)
              }
            }

            const command = new ReceiveMessageCommand({
              QueueUrl: queueUrl,
              MaxNumberOfMessages: 3,
              WaitTimeSeconds: 20,
              VisibilityTimeout: 30,
            })
            // Cancelling the root abort controller should also kill the SQS Long Polling.
            const response = await sqsClient.send(command, { abortSignal: signal })
            const messages = response.Messages

            if (messages === undefined || messages.length === 0) {
              enqueueWork()
              return
            }

            logger.info("Discovered %s emails to deliver from SQS Queue(Url=%s)", messages.length, queueUrl)

            const commands: SendEmailCommand[] = []
            const errors: Error[] = []
            for (const message of messages) {
              if (message.Body === undefined) {
                errors.push(
                  new IllegalStateError(
                    `Received Message(ID=${message.MessageId ?? "<missing id>"}) with empty SQS MessageBody`
                  )
                )
                continue
              }
              const payload = EmailMessageSchema.safeParse(JSON.parse(message.Body))
              if (!payload.success) {
                logger.error(
                  "Failed to parse email payload for Message(ID=%s): %o with data payload %o",
                  message.MessageId ?? "<missing id>",
                  payload.error.message,
                  message.Body
                )
                errors.push(
                  new IllegalStateError(
                    `Failed to parse email payload for Message(ID=${message.MessageId ?? "<missing id>"})`
                  )
                )
                continue
              }

              const emailTemplate = emails[payload.data.type]
              if (emailTemplate === undefined) {
                errors.push(new IllegalStateError(`Failed to find email template for Type=${payload.data.type}`))
                continue
              }

              const template = await emailTemplate.getTemplate()

              const html = mustache.render(template, payload.data.data)
              const command = new SendEmailCommand({
                Source: payload.data.source,
                ReplyToAddresses: payload.data.replyTo,
                Destination: {
                  ToAddresses: payload.data.to,
                  CcAddresses: payload.data.cc,
                  BccAddresses: payload.data.bcc,
                },
                Message: {
                  Body: {
                    Html: {
                      Charset: "UTF-8",
                      Data: html,
                    },
                  },
                  Subject: {
                    Charset: "UTF-8",
                    Data: payload.data.subject,
                  },
                },
              })
              commands.push(command)
              logger.info(
                "Sending Email(From=%s, ReplyTo=%o, To=%o, Cc=%o, Bcc=%o, Subject=%s, TemplateType=%s)",
                payload.data.source,
                payload.data.replyTo,
                payload.data.to,
                payload.data.cc,
                payload.data.bcc,
                payload.data.subject,
                payload.data.type
              )
            }

            try {
              await Promise.all(commands.map((cmd) => sesClient.send(cmd, { abortSignal: signal })))
            } catch (error) {
              if (error instanceof Error) {
                errors.push(error)
              } else {
                logger.error("Failed to submit all commands to AWS SES: %o", error)
              }
            }

            // Error reporting on the span should only fail if one of the emails could not be processed or delivered.
            // We have to handle errors at the bottom here, as the `for` loop above should not early-return or exit the
            // enclosing `work` function.
            if (errors.length !== 0) {
              const error = new AggregateError(errors)
              span.setStatus({ code: SpanStatusCode.ERROR })
              span.recordException(error)
              throw error
            }

            enqueueWork()
          } finally {
            span.end()
          }
        })
      }

      interval = setTimeout(work, 1000)

      signal.addEventListener("abort", () => {
        if (interval !== null) {
          clearInterval(interval)
        }
      })
    },
  }
}<|MERGE_RESOLUTION|>--- conflicted
+++ resolved
@@ -1,4 +1,3 @@
-<<<<<<< HEAD
 import { type SESClient, SendEmailCommand } from "@aws-sdk/client-ses"
 import { ReceiveMessageCommand, type SQSClient, SendMessageCommand } from "@aws-sdk/client-sqs"
 import { getLogger } from "@dotkomonline/logger"
@@ -8,7 +7,6 @@
 import type { Configuration } from "../../configuration"
 import { IllegalStateError, InvalidArgumentError } from "../../error"
 import { type EmailTemplate, type EmailType, type InferEmailData, emails } from "./email-template"
-=======
 import type { SESClient } from "@aws-sdk/client-ses"
 import { type SQSClient, SendMessageCommand } from "@aws-sdk/client-sqs"
 import { getLogger } from "@dotkomonline/logger"
@@ -17,7 +15,6 @@
 import type { Configuration } from "../../configuration"
 import { InvalidArgumentError } from "../../error"
 import type { EmailTemplate, EmailType, InferEmailData } from "./email-template"
->>>>>>> 6ede7934
 
 const EmailMessageSchema = z.object({
   source: z.string().email(),
@@ -81,10 +78,6 @@
             throw new InvalidArgumentError("Could not send email due to invalid template data.")
           }
 
-<<<<<<< HEAD
-=======
-          const template = await definition.getTemplate()
->>>>>>> 6ede7934
           // NOTE: These are not SEMCONV attributes. See https://opentelemetry.io/blog/2025/how-to-name-your-span-attributes/
           span.addEvent("@aws-sdk/client-ses#SendEmailCommand", {
             "email.source": source,
