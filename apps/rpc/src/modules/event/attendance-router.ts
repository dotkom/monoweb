import {
  AttendancePoolSchema,
  AttendancePoolWriteSchema,
  AttendanceSchema,
  AttendanceWriteSchema,
  AttendeeSchema,
  AttendeeSelectionResponsesSchema,
  UserSchema,
} from "@dotkomonline/types"
import { TRPCError } from "@trpc/server"
import { z } from "zod"
import { authenticatedProcedure, procedure, staffProcedure, t } from "../../trpc"

export const attendanceRouter = t.router({
  createPool: staffProcedure
    .input(
      z.object({
        id: AttendanceSchema.shape.id,
        input: AttendancePoolWriteSchema,
      })
    )
    .mutation(async ({ input, ctx }) => {
      return ctx.executeTransaction(async (handle) =>
        ctx.attendanceService.createAttendancePool(handle, input.id, input.input)
      )
    }),

  updatePool: staffProcedure
    .input(
      z.object({
        id: AttendancePoolSchema.shape.id,
        input: AttendancePoolWriteSchema.partial(),
      })
    )
    .mutation(async ({ input, ctx }) => {
      return ctx.executeTransaction(async (handle) => {
        const attendance = await ctx.attendanceService.getAttendanceByPoolId(handle, input.id)
        const pool = attendance.pools.find((pool) => pool.id === input.id)
        if (pool === undefined) {
          throw new TRPCError({ code: "NOT_FOUND" })
        }
        ctx.attendanceService.updateAttendancePool(handle, input.id, { ...pool, ...input.input })
      })
    }),

  deletePool: staffProcedure
    .input(
      z.object({
        id: AttendancePoolSchema.shape.id,
      })
    )
    .mutation(async ({ input, ctx }) => {
      return ctx.executeTransaction(async (handle) => ctx.attendanceService.deleteAttendancePool(handle, input.id))
    }),

  adminRegisterForEvent: staffProcedure
    .input(
      z.object({
        attendanceId: AttendanceSchema.shape.id,
        userId: UserSchema.shape.id,
      })
    )
    .mutation(async ({ input, ctx }) => {
      return ctx.executeTransaction(async (handle) => {
        return await ctx.attendanceService.registerAttendee(handle, input.attendanceId, input.userId, {
          ignoreRegistrationWindow: true,
          immediateReservation: true,
        })
      })
    }),

  registerForEvent: authenticatedProcedure
    .input(
      z.object({
        attendanceId: AttendanceSchema.shape.id,
      })
    )
    .mutation(async ({ input, ctx }) =>
      ctx.executeTransaction(async (handle) => {
        return await ctx.attendanceService.registerAttendee(handle, input.attendanceId, ctx.principal.subject, {
          ignoreRegistrationWindow: false,
          immediateReservation: false,
        })
      })
    ),

  refundAttendee: staffProcedure
    .input(
      z.object({
        attendeeId: AttendeeSchema.shape.id,
      })
    )
    .mutation(async ({ input: { attendeeId }, ctx }) => {
      return ctx.executeTransaction(async (handle) =>
        ctx.attendeeService.refundAttendee(handle, attendeeId, ctx.principal.subject)
      )
    }),

  deregisterForEvent: authenticatedProcedure
    .input(
      z.object({
        attendanceId: AttendancePoolSchema.shape.id,
      })
    )
    .mutation(async ({ input, ctx }) => {
<<<<<<< HEAD
      return ctx.executeTransaction(async (handle) => {
        const attendance = await ctx.attendanceService.getAttendanceById(handle, input.attendanceId)
        const attendee = attendance.attendees.find((attendee) => attendee.user.id === ctx.principal.subject)
        if (attendee === undefined) {
          throw new TRPCError({ code: "NOT_FOUND" })
        }
        return await ctx.attendanceService.deregisterAttendee(handle, attendee.id, {
          ignoreDeregistrationWindow: false,
        })
      })
=======
      return ctx.executeTransaction(async (handle) =>
        ctx.attendeeService.tryDeregisterForEvent(handle, ctx.principal.subject, input.attendanceId)
      )
>>>>>>> 71b8d4ab
    }),

  adminDeregisterForEvent: staffProcedure
    .input(
      z.object({
        attendeeId: AttendeeSchema.shape.id,
      })
    )
    .mutation(async ({ input, ctx }) => {
<<<<<<< HEAD
      return ctx.executeTransaction(async (handle) => {
        const attendance = await ctx.attendanceService.getAttendanceByAttendeeId(handle, input.attendeeId)
        const attendee = attendance.attendees.find((attendee) => attendee.user.id === ctx.principal.subject)
        if (attendee === undefined) {
          throw new TRPCError({ code: "NOT_FOUND" })
        }
        return await ctx.attendanceService.deregisterAttendee(handle, attendee.id, {
          ignoreDeregistrationWindow: true,
=======
      return ctx.executeTransaction(async (handle) =>
        ctx.attendeeService.deregisterForEvent(handle, input.attendeeId, {
          reserveNextAttendee: input.reserveNextAttendee,
          bypassCriteriaOnReserveNextAttendee: input.bypassCriteriaOnReserveNextAttendee,
>>>>>>> 71b8d4ab
        })
      })
    }),

  registerAttendance: staffProcedure
    .input(
      z.object({
        id: AttendeeSchema.shape.id,
      })
    )
    .mutation(async ({ input, ctx }) => {
      return ctx.executeTransaction(async (handle) => {
        await ctx.attendanceService.registerAttendance(handle, input.id)
      })
    }),

  updateSelectionResponses: authenticatedProcedure
    .input(
      z.object({
        attendeeId: AttendeeSchema.shape.id,
        options: AttendeeSelectionResponsesSchema,
      })
    )
    .mutation(async ({ input, ctx }) => {
      return ctx.executeTransaction(async (handle) => {
        await ctx.attendanceService.updateAttendeeById(handle, input.attendeeId, { selections: input.options })
      })
    }),

  getAttendance: procedure
    .input(
      z.object({
        id: AttendanceSchema.shape.id,
      })
    )
    .query(async ({ input, ctx }) =>
      ctx.executeTransaction(async (handle) => ctx.attendanceService.getAttendanceById(handle, input.id))
    ),

  updateAttendance: authenticatedProcedure
    .input(
      z.object({
        id: AttendanceSchema.shape.id,
        attendance: AttendanceWriteSchema.partial(),
      })
    )
    .mutation(async ({ input, ctx }) =>
      ctx.executeTransaction(async (handle) =>
        ctx.attendanceService.updateAttendanceById(handle, input.id, input.attendance)
      )
    ),
})<|MERGE_RESOLUTION|>--- conflicted
+++ resolved
@@ -92,7 +92,7 @@
     )
     .mutation(async ({ input: { attendeeId }, ctx }) => {
       return ctx.executeTransaction(async (handle) =>
-        ctx.attendeeService.refundAttendee(handle, attendeeId, ctx.principal.subject)
+        ctx.attendanceService.createAttendeeRefund(handle, attendeeId, ctx.principal.subject)
       )
     }),
 
@@ -103,7 +103,6 @@
       })
     )
     .mutation(async ({ input, ctx }) => {
-<<<<<<< HEAD
       return ctx.executeTransaction(async (handle) => {
         const attendance = await ctx.attendanceService.getAttendanceById(handle, input.attendanceId)
         const attendee = attendance.attendees.find((attendee) => attendee.user.id === ctx.principal.subject)
@@ -114,11 +113,6 @@
           ignoreDeregistrationWindow: false,
         })
       })
-=======
-      return ctx.executeTransaction(async (handle) =>
-        ctx.attendeeService.tryDeregisterForEvent(handle, ctx.principal.subject, input.attendanceId)
-      )
->>>>>>> 71b8d4ab
     }),
 
   adminDeregisterForEvent: staffProcedure
@@ -128,7 +122,6 @@
       })
     )
     .mutation(async ({ input, ctx }) => {
-<<<<<<< HEAD
       return ctx.executeTransaction(async (handle) => {
         const attendance = await ctx.attendanceService.getAttendanceByAttendeeId(handle, input.attendeeId)
         const attendee = attendance.attendees.find((attendee) => attendee.user.id === ctx.principal.subject)
@@ -137,12 +130,6 @@
         }
         return await ctx.attendanceService.deregisterAttendee(handle, attendee.id, {
           ignoreDeregistrationWindow: true,
-=======
-      return ctx.executeTransaction(async (handle) =>
-        ctx.attendeeService.deregisterForEvent(handle, input.attendeeId, {
-          reserveNextAttendee: input.reserveNextAttendee,
-          bypassCriteriaOnReserveNextAttendee: input.bypassCriteriaOnReserveNextAttendee,
->>>>>>> 71b8d4ab
         })
       })
     }),
