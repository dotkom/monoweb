--- conflicted
+++ resolved
@@ -135,8 +135,7 @@
       })
     ),
 
-<<<<<<< HEAD
-  allByAttendingUserId: procedure
+  allByAttendingUserId: authenticatedProcedure
     .input(BasePaginateInputSchema.extend({ filter: EventFilterQuerySchema.optional(), id: UserSchema.shape.id }))
     .output(
       z.object({
@@ -144,10 +143,6 @@
         nextCursor: EventSchema.shape.id.optional(),
       })
     )
-=======
-  allByAttendingUserId: authenticatedProcedure
-    .input(z.object({ id: UserSchema.shape.id }))
->>>>>>> 6050126a
     .query(async ({ input, ctx }) =>
       ctx.executeTransaction(async (handle) => {
         const { id, ...page } = input
