import {
  GroupMembershipSchema,
  GroupMembershipWriteSchema,
  GroupRoleSchema,
  GroupRoleWriteSchema,
  GroupSchema,
  GroupWriteSchema,
} from "@dotkomonline/types"
import { z } from "zod"
import { procedure, staffProcedure, t } from "../../trpc"

export const groupRouter = t.router({
<<<<<<< HEAD
  create: procedure
    .input(GroupWriteSchema)
    .mutation(async ({ input, ctx }) =>
      ctx.executeTransactionWithAudit(async (handle) => ctx.groupService.create(handle, input))
    ),
=======
  create: staffProcedure.input(GroupWriteSchema).mutation(async ({ input, ctx }) => {
    ctx.authorize.requireAffiliation("dotkom", "backlog", "hs")
    return ctx.executeTransaction(async (handle) => ctx.groupService.create(handle, input))
  }),
>>>>>>> 097104ea
  all: procedure.query(async ({ ctx }) => ctx.executeTransaction(async (handle) => ctx.groupService.getAll(handle))),
  allByType: procedure
    .input(GroupSchema.shape.type)
    .query(async ({ input, ctx }) =>
      ctx.executeTransaction(async (handle) => ctx.groupService.getAllByType(handle, input))
    ),
  get: procedure
    .input(GroupSchema.shape.slug)
    .query(async ({ input, ctx }) => ctx.executeTransaction(async (handle) => ctx.groupService.getById(handle, input))),
  getByType: procedure
    .input(z.object({ groupId: GroupSchema.shape.slug, type: GroupSchema.shape.type }))
    .query(async ({ input, ctx }) =>
      ctx.executeTransaction(async (handle) => ctx.groupService.getByIdAndType(handle, input.groupId, input.type))
    ),
  update: staffProcedure
    .input(
      z.object({
        id: GroupSchema.shape.slug,
        values: GroupWriteSchema,
      })
    )
<<<<<<< HEAD
    .mutation(async ({ input, ctx }) =>
      ctx.executeTransactionWithAudit(async (handle) => ctx.groupService.update(handle, input.id, input.values))
    ),
  delete: staffProcedure
    .input(GroupSchema.shape.slug)
    .mutation(async ({ input, ctx }) =>
      ctx.executeTransactionWithAudit(async (handle) => ctx.groupService.delete(handle, input))
    ),
=======
    .mutation(async ({ input, ctx }) => {
      ctx.authorize.requireAffiliation("dotkom", "backlog", "hs")
      return ctx.executeTransaction(async (handle) => ctx.groupService.update(handle, input.id, input.values))
    }),
  delete: staffProcedure.input(GroupSchema.shape.slug).mutation(async ({ input, ctx }) => {
    ctx.authorize.requireAffiliation("dotkom", "backlog", "hs")
    return ctx.executeTransaction(async (handle) => ctx.groupService.delete(handle, input))
  }),
>>>>>>> 097104ea
  getMembers: procedure
    .input(GroupSchema.shape.slug)
    .query(async ({ input, ctx }) =>
      ctx.executeTransaction(async (handle) => ctx.groupService.getMembers(handle, input))
    ),
  getMember: procedure
    .input(
      z.object({
        groupId: GroupSchema.shape.slug,
        userId: GroupMembershipSchema.shape.userId,
      })
    )
    .query(async ({ input, ctx }) =>
      ctx.executeTransaction(async (handle) => ctx.groupService.getMember(handle, input.groupId, input.userId))
    ),
  allByMember: procedure
    .input(GroupMembershipSchema.shape.userId)
    .query(async ({ input, ctx }) =>
      ctx.executeTransaction(async (handle) => ctx.groupService.getAllByMember(handle, input))
    ),
  startMembership: staffProcedure
    .input(
      z.object({
        userId: GroupMembershipSchema.shape.userId,
        groupId: GroupMembershipSchema.shape.groupId,
        roleIds: GroupRoleSchema.shape.id.array(),
      })
    )
    .mutation(async ({ input, ctx }) =>
      ctx.executeTransactionWithAudit(async (handle) =>
        ctx.groupService.startMembership(handle, input.userId, input.groupId, new Set(input.roleIds))
      )
    ),
  endMembership: staffProcedure
    .input(z.object({ groupId: GroupMembershipSchema.shape.groupId, userId: GroupMembershipSchema.shape.userId }))
    .mutation(async ({ input, ctx }) =>
      ctx.executeTransactionWithAudit(async (handle) =>
        ctx.groupService.endMembership(handle, input.userId, input.groupId)
      )
    ),
  updateMembership: staffProcedure
    .input(
      z.object({
        id: GroupMembershipSchema.shape.id,
        data: GroupMembershipWriteSchema,
        roleIds: GroupRoleSchema.shape.id.array(),
      })
    )
    .mutation(async ({ input, ctx }) =>
      ctx.executeTransactionWithAudit(async (handle) =>
        ctx.groupService.updateMembership(handle, input.id, input.data, new Set(input.roleIds))
      )
    ),
  createRole: staffProcedure
    .input(GroupRoleWriteSchema)
    .mutation(async ({ input, ctx }) =>
      ctx.executeTransactionWithAudit(async (handle) => ctx.groupService.createRole(handle, input))
    ),
  updateRole: staffProcedure
    .input(
      z.object({
        id: GroupRoleSchema.shape.id,
        role: GroupRoleWriteSchema,
      })
    )
    .mutation(async ({ input, ctx }) =>
      ctx.executeTransactionWithAudit(async (handle) => ctx.groupService.updateRole(handle, input.id, input.role))
    ),
})<|MERGE_RESOLUTION|>--- conflicted
+++ resolved
@@ -10,18 +10,11 @@
 import { procedure, staffProcedure, t } from "../../trpc"
 
 export const groupRouter = t.router({
-<<<<<<< HEAD
-  create: procedure
-    .input(GroupWriteSchema)
-    .mutation(async ({ input, ctx }) =>
-      ctx.executeTransactionWithAudit(async (handle) => ctx.groupService.create(handle, input))
-    ),
-=======
+  
   create: staffProcedure.input(GroupWriteSchema).mutation(async ({ input, ctx }) => {
     ctx.authorize.requireAffiliation("dotkom", "backlog", "hs")
-    return ctx.executeTransaction(async (handle) => ctx.groupService.create(handle, input))
+    return ctx.executeTransactionWithAudit(async (handle) => ctx.groupService.create(handle, input))
   }),
->>>>>>> 097104ea
   all: procedure.query(async ({ ctx }) => ctx.executeTransaction(async (handle) => ctx.groupService.getAll(handle))),
   allByType: procedure
     .input(GroupSchema.shape.type)
@@ -43,25 +36,14 @@
         values: GroupWriteSchema,
       })
     )
-<<<<<<< HEAD
-    .mutation(async ({ input, ctx }) =>
-      ctx.executeTransactionWithAudit(async (handle) => ctx.groupService.update(handle, input.id, input.values))
-    ),
-  delete: staffProcedure
-    .input(GroupSchema.shape.slug)
-    .mutation(async ({ input, ctx }) =>
-      ctx.executeTransactionWithAudit(async (handle) => ctx.groupService.delete(handle, input))
-    ),
-=======
     .mutation(async ({ input, ctx }) => {
       ctx.authorize.requireAffiliation("dotkom", "backlog", "hs")
-      return ctx.executeTransaction(async (handle) => ctx.groupService.update(handle, input.id, input.values))
+      return ctx.executeTransactionWithAudit(async (handle) => ctx.groupService.update(handle, input.id, input.values))
     }),
   delete: staffProcedure.input(GroupSchema.shape.slug).mutation(async ({ input, ctx }) => {
     ctx.authorize.requireAffiliation("dotkom", "backlog", "hs")
-    return ctx.executeTransaction(async (handle) => ctx.groupService.delete(handle, input))
+    return ctx.executeTransactionWithAudit(async (handle) => ctx.groupService.delete(handle, input))
   }),
->>>>>>> 097104ea
   getMembers: procedure
     .input(GroupSchema.shape.slug)
     .query(async ({ input, ctx }) =>
