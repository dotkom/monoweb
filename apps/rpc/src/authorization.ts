/**
 * A simple authorization logic library composed by boolean logic functions.
 *
 * Authorization is the task of deciding which principals (users) are allowed to perform which actions on which
 * resources. Making a decision is a boolean problem which results in either permit or deny.
 *
 * Following the Principle of Least Privilege (POLP), we should by default deny any action, and only give principals
 * the minimal set of permissions required for their work. See the following resources on POLP:
 *
 * 1. https://en.wikipedia.org/wiki/Principle_of_least_privilege
 * 2. https://docs.aws.amazon.com/IAM/latest/UserGuide/getting-started-reduce-permissions.html
 *
 * Any action should be by-default denied unless explicitly granted access, meaning that in practice, all endpoints
 * are private, unless made public explicitly.
 *
 * This file contains a general framework for boolean predicates, and combinator functions to build rules.
 *
 * The goal is to use the combinators along with the `authorized()` middleware from `/src/middlewares.ts` to create
 * authorization guards for API endpoints.
 *
 * # Further reading
 *
 * - https://en.wikipedia.org/wiki/Combinatory_logic
 * - https://en.wikipedia.org/wiki/Boolean_algebra
 * - https://docs.cedarpolicy.com/overview/terminology.html
 * - https://www.openpolicyagent.org/docs/comparisons/access-control-systems
 *
 * NOTE: For future reference, we selected a home-made simple combinator function framework for authorization rules for
 * Monoweb following evaluation of Cedar Policy and Open Policy Agent. While Cedar/OPA are more powerful and expressive
 * options, we believe this is a simpler framework that is easier for beginners to learn given that students learn
 * boolean algebra in MA0301 Elementary Discrete Mathematics and TDT4120 Algorithms & Data Structures.
 *
 * @packageDocumentation
 */

import { ADMIN_EDITOR_ROLES, type EditorRole } from "./modules/authorization-service"
import type { Context, Principal } from "./trpc"

export interface RuleContext<TInput> {
  input: TInput
  /** The rule context does not make any assumptions on the availability of a Principal */
  principal: Principal | null
  ctx: Context
  /**
   * Evaluate another rule.
   *
   * This function should be used by combinators that compose other rules, such as or() and and().
   */
  evaluate<TRuleInput>(rule: Rule<TRuleInput>, context: RuleContext<TRuleInput>): Promise<boolean> | boolean
}

export interface Rule<TInput> {
  evaluate(context: RuleContext<TInput>): Promise<boolean> | boolean
}

/** Combinator rule that returns true if any of its input evaluate to true */
export function or<TInput>(rule: Rule<TInput>, ...rules: Rule<TInput>[]): Rule<TInput> {
  return {
    async evaluate(context) {
      const children = [rule, ...rules]
      const decisions = await Promise.all(children.map((rule) => context.evaluate(rule, context)))
      return decisions.some((v) => v)
    },
  }
}

/** Combinator rule that returns true if all its inputs evaluate to true */
export function and<TInput>(rule: Rule<TInput>, ...rules: Rule<TInput>[]): Rule<TInput> {
  return {
    async evaluate(context) {
      const children = [rule, ...rules]
      const decisions = await Promise.all(children.map((rule) => context.evaluate(rule, context)))
      return decisions.every((v) => v)
    },
  }
}

/** Logic rule that always returns true */
export function permit<TInput>(): Rule<TInput> {
  return {
    evaluate() {
      return true
    },
  }
}

/** Logic rule that always returns false */
export function deny<TInput>(): Rule<TInput> {
  return {
    evaluate() {
      return false
    },
  }
}

/**
 * Business rule that returns true if the user is considered an administrator
 *
 * We consider a principal to be an administrator if they are a member of Hovedstyret (HS) or Dotkom
 */
export function isAdministrator<TInput>(): Rule<TInput> {
  return {
    evaluate(context) {
      if (context.principal === null) {
        return false
      }
      for (const editorRole of context.principal.editorRoles) {
        // biome-ignore lint/suspicious/noExplicitAny: Array#includes has terrible typing
        if (ADMIN_EDITOR_ROLES.includes(editorRole as any)) {
          return true
        }
      }
      return false
    },
  }
}

/**
 * Business rule that returns true if the user is considered an editor
 *
 * We consider a principal to be an editor if they are a member of any committee
 */
export function isEditor<TInput>(): Rule<TInput> {
  return {
    evaluate(context) {
      if (context.principal === null) {
        return false
      }
      return context.principal.editorRoles.size !== 0
    },
  }
}

/**
 * Business rule that returns true if the user is a member of the given group
 */
export function isGroupMember<TInput>(editorRole: EditorRole): Rule<TInput> {
  return {
    evaluate(context) {
      if (context.principal === null) {
        return false
      }
      return context.principal.editorRoles.has(editorRole)
    },
  }
}

/**
 * Business rule that returns true if the user is a member of the given group
 */
<<<<<<< HEAD
export function isGroupMemberOfAny<TInput>(editorRoles: [EditorRole, ...EditorRole[]]): Rule<TInput> {
  const [role, ...roles] = editorRoles
  return or(isGroupMember(role), ...roles.map(isGroupMember))
}
=======
export function isGroupMemberOfAny<TInput>(editorRoles: EditorRole[]): Rule<TInput> {
  return {
    evaluate(context) {
      if (context.principal === null) {
        return false
      }
      return editorRoles.some((editorRole) => context.principal.editorRoles.has(editorRole))
    },
  }
}
>>>>>>> 9eecc64f
<|MERGE_RESOLUTION|>--- conflicted
+++ resolved
@@ -146,22 +146,9 @@
 }
 
 /**
- * Business rule that returns true if the user is a member of the given group
+ * Business rule that returns true if the user is a member of any of the given groups
  */
-<<<<<<< HEAD
 export function isGroupMemberOfAny<TInput>(editorRoles: [EditorRole, ...EditorRole[]]): Rule<TInput> {
   const [role, ...roles] = editorRoles
   return or(isGroupMember(role), ...roles.map(isGroupMember))
-}
-=======
-export function isGroupMemberOfAny<TInput>(editorRoles: EditorRole[]): Rule<TInput> {
-  return {
-    evaluate(context) {
-      if (context.principal === null) {
-        return false
-      }
-      return editorRoles.some((editorRole) => context.principal.editorRoles.has(editorRole))
-    },
-  }
-}
->>>>>>> 9eecc64f
+}