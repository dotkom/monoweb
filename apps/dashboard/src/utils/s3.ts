import type { File } from "../../stubs/file/File"

// Expected response: 204 No Content. Returns resource URL if successful.
export async function s3UploadFile(file: File, fields: Record<string, string>, url: string) {
  try {
    const formData = new FormData()
    for (const [key, value] of Object.entries(fields)) {
      formData.append(key, value)
    }

    // Append the file to the formData
    formData.append("file", file)

    const response = await fetch(url, {
      method: "POST",
      body: formData, // No headers needed, fetch adds the correct one for FormData
    })

    // check for 204 No Content
    if (response.status !== 204) {
      throw new Error(`File upload failed: ${response.statusText}`)
    }
  } catch (e) {
    throw new Error(`File upload failed: ${e}`)
  }
}

export function buildAssetUrl(key: string) {
  return `https://s3.eu-north-1.amazonaws.com/cdn.staging.online.ntnu.no/testing/${key}`
<<<<<<< HEAD
}

function buildFinalCloudflareUrl(options: string, assetUrl: string) {

  const cloudflareImagesBaseUrl = "https://onli.no/cdn-cgi/image"

  return `${cloudflareImagesBaseUrl}/${options}/${assetUrl}`
}

type Size = { w?: number; h?: number }
export function buildImgUrl(image: Image, size?: Size) {
  const assetUrl = buildAssetUrl(image.assetKey)

  const options: string[] = []

  const addOpt = (key: string, value: string) => options.push(`${key}=${value}`)

  addOpt("scale", "fit-down") // https://developers.cloudflare.com/images/transform-images/transform-via-url/#recommended-image-sizes

  if (image.crop) {
    addOpt("trim.width", image.crop.width.toString())
    addOpt("trim.height", image.crop.height.toString())
    addOpt("trim.left", image.crop.left.toString())
    addOpt("trim.top", image.crop.top.toString())
  }

  if (size?.w) {
    addOpt("width", size.w.toString())
  }

  if (size?.h) {
    addOpt("height", size.h.toString())
  }

  if (!size?.h && !size?.w) {
    addOpt("width", "1920")
  }

  const optionsString = options.join(",")

  return buildFinalCloudflareUrl(optionsString, assetUrl)
=======
>>>>>>> 92b9411c
}<|MERGE_RESOLUTION|>--- conflicted
+++ resolved
@@ -27,7 +27,6 @@
 
 export function buildAssetUrl(key: string) {
   return `https://s3.eu-north-1.amazonaws.com/cdn.staging.online.ntnu.no/testing/${key}`
-<<<<<<< HEAD
 }
 
 function buildFinalCloudflareUrl(options: string, assetUrl: string) {
@@ -69,6 +68,4 @@
   const optionsString = options.join(",")
 
   return buildFinalCloudflareUrl(optionsString, assetUrl)
-=======
->>>>>>> 92b9411c
 }