const dateFormatter = new Intl.DateTimeFormat("no-NB", {
  day: "numeric",
  month: "short",
  weekday: "short",
  year: "numeric",
  hour: "2-digit",
  minute: "2-digit",
  hour12: false,
})

<<<<<<< HEAD
export const formatDate = (date: Date) => dateFormatter.format(date)
=======
export const formatDate = (date: Date) => {
  return dateFormatter.format(date)
}

// example: 19. oktober 2023 23:54 (23 timer, 50 minutter)
// writes two metrics, e.g. 1 year, 2 months or 3 weeks, 4 days
export function formatRemainingTime(targetDate: Date) {
  const now = Date.now()
  const remaining = targetDate.getTime() - now

  const years = Math.floor(remaining / (1000 * 60 * 60 * 24 * 365))
  const months = Math.floor((remaining / (1000 * 60 * 60 * 24 * 30)) % 12)
  const weeks = Math.floor((remaining / (1000 * 60 * 60 * 24 * 7)) % 4)
  const days = Math.floor((remaining / (1000 * 60 * 60 * 24)) % 7)
  const hours = Math.floor((remaining / (1000 * 60 * 60)) % 24)

  if (remaining < 0) {
    return targetDate.toLocaleDateString("nb-NO", { weekday: "long", year: "numeric", month: "long", day: "numeric" })
  }

  let timeString = targetDate.toLocaleDateString("nb-NO", {
    weekday: "long",
    year: "numeric",
    month: "long",
    day: "numeric",
  })

  // Determine which two metrics to display
  if (years > 0) {
    timeString += ` (${years} år, ${months} måneder)`
  } else if (months > 0) {
    timeString += ` (${months} måneder, ${weeks} uker)`
  } else if (weeks > 0) {
    timeString += ` (${weeks} uker, ${days} dager)`
  } else {
    timeString += ` (${days} dager, ${hours} timer)`
  }

  return timeString
}
>>>>>>> 4b1c7953
<|MERGE_RESOLUTION|>--- conflicted
+++ resolved
@@ -8,12 +8,7 @@
   hour12: false,
 })
 
-<<<<<<< HEAD
 export const formatDate = (date: Date) => dateFormatter.format(date)
-=======
-export const formatDate = (date: Date) => {
-  return dateFormatter.format(date)
-}
 
 // example: 19. oktober 2023 23:54 (23 timer, 50 minutter)
 // writes two metrics, e.g. 1 year, 2 months or 3 weeks, 4 days
@@ -28,7 +23,12 @@
   const hours = Math.floor((remaining / (1000 * 60 * 60)) % 24)
 
   if (remaining < 0) {
-    return targetDate.toLocaleDateString("nb-NO", { weekday: "long", year: "numeric", month: "long", day: "numeric" })
+    return targetDate.toLocaleDateString("nb-NO", {
+      weekday: "long",
+      year: "numeric",
+      month: "long",
+      day: "numeric",
+    })
   }
 
   let timeString = targetDate.toLocaleDateString("nb-NO", {
@@ -50,5 +50,4 @@
   }
 
   return timeString
-}
->>>>>>> 4b1c7953
+}