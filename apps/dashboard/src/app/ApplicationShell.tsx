--- conflicted
+++ resolved
@@ -1,23 +1,19 @@
 "use client"
 
-<<<<<<< HEAD
-import { type FC, type PropsWithChildren } from "react"
-=======
-import { FC, PropsWithChildren, useState } from "react"
->>>>>>> 24c3b2dd
-import { useDisclosure } from "@mantine/hooks"
+import { Icon } from "@iconify/react"
 import {
+  AppShell,
   AppShellHeader,
-  AppShell,
-  NavLink,
   AppShellMain,
   AppShellNavbar,
   Burger,
   Flex,
   Group,
+  NavLink,
   Title,
 } from "@mantine/core"
-import { Icon } from "@iconify/react"
+import { useDisclosure } from "@mantine/hooks"
+import { useState, type FC, type PropsWithChildren } from "react"
 import { SignOutButton } from "./SignOutButton"
 
 const navigations = [
