--- conflicted
+++ resolved
@@ -1,11 +1,7 @@
 "use client"
 
-<<<<<<< HEAD
-import { Icon } from "@iconify/react"
-=======
-import { FC, PropsWithChildren } from "react"
+import { type FC, type PropsWithChildren } from "react"
 import { useDisclosure } from "@mantine/hooks"
->>>>>>> 4b1c7953
 import {
   AppShell,
   AppShellHeader,
@@ -17,14 +13,9 @@
   NavLink,
   Title,
 } from "@mantine/core"
-import { useDisclosure } from "@mantine/hooks"
-import { useState, type FC, type PropsWithChildren } from "react"
-import { SignOutButton } from "./SignOutButton"
-<<<<<<< HEAD
-=======
 import { Icon } from "@iconify/react"
 import Link from "next/link"
->>>>>>> 4b1c7953
+import { SignOutButton } from "./SignOutButton"
 
 const navigations = [
   {
