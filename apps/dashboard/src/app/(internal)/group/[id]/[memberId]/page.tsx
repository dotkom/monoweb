"use client"

import { Box, CloseButton, Group, Tabs, Title } from "@mantine/core"
import { IconListDetails } from "@tabler/icons-react"
<<<<<<< HEAD
import { useRouter } from "next/navigation"
=======
import { useRouter, useSearchParams } from "next/navigation"
>>>>>>> 2c8837b8
import { useGroupDetailsContext } from "../provider"
import { GroupMemberEditCard } from "./edit-card"

const SIDEBAR_LINKS = [
  {
    icon: IconListDetails,
    label: "Info",
    slug: "info",
    component: GroupMemberEditCard,
  },
] as const

export default function GroupMemberDetailsPage() {
  const router = useRouter()
  const { group } = useGroupDetailsContext()
<<<<<<< HEAD
=======
  const { groupMember } = useGroupMemberDetailsContext()
>>>>>>> 2c8837b8

  const searchParams = useSearchParams()
  const currentTab = searchParams.get("tab") || SIDEBAR_LINKS[0].slug

  const handleTabChange = (value: string | null) => {
    const params = new URLSearchParams(searchParams.toString())
    params.set("tab", value ?? SIDEBAR_LINKS[0].slug)
    router.replace(`/group/${group.slug}/${groupMember.id}?${params.toString()}`)
  }

  return (
    <Box p="md">
      <Group>
        <CloseButton onClick={() => router.back()} />
        <Title>Oppdater medlemskap</Title>
      </Group>

      <Tabs defaultValue={currentTab} onChange={handleTabChange}>
        <Tabs.List>
          {SIDEBAR_LINKS.map(({ label, icon: Icon, slug }) => (
            <Tabs.Tab key={slug} value={slug} leftSection={<Icon width={14} height={14} />}>
              {label}
            </Tabs.Tab>
          ))}
        </Tabs.List>
        {SIDEBAR_LINKS.map(({ slug, component: Component }) => (
          <Tabs.Panel mt="md" key={slug} value={slug}>
            <Component />
          </Tabs.Panel>
        ))}
      </Tabs>
    </Box>
  )
}<|MERGE_RESOLUTION|>--- conflicted
+++ resolved
@@ -2,13 +2,10 @@
 
 import { Box, CloseButton, Group, Tabs, Title } from "@mantine/core"
 import { IconListDetails } from "@tabler/icons-react"
-<<<<<<< HEAD
-import { useRouter } from "next/navigation"
-=======
 import { useRouter, useSearchParams } from "next/navigation"
->>>>>>> 2c8837b8
 import { useGroupDetailsContext } from "../provider"
 import { GroupMemberEditCard } from "./edit-card"
+import { useGroupMemberDetailsContext } from "./provider"
 
 const SIDEBAR_LINKS = [
   {
@@ -22,10 +19,7 @@
 export default function GroupMemberDetailsPage() {
   const router = useRouter()
   const { group } = useGroupDetailsContext()
-<<<<<<< HEAD
-=======
   const { groupMember } = useGroupMemberDetailsContext()
->>>>>>> 2c8837b8
 
   const searchParams = useSearchParams()
   const currentTab = searchParams.get("tab") || SIDEBAR_LINKS[0].slug
