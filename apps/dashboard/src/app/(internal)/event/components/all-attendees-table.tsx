--- conflicted
+++ resolved
@@ -1,12 +1,8 @@
 import type { Attendance, AttendancePool, Attendee } from "@dotkomonline/types"
 import { getCurrentUTC } from "@dotkomonline/utils"
-<<<<<<< HEAD
-import { ActionIcon, Button, Checkbox, type CheckboxProps } from "@mantine/core"
-import { IconArrowDown, IconArrowUp, IconX } from "@tabler/icons-react"
-=======
 import { ActionIcon, Button, Checkbox, Group, Text } from "@mantine/core"
+import { IconArrowDown, IconArrowUp } from "@tabler/icons-react"
 import { IconX } from "@tabler/icons-react"
->>>>>>> f79a9d2f
 import { createColumnHelper, getCoreRowModel } from "@tanstack/react-table"
 import { isPast } from "date-fns"
 import { useMemo } from "react"
