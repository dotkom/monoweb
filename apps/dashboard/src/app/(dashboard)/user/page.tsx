--- conflicted
+++ resolved
@@ -2,11 +2,7 @@
 
 import { Skeleton, Stack, Anchor } from "@mantine/core"
 import { createColumnHelper, getCoreRowModel, useReactTable } from "@tanstack/react-table"
-<<<<<<< HEAD
-import { StudyYearAliases, User } from "@dotkomonline/types"
-=======
-import { type User } from "@dotkomonline/types"
->>>>>>> 757f1d8a
+import { StudyYearAliases, type User } from "@dotkomonline/types"
 import { useMemo } from "react"
 import Link from "next/link"
 import { GenericTable } from "src/components/GenericTable"
