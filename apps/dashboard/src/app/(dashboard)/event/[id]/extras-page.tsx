import type { Attendance } from "@dotkomonline/types"
import { Icon } from "@iconify/react"
import { ActionIcon, Box, Button, Paper, Title } from "@mantine/core"
import type { FC } from "react"
<<<<<<< HEAD
import useAttendanceForm from "../../../../modules/attendance/components/attendance-page/AttendanceForm"
import {
  useAddAttendanceMutation,
  useUpdateExtrasMutation,
} from "../../../../modules/attendance/mutations/use-attendance-mutations"
import { useCreateAttendanceExtrasModal } from "../../../../modules/event/modals/create-event-extras-modal"
import { useEditExtrasModal } from "../../../../modules/event/modals/edit-event-extras-modal"
=======
import { useCreateEventExtrasModal } from "../../../../modules/event/modals/create-event-extras-modal"
import { useEditEventExtrasModal } from "../../../../modules/event/modals/edit-event-extras-modal"
import { useEditEventMutation } from "../../../../modules/event/mutations/use-edit-event-mutation"
>>>>>>> 404fa3d2
import { useEventDetailsContext } from "./provider"

export const ExtrasPage: FC = () => {
  const { attendance } = useEventDetailsContext()
  const { event } = useEventDetailsContext()

  if (!attendance) {
    return <NoAttendanceFallback eventId={event.id} />
  }

  return <_ExtrasPage attendance={attendance} />
}

const NoAttendanceFallback: FC<{ eventId: string }> = ({ eventId }) => {
  const mutation = useAddAttendanceMutation()
  const AttendanceForm = useAttendanceForm({
    defaultValues: {
      registerStart: new Date(),
      registerEnd: new Date(),
      deregisterDeadline: new Date(),
      extras: null,
    },
    label: "Opprett",
    onSubmit: (values) => {
      mutation.mutate({ eventId, obj: values })
    },
  })

  return (
    <Box>
      <Title order={5}>Ingen påmelding</Title>
      <AttendanceForm />
    </Box>
  )
}
interface Props {
  attendance: Attendance
}
export const _ExtrasPage: FC<Props> = ({ attendance }) => {
  const openCreate = useCreateAttendanceExtrasModal({
    attendance,
  })

  const openEdit = useEditExtrasModal({
    attendance,
  })

  const edit = useUpdateExtrasMutation()

  const deleteAlternative = (id: string) => {
    const newChoices = attendance.extras?.filter((alt) => alt.id !== id)
    edit.mutate({
      id: attendance.id,
      extras: newChoices ?? [],
    })
  }

  return (
    <Box>
      <Title order={3}>Valg</Title>
      {!attendance.extras?.length && <p>Ingen valg er lagt til</p>}
      <Box>
        {attendance.extras?.map((extra) => (
          <Paper key={extra.id} withBorder p={"md"} mt={"md"}>
            <ActionIcon variant="outline" onClick={() => openEdit(extra)} mr="md">
              <Icon icon="tabler:edit" />
            </ActionIcon>
            <ActionIcon variant="outline" onClick={() => deleteAlternative(extra.id)} color="red">
              <Icon icon="tabler:trash" />
            </ActionIcon>
            <h3>{extra.name}</h3>
            {extra.choices.map((choice) => (
              <div key={choice.id}>
                <p>{choice.name}</p>
              </div>
            ))}
          </Paper>
        ))}
      </Box>

      <Button mt="md" onClick={openCreate}>
        Legg til nytt valg
      </Button>
    </Box>
  )
}<|MERGE_RESOLUTION|>--- conflicted
+++ resolved
@@ -2,7 +2,6 @@
 import { Icon } from "@iconify/react"
 import { ActionIcon, Box, Button, Paper, Title } from "@mantine/core"
 import type { FC } from "react"
-<<<<<<< HEAD
 import useAttendanceForm from "../../../../modules/attendance/components/attendance-page/AttendanceForm"
 import {
   useAddAttendanceMutation,
@@ -10,11 +9,6 @@
 } from "../../../../modules/attendance/mutations/use-attendance-mutations"
 import { useCreateAttendanceExtrasModal } from "../../../../modules/event/modals/create-event-extras-modal"
 import { useEditExtrasModal } from "../../../../modules/event/modals/edit-event-extras-modal"
-=======
-import { useCreateEventExtrasModal } from "../../../../modules/event/modals/create-event-extras-modal"
-import { useEditEventExtrasModal } from "../../../../modules/event/modals/edit-event-extras-modal"
-import { useEditEventMutation } from "../../../../modules/event/mutations/use-edit-event-mutation"
->>>>>>> 404fa3d2
 import { useEventDetailsContext } from "./provider"
 
 export const ExtrasPage: FC = () => {
@@ -35,7 +29,7 @@
       registerStart: new Date(),
       registerEnd: new Date(),
       deregisterDeadline: new Date(),
-      extras: null,
+      extras: [],
     },
     label: "Opprett",
     onSubmit: (values) => {
