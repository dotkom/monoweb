"use client"

import { Box, CloseButton, Group, Tabs, Title } from "@mantine/core"
import { Icon } from "@iconify/react"
import { type FC } from "react"
import { useRouter } from "next/navigation"
import { useEventDetailsContext } from "./provider"
import { EventCompaniesPage } from "./companies-page"
import { EventEditCard } from "./edit-card"
<<<<<<< HEAD
=======
import { useRouter } from "next/navigation"
import { EventAttendancePage } from "./details-attendance"
>>>>>>> 4b1c7953

const EventDetailsCompanies: FC = () => <h1>Bedrifter</h1>

const EventDetailsFeedbackForms: FC = () => <h1>Tilbakemelding</h1>

<<<<<<< HEAD
const EventDetailsAttendance: FC = () => <h1>Påmelding</h1>

=======
>>>>>>> 4b1c7953
const SIDEBAR_LINKS = [
  {
    icon: "tabler:list-details",
    label: "Info",
    slug: "info",
    component: EventEditCard,
  },
  {
    icon: "tabler:building-warehouse",
    label: "Bedrifter",
    slug: "event",
    component: EventCompaniesPage,
  },
  {
    icon: "tabler:tent",
    label: "Komiteer",
    slug: "committee",
    component: EventDetailsCompanies,
  },
  {
    icon: "tabler:forms",
    label: "Tilbakemeldingsskjema",
    slug: "feedback-form",
    component: EventDetailsFeedbackForms,
  },
  {
    icon: "tabler:calendar-event",
    label: "Påmelding",
    slug: "attendance",
    component: EventAttendancePage,
  },
]

export default function EventDetailsPage() {
  const { event } = useEventDetailsContext()
  const router = useRouter()
  return (
    <Box p="md">
      <Group>
        <CloseButton onClick={() => router.back()} />
        <Title>{event.title}</Title>
      </Group>

      <Tabs defaultValue={SIDEBAR_LINKS[0].slug}>
        <Tabs.List>
          {SIDEBAR_LINKS.map(({ label, icon, slug }) => (
            <Tabs.Tab key={slug} value={slug} leftSection={<Icon icon={icon} width={14} height={14} />}>
              {label}
            </Tabs.Tab>
          ))}
        </Tabs.List>
        {SIDEBAR_LINKS.map(({ slug, component: Component }) => (
          <Tabs.Panel mt="md" key={slug} value={slug}>
            <Component />
          </Tabs.Panel>
        ))}
      </Tabs>
    </Box>
  )
}<|MERGE_RESOLUTION|>--- conflicted
+++ resolved
@@ -5,23 +5,14 @@
 import { type FC } from "react"
 import { useRouter } from "next/navigation"
 import { useEventDetailsContext } from "./provider"
+import { EventAttendancePage } from "./details-attendance"
 import { EventCompaniesPage } from "./companies-page"
 import { EventEditCard } from "./edit-card"
-<<<<<<< HEAD
-=======
-import { useRouter } from "next/navigation"
-import { EventAttendancePage } from "./details-attendance"
->>>>>>> 4b1c7953
 
 const EventDetailsCompanies: FC = () => <h1>Bedrifter</h1>
 
 const EventDetailsFeedbackForms: FC = () => <h1>Tilbakemelding</h1>
 
-<<<<<<< HEAD
-const EventDetailsAttendance: FC = () => <h1>Påmelding</h1>
-
-=======
->>>>>>> 4b1c7953
 const SIDEBAR_LINKS = [
   {
     icon: "tabler:list-details",
