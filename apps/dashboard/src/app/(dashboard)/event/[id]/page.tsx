--- conflicted
+++ resolved
@@ -6,14 +6,11 @@
 import { type FC } from "react"
 import { EventCompaniesPage } from "./companies-page"
 import { EventEditCard } from "./edit-card"
-<<<<<<< HEAD
 import { useRouter } from "next/navigation"
 import { EventAttendancePage } from "./details-attendance"
 import { ExtrasPage } from "./extras-page"
-=======
 import { useEventDetailsContext } from "./provider"
 import { EventAttendancePage } from "./attendance-page"
->>>>>>> 0630a897
 
 const EventDetailsCompanies: FC = () => <h1>Bedrifter</h1>
 
