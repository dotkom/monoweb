--- conflicted
+++ resolved
@@ -1,18 +1,13 @@
 "use client"
 
+import { Icon } from "@iconify/react"
 import { Box, CloseButton, Group, Tabs, Title } from "@mantine/core"
-import { Icon } from "@iconify/react"
+import { useRouter } from "next/navigation"
 import { type FC } from "react"
-import { useRouter } from "next/navigation"
+import { EventCompaniesPage } from "./companies-page"
+import { EventAttendancePage } from "./details-attendance"
+import { EventEditCard } from "./edit-card"
 import { useEventDetailsContext } from "./provider"
-import { EventAttendancePage } from "./details-attendance"
-import { EventCompaniesPage } from "./companies-page"
-import { EventEditCard } from "./edit-card"
-<<<<<<< HEAD
-=======
-import { useRouter } from "next/navigation"
-import { EventAttendancePage } from "./attendance-page"
->>>>>>> b1262ce0
 
 const EventDetailsCompanies: FC = () => <h1>Bedrifter</h1>
 
