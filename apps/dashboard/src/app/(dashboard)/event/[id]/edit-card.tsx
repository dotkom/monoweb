<<<<<<< HEAD
import { FC } from "react"
import { useCommitteeAllQuery } from "src/modules/committee/queries/use-committee-all-query"
import { useEditEventWithCommitteesMutation } from "../../../../modules/event/mutations/use-edit-event-mutation-comittees"
import { useEventEditForm } from "../edit-form"
import { useEventDetailsContext } from "./provider"
=======
import { type FC } from "react"
import { useCommitteeAllQuery } from "src/modules/committee/queries/use-committee-all-query"
import { useEventDetailsContext } from "./provider"
import { useEditEventMutation } from "../../../../modules/event/mutations/use-edit-event-mutation"
import { useEventEditForm } from "../edit-form"
>>>>>>> 0630a897

export const EventEditCard: FC = () => {
  const { event, eventCommittees } = useEventDetailsContext()
  const edit = useEditEventWithCommitteesMutation()
  const { committees } = useCommitteeAllQuery()
  const FormComponent = useEventEditForm({
    label: "Oppdater arrangement",
    committees,
    onSubmit: (data) => {
      const { committeeIds, ...event } = data
      edit.mutate({
        id: data.id,
<<<<<<< HEAD
        event: event,
        committees: committeeIds,
=======
        event,
        committeeIds,
>>>>>>> 0630a897
      })
    },
    defaultValues: {
      ...event,
      committeeIds: eventCommittees.map((committee) => committee.committeeId),
    },
  })
  return <FormComponent />
}<|MERGE_RESOLUTION|>--- conflicted
+++ resolved
@@ -1,16 +1,13 @@
-<<<<<<< HEAD
 import { FC } from "react"
 import { useCommitteeAllQuery } from "src/modules/committee/queries/use-committee-all-query"
 import { useEditEventWithCommitteesMutation } from "../../../../modules/event/mutations/use-edit-event-mutation-comittees"
 import { useEventEditForm } from "../edit-form"
 import { useEventDetailsContext } from "./provider"
-=======
 import { type FC } from "react"
 import { useCommitteeAllQuery } from "src/modules/committee/queries/use-committee-all-query"
 import { useEventDetailsContext } from "./provider"
 import { useEditEventMutation } from "../../../../modules/event/mutations/use-edit-event-mutation"
 import { useEventEditForm } from "../edit-form"
->>>>>>> 0630a897
 
 export const EventEditCard: FC = () => {
   const { event, eventCommittees } = useEventDetailsContext()
@@ -23,13 +20,9 @@
       const { committeeIds, ...event } = data
       edit.mutate({
         id: data.id,
-<<<<<<< HEAD
-        event: event,
         committees: committeeIds,
-=======
         event,
         committeeIds,
->>>>>>> 0630a897
       })
     },
     defaultValues: {
