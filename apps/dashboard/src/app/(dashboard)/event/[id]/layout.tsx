"use client"

import { Loader } from "@mantine/core"
import { type PropsWithChildren, use, useMemo } from "react"
import { useEventDetailsGetQuery } from "../../../../modules/event/queries/use-event-get-query"
import { EventDetailsContext } from "./provider"

export default function EventDetailsLayout({
  children,
  params,
}: PropsWithChildren<{ params: Promise<{ id: string }> }>) {
  const { id } = use(params)
  const { data, isLoading } = useEventDetailsGetQuery(id)
  const value = useMemo(
    () =>
      data === undefined || isLoading
        ? null
        : {
            event: data.event,
<<<<<<< HEAD
            eventCommittees: data.committees,
=======
            eventHostingGroups: data.eventHostingGroups,
            eventInterestGroups: data.eventInterestGroups,
>>>>>>> a83a649c
            attendance: data.attendance,
          },
    [data, isLoading]
  )

  if (value === null) {
    return <Loader />
  }

  return <EventDetailsContext.Provider value={value}>{children}</EventDetailsContext.Provider>
}<|MERGE_RESOLUTION|>--- conflicted
+++ resolved
@@ -17,12 +17,8 @@
         ? null
         : {
             event: data.event,
-<<<<<<< HEAD
-            eventCommittees: data.committees,
-=======
             eventHostingGroups: data.eventHostingGroups,
             eventInterestGroups: data.eventInterestGroups,
->>>>>>> a83a649c
             attendance: data.attendance,
           },
     [data, isLoading]
