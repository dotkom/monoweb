"use client"

import { type Event , type Committee, type EventCommittee } from "@dotkomonline/types"
import { Icon } from "@iconify/react"
import { Anchor, Button, ButtonGroup, Group, Skeleton, Stack } from "@mantine/core"
import { createColumnHelper, getCoreRowModel, useReactTable } from "@tanstack/react-table"
import { useMemo } from "react"
import { GenericTable } from "src/components/GenericTable"
import { useCommitteeAllQuery } from "src/modules/committee/queries/use-committee-all-query"
import EventCommittees from "src/components/molecules/company-name/event-committees"
import { useCreateEventModal } from "../../../modules/event/modals/create-event-modal"
import { useEventAllQuery } from "../../../modules/event/queries/use-event-all-query"
import { formatDate } from "../../../utils/format"

<<<<<<< HEAD
=======
import { Committee, Event, EventCommittee } from "@dotkomonline/types"
import EventCommittees from "src/components/molecules/company-name/event-committees"
import Link from "next/link"
>>>>>>> 4b1c7953

type TableColumns = Event & {
  committees: EventCommittee[]
}

function fromReferenceToObj(committees: Committee[], references: EventCommittee[]): Committee[] {
  return references
    .map((reference) => committees.find((committee) => committee.id === reference.committeeId))
    .filter(Boolean) as Committee[]
}

export default function EventPage() {
  const { events, isLoading: isEventsLoading } = useEventAllQuery()
  const { committees, isLoading: isCommitteesLoading } = useCommitteeAllQuery()
  const open = useCreateEventModal()

  const columnHelper = createColumnHelper<TableColumns>()
  const columns = useMemo(
    () => [
      columnHelper.accessor("title", {
        header: () => "Arrangementnavn",
      }),
      columnHelper.accessor("start", {
        header: () => "Startdato",
        cell: (info) => formatDate(info.getValue()),
      }),
      columnHelper.accessor("committees", {
        header: () => "Arrangør",
        cell: (info) => <EventCommittees committees={fromReferenceToObj(committees, info.getValue())} />,
      }),
      columnHelper.accessor("type", {
        header: () => "Type",
      }),
      columnHelper.accessor((evt) => evt, {
        id: "actions",
        header: () => "Detaljer",
        cell: (info) => (
          <Anchor component={Link} size="sm" href={`/event/${info.getValue().id}`}>
            Se mer
          </Anchor>
        ),
      }),
    ],
    [committees, columnHelper]
  )

  const table = useReactTable({
    data: events,
    getCoreRowModel: getCoreRowModel(),
    columns,
  })

  return (
    <Skeleton visible={isEventsLoading || isCommitteesLoading}>
      <Stack>
        <GenericTable table={table} />
        <Group justify="space-between">
          <Button onClick={open}>Opprett arrangement</Button>
          <ButtonGroup>
            <Button variant="subtle">
              <Icon icon="tabler:caret-left" />
            </Button>
            <Button variant="subtle">
              <Icon icon="tabler:caret-right" />
            </Button>
          </ButtonGroup>
        </Group>
      </Stack>
    </Skeleton>
  )
}<|MERGE_RESOLUTION|>--- conflicted
+++ resolved
@@ -1,6 +1,6 @@
 "use client"
 
-import { type Event , type Committee, type EventCommittee } from "@dotkomonline/types"
+import { type Event, type Committee, type EventCommittee } from "@dotkomonline/types"
 import { Icon } from "@iconify/react"
 import { Anchor, Button, ButtonGroup, Group, Skeleton, Stack } from "@mantine/core"
 import { createColumnHelper, getCoreRowModel, useReactTable } from "@tanstack/react-table"
@@ -8,16 +8,10 @@
 import { GenericTable } from "src/components/GenericTable"
 import { useCommitteeAllQuery } from "src/modules/committee/queries/use-committee-all-query"
 import EventCommittees from "src/components/molecules/company-name/event-committees"
+import Link from "next/link"
 import { useCreateEventModal } from "../../../modules/event/modals/create-event-modal"
 import { useEventAllQuery } from "../../../modules/event/queries/use-event-all-query"
 import { formatDate } from "../../../utils/format"
-
-<<<<<<< HEAD
-=======
-import { Committee, Event, EventCommittee } from "@dotkomonline/types"
-import EventCommittees from "src/components/molecules/company-name/event-committees"
-import Link from "next/link"
->>>>>>> 4b1c7953
 
 type TableColumns = Event & {
   committees: EventCommittee[]
