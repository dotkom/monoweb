--- conflicted
+++ resolved
@@ -1,6 +1,5 @@
 "use client"
 
-<<<<<<< HEAD
 import {
   Anchor,
   Button,
@@ -18,11 +17,9 @@
 } from "@mantine/core"
 import { createColumnHelper, flexRender, getCoreRowModel, useReactTable } from "@tanstack/react-table"
 import { type Event } from "@dotkomonline/types"
-=======
 import { Anchor, Button, ButtonGroup, Group, Skeleton, Stack } from "@mantine/core"
 import { createColumnHelper, getCoreRowModel, useReactTable } from "@tanstack/react-table"
 import { Event } from "@dotkomonline/types"
->>>>>>> 24c3b2dd
 import { useMemo } from "react"
 import { Icon } from "@iconify/react"
 import { formatDate } from "../../../utils/format"
