import type { Attendance, AttendancePool, Attendee } from "@dotkomonline/types"
import { Icon } from "@iconify/react"
import { ActionIcon, Checkbox } from "@mantine/core"
import { createColumnHelper, getCoreRowModel } from "@tanstack/react-table"
import { useMemo } from "react"

import { FilterableTable, arrayOrEqualsFilter } from "src/components/molecules/FilterableTable/FilterableTable"
import { useUpdateEventAttendanceMutation } from "../mutations"
import { openDeleteManualUserAttendModal } from "./manual-delete-user-attend-modal"

interface AllAttendeesTableProps {
  attendees: Attendee[]
  attendance: Attendance
}

<<<<<<< HEAD
export const AllAttendeesTable = ({ attendees, attendance, refetch }: AllAttendeesTableProps) => {
=======
export const AllAttendeesTable = ({ attendees, attendance }: AllAttendeesTableProps) => {
  const deregisterMut = useDeregisterForEventMutation()
>>>>>>> e023ff36
  const updateAttendanceMut = useUpdateEventAttendanceMutation()

  const pools = useMemo(() => {
    return (attendance?.pools ?? []).reduce<Record<string, AttendancePool>>((acc, pool) => {
      acc[pool.id] = pool
      return acc
    }, {})
  }, [attendance?.pools])

  const waitlists = useMemo(() => {
    return (attendance?.pools ?? []).reduce<Record<string, Record<string, number>>>((acc, pool) => {
      const waitlist = attendees
        .filter((a) => a.attendancePoolId === pool.id && !a.reserved)
        .sort((a, b) => a.reserveTime.getTime() - b.reserveTime.getTime())

      acc[pool.id] = waitlist.reduce<Record<string, number>>((map, attendee, idx) => {
        map[attendee.id] = idx + 1
        return map
      }, {})

      return acc
    }, {})
  }, [attendance?.pools, attendees])

  const columnHelper = createColumnHelper<Attendee>()
  const columns = useMemo(
    () => [
      columnHelper.accessor((attendee) => attendee.user.displayName, {
        id: "user",
        header: "Bruker",
        cell: (info) => info.getValue(),
        sortingFn: "alphanumeric",
      }),
      columnHelper.accessor("attended", {
        header: "Møtt",
        filterFn: arrayOrEqualsFilter<Attendee>(),
        cell: (info) => {
          const row = info.row.original
          return (
            <Checkbox
              onChange={(event) => {
                updateAttendanceMut.mutate({ id: row.id, attended: event.currentTarget.checked })
              }}
              checked={info.getValue()}
            />
          )
        },
      }),
      columnHelper.accessor(
        (attendee) => {
          const spot = waitlists[attendee.attendancePoolId]?.[attendee.id]
          return spot ?? "-"
        },
        {
          id: "waitlistSpot",
          header: () => "Venteliste",
          cell: (info) => info.getValue(),
          filterFn: (row, columnId, filterValue) => {
            const value = row.getValue(columnId)
            const isEmpty = value === "-"

            const values = Array.isArray(filterValue) ? filterValue : [filterValue]

            if (values.includes(true) && values.includes(false)) return true
            if (values.includes(true)) return !isEmpty
            if (values.includes(false)) return isEmpty

            return false
          },
        }
      ),
      columnHelper.accessor((attendee) => pools[attendee.attendancePoolId]?.title ?? "", {
        id: "pool",
        header: () => "Påmeldingsgruppe",
        sortingFn: "alphanumeric",
      }),
      columnHelper.accessor((attendee) => attendee, {
        id: "deregister",
        enableSorting: false,
        header: () => "Meld av",
        cell: (info) => (
          <ActionIcon
            color="red"
<<<<<<< HEAD
            onClick={() => {
              openDeleteManualUserAttendModal({
                attendeeId: info.getValue().id,
                attendeeDisplayName: info.getValue().user.displayName || "bruker",
                poolName: pools[info.getValue().attendancePoolId]?.title ?? "gruppen",
                onSuccess: () => {
                  refetch()
                },
              })
            }}
=======
            onClick={() =>
              deregisterMut.mutate({
                id: info.getValue().id,
                reserveNextAttendee: true,
              })
            }
>>>>>>> e023ff36
          >
            <Icon icon="tabler:x" />
          </ActionIcon>
        ),
      }),
    ],
<<<<<<< HEAD
    [columnHelper, updateAttendanceMut, refetch, pools, waitlists]
=======
    [columnHelper, deregisterMut, updateAttendanceMut, pools, waitlists]
>>>>>>> e023ff36
  )

  const tableOptions = useMemo(
    () => ({
      data: attendees,
      getCoreRowModel: getCoreRowModel(),
      columns,
    }),
    [attendees, columns]
  )

  return (
    <FilterableTable
      tableOptions={tableOptions}
      filters={[
        { columnId: "attended", label: "Møtt", value: true },
        { columnId: "attended", label: "Ikke møtt", value: false },
        { columnId: "waitlistSpot", label: "På venteliste", value: true },
        { columnId: "waitlistSpot", label: "Ikke på venteliste", value: false },
      ]}
    />
  )
}

AllAttendeesTable.displayName = "AllAttendeesTable"<|MERGE_RESOLUTION|>--- conflicted
+++ resolved
@@ -13,12 +13,7 @@
   attendance: Attendance
 }
 
-<<<<<<< HEAD
-export const AllAttendeesTable = ({ attendees, attendance, refetch }: AllAttendeesTableProps) => {
-=======
 export const AllAttendeesTable = ({ attendees, attendance }: AllAttendeesTableProps) => {
-  const deregisterMut = useDeregisterForEventMutation()
->>>>>>> e023ff36
   const updateAttendanceMut = useUpdateEventAttendanceMutation()
 
   const pools = useMemo(() => {
@@ -102,36 +97,20 @@
         cell: (info) => (
           <ActionIcon
             color="red"
-<<<<<<< HEAD
             onClick={() => {
               openDeleteManualUserAttendModal({
                 attendeeId: info.getValue().id,
                 attendeeDisplayName: info.getValue().user.displayName || "bruker",
                 poolName: pools[info.getValue().attendancePoolId]?.title ?? "gruppen",
-                onSuccess: () => {
-                  refetch()
-                },
               })
             }}
-=======
-            onClick={() =>
-              deregisterMut.mutate({
-                id: info.getValue().id,
-                reserveNextAttendee: true,
-              })
-            }
->>>>>>> e023ff36
           >
             <Icon icon="tabler:x" />
           </ActionIcon>
         ),
       }),
     ],
-<<<<<<< HEAD
-    [columnHelper, updateAttendanceMut, refetch, pools, waitlists]
-=======
-    [columnHelper, deregisterMut, updateAttendanceMut, pools, waitlists]
->>>>>>> e023ff36
+    [columnHelper, updateAttendanceMut, pools, waitlists]
   )
 
   const tableOptions = useMemo(
