--- conflicted
+++ resolved
@@ -1,22 +1,14 @@
-<<<<<<< HEAD
-import { type EventWrite, EventWriteSchema } from "@dotkomonline/types"
-=======
-import { EventWrite, EventWriteSchema } from "@dotkomonline/types"
+import { EventWriteSchema, type EventWrite } from "@dotkomonline/types"
 import { z } from "zod"
 import { useCommitteeAllQuery } from "../../../modules/committee/queries/use-committee-all-query"
->>>>>>> 24c3b2dd
 import {
   createCheckboxInput,
   createDateTimeInput,
   createSelectInput,
+  createTextInput,
   createTextareaInput,
-  createTextInput,
   useFormBuilder,
 } from "../../form"
-<<<<<<< HEAD
-import { useCommitteeAllQuery } from "../../../modules/committee/queries/use-committee-all-query"
-=======
->>>>>>> 24c3b2dd
 
 const EVENT_FORM_DEFAULT_VALUES: Partial<EventWrite> = {
   start: new Date(),
@@ -29,13 +21,8 @@
   committeeId: null,
 }
 
-<<<<<<< HEAD
-interface UseEventWriteFormProps {
-  onSubmit: (data: EventWrite) => void
-=======
 type UseEventWriteFormProps = {
   onSubmit: (data: z.infer<typeof FormValidationSchema>) => void
->>>>>>> 24c3b2dd
   defaultValues?: Partial<EventWrite>
   label?: string
 }
