import { OfflineWriteSchema } from "@dotkomonline/types"
import type { z } from "zod"
import { createDateTimeInput, createFileInput, createTextInput, useFormBuilder } from "../../form"

export const FormValidationSchema = OfflineWriteSchema
type FormValidationSchema = z.infer<typeof FormValidationSchema>

interface UseOfflineWriteFormProps {
  onSubmit(data: FormValidationSchema): Promise<void>
  defaultValues?: Partial<FormValidationSchema>
  label?: string
}

export const useOfflineWriteForm = ({ onSubmit, label = "Registrer", defaultValues }: UseOfflineWriteFormProps) =>
  useFormBuilder({
    schema: FormValidationSchema,
    defaultValues,
    onSubmit,
    label,
    fields: {
      title: createTextInput({
        label: "Tittel",
        placeholder: "Offline #50",
      }),
      published: createDateTimeInput({
        label: "Utgivelsesdato",
        placeholder: "2023-10-05",
      }),
      fileUrl: createFileInput({
        label: "Fil",
        placeholder: "Last opp",
<<<<<<< HEAD
        existingfileurl: defaultValues.fileUrl ?? undefined,
=======
>>>>>>> fbed48e9
      }),
      imageUrl: createFileInput({
        label: "Bilde",
        placeholder: "Last opp",
<<<<<<< HEAD
        existingfileurl: defaultValues.imageUrl ?? undefined,
=======
>>>>>>> fbed48e9
      }),
    },
  })<|MERGE_RESOLUTION|>--- conflicted
+++ resolved
@@ -29,18 +29,10 @@
       fileUrl: createFileInput({
         label: "Fil",
         placeholder: "Last opp",
-<<<<<<< HEAD
-        existingfileurl: defaultValues.fileUrl ?? undefined,
-=======
->>>>>>> fbed48e9
       }),
       imageUrl: createFileInput({
         label: "Bilde",
         placeholder: "Last opp",
-<<<<<<< HEAD
-        existingfileurl: defaultValues.imageUrl ?? undefined,
-=======
->>>>>>> fbed48e9
       }),
     },
   })