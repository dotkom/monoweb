"use client"

import { GenericTable } from "@/components/GenericTable"
<<<<<<< HEAD
import type { EventFilterQuery, EventType, EventWithAttendance } from "@dotkomonline/types"
=======
import type { Event, EventFilterQuery, EventStatus, EventType } from "@dotkomonline/types"
>>>>>>> cf66c27c
import {
  ActionIcon,
  ActionIconGroup,
  Anchor,
  Button,
  Group,
  Skeleton,
  Stack,
  Text,
  Title,
  Tooltip,
} from "@mantine/core"
import { IconCaretLeft, IconCaretRight, IconPencil } from "@tabler/icons-react"
import { createColumnHelper, getCoreRowModel, useReactTable } from "@tanstack/react-table"
import { formatDate } from "date-fns"
import Link from "next/link"
import { useMemo, useState } from "react"
import { EventFilters } from "./components/event-filters"
import { EventHostingGroupList } from "./components/event-hosting-group-list"
import { useEventAllQuery } from "./queries"

const mapEventTypeToLabel = (eventType: EventType) => {
  switch (eventType) {
    case "ACADEMIC":
      return "Kurs"
    case "GENERAL_ASSEMBLY":
      return "Generalforsamling"
    case "INTERNAL":
      return "Intern"
    case "OTHER":
      return "Annet"
    case "COMPANY":
      return "Bedpres"
    case "SOCIAL":
      return "Sosialt"
    case "WELCOME":
      return "Fadderuke"
    default:
      return "Ukjent"
  }
}

const mapEventStatusToLabel = (status: EventStatus) => {
  switch (status) {
    case "PUBLIC":
      return "Publisert"
    case "DRAFT":
      return "Utkast"
    case "DELETED":
      return "Slettet"
    default:
      return "Ukjent"
  }
}

const capitalizeFirstLetter = (string: string) => `${string.charAt(0).toUpperCase()}${string.slice(1)}`

export default function EventPage() {
  const columnHelper = createColumnHelper<EventWithAttendance>()
  const columns = useMemo(
    () => [
      columnHelper.accessor(({ event }) => event, {
        id: "title",
        header: () => "Arrangementnavn",
        cell: (info) => (
          <Anchor component={Link} size="sm" href={`/event/${info.getValue().id}`}>
            {info.getValue().title}
          </Anchor>
        ),
      }),
      columnHelper.accessor("event.start", {
        header: () => "Startdato",
        cell: (info) => {
          const longDate = formatDate(info.getValue(), "eeee dd. MMMM yyyy HH:mm")
          const shortDate = formatDate(info.getValue(), "dd. MMM yyyy")

          return (
            <Tooltip label={capitalizeFirstLetter(longDate)}>
              <Text size="sm" w="fit-content">
                {shortDate}
              </Text>
            </Tooltip>
          )
        },
      }),
      columnHelper.accessor(({ event }) => event, {
        id: "organizers",
        header: () => "Arrangører",
        cell: (info) => (
          <EventHostingGroupList groups={info.getValue().hostingGroups} companies={info.getValue().companies} />
        ),
      }),
      columnHelper.accessor("event.type", {
        header: () => "Type",
        cell: (info) => mapEventTypeToLabel(info.getValue()),
      }),
      columnHelper.accessor("status", {
        header: () => "Status",
        cell: (info) => mapEventStatusToLabel(info.getValue()),
      }),
    ],
    [columnHelper]
  )

  const [filter, setFilter] = useState<EventFilterQuery>({})
  const { events, isLoading: isEventsLoading } = useEventAllQuery({ filter })

  const table = useReactTable({
    data: events,
    getCoreRowModel: getCoreRowModel(),
    columns,
  })

  return (
    <Skeleton visible={isEventsLoading}>
      <Stack>
        <Title order={1}>Arrangementer</Title>

        <Group justify="space-between">
          <Group>
            {/* TODO: add pagination */}
            <ActionIconGroup>
              <ActionIcon variant="subtle" c="gray" size="input-sm">
                <IconCaretLeft />
              </ActionIcon>
              <ActionIcon variant="subtle" c="gray" size="input-sm">
                <IconCaretRight />
              </ActionIcon>
            </ActionIconGroup>

            <EventFilters onChange={setFilter} />
          </Group>

          <Group>
            <Button component={Link} href="/event/register" leftSection={<IconPencil width={14} height={14} />}>
              Nytt arrangement
            </Button>
          </Group>
        </Group>

        <GenericTable table={table} />
      </Stack>
    </Skeleton>
  )
}<|MERGE_RESOLUTION|>--- conflicted
+++ resolved
@@ -1,11 +1,8 @@
 "use client"
 
 import { GenericTable } from "@/components/GenericTable"
-<<<<<<< HEAD
-import type { EventFilterQuery, EventType, EventWithAttendance } from "@dotkomonline/types"
-=======
-import type { Event, EventFilterQuery, EventStatus, EventType } from "@dotkomonline/types"
->>>>>>> cf66c27c
+import type { EventWithAttendance } from "@dotkomonline/types"
+import type { EventFilterQuery, EventStatus, EventType } from "@dotkomonline/types"
 import {
   ActionIcon,
   ActionIconGroup,
