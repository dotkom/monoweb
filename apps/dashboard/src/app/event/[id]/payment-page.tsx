<<<<<<< HEAD
import { Box, Button, Group, Input, Title } from "@mantine/core"
import { type FC, useRef } from "react"
import { useUpdateAttendancePaymentMutation } from "../mutations"
=======
import { GenericTable } from "@/components/GenericTable"
import type { Attendee } from "@dotkomonline/types"
import { Badge, Box, Button, Group, Input, Stack, Title } from "@mantine/core"
import { createColumnHelper, getCoreRowModel, useReactTable } from "@tanstack/react-table"
import { type FC, useMemo, useRef } from "react"
import {
  useCreateAttendeePaymentAttendeeMutation,
  useRefundAttendeeMutation,
  useUpdateAttendancePaymentMutation,
} from "../mutations"
import { useAttendanceGetQuery } from "../queries"
>>>>>>> 66bd6264
import { useEventContext } from "./provider"

export const PaymentPage: FC = () => {
  const { attendance } = useEventContext()

  if (!attendance) {
    return (
      <Box>
        <Title>Lag en påmelding for å opprette betaling</Title>
      </Box>
    )
  }

  const { data: attendance } = useAttendanceGetQuery(attendanceId)

  const updateAttendancePayment = useUpdateAttendancePaymentMutation()
<<<<<<< HEAD
  const hasPayment = Boolean(attendance.attendancePrice)
=======
  const reservedAttendees = useMemo(
    () => attendance?.attendees.filter((attendee) => attendee.reserved) ?? [],
    [attendance]
  )
  const hasPayment = Boolean(attendance?.attendancePrice)
>>>>>>> 66bd6264

  const inputRef = useRef<HTMLInputElement>(null)

  const refundAttendeeMutation = useRefundAttendeeMutation()
  const createAttendeePaymentMutation = useCreateAttendeePaymentAttendeeMutation()

  const createPayment = async () => {
    if (!attendance) {
      throw new Error("Tried to create payment without an attendance")
    }

    const newPrice = inputRef.current ? Number.parseInt(inputRef.current.value) : null
    if (!newPrice) {
      return
    }

    updateAttendancePayment.mutate({ id: attendance.id, price: newPrice })
  }

  const removePayment = async () => {
<<<<<<< HEAD
    // TODO: Use separate mutation for removing payment
    updateAttendancePayment.mutate({ id: attendance.id, price: 0 })
=======
    updateAttendancePayment.mutate({ id: attendanceId, price: null })
>>>>>>> 66bd6264
  }

  const columnHelper = createColumnHelper<Attendee>()
  const columns = useMemo(
    () => [
      columnHelper.accessor((attendee) => attendee.user.name, {
        id: "user",
        header: "Bruker",
        cell: (info) => info.getValue(),
        sortingFn: "alphanumeric",
      }),
      columnHelper.accessor((attendee) => attendee, {
        header: "Betaling",
        cell: (info) => {
          const value = info.getValue()

          if (value.paymentChargedAt) {
            return <Badge color="green">Betalt</Badge>
          }
          if (value.paymentReservedAt) {
            return <Badge color="blue">Betaling reservert</Badge>
          }
          if (value.paymentRefundedAt) {
            return <Badge color="indigo">Betaling refundert</Badge>
          }
          if (value.paymentId) {
            return <Badge color="yellow">Venter på betaling</Badge>
          }

          return <Badge color="gray">Ingen betaling</Badge>
        },
      }),
      columnHelper.accessor((attendee) => attendee, {
        header: "Handling",
        cell: (info) => {
          const attendee = info.getValue()

          if (attendee.paymentChargedAt) {
            return (
              <Button
                size="xs"
                color="indigo"
                onClick={() => refundAttendeeMutation.mutate({ attendeeId: attendee.id })}
              >
                Refunder
              </Button>
            )
          }
          if (attendee.paymentId === null) {
            return (
              <Button
                size="xs"
                color="orange"
                onClick={() => createAttendeePaymentMutation.mutate({ attendeeId: attendee.id })}
              >
                Ny betaling
              </Button>
            )
          }
          return (
            <Button size="xs" color="yellow" onClick={() => refundAttendeeMutation.mutate({ attendeeId: attendee.id })}>
              Avbryt betaling
            </Button>
          )
        },
      }),
    ],
    [columnHelper, refundAttendeeMutation, createAttendeePaymentMutation]
  )

  const tableOptions = useMemo(
    () => ({
      data: reservedAttendees,
      getCoreRowModel: getCoreRowModel(),
      columns,
    }),
    [reservedAttendees, columns]
  )

  const table = useReactTable(tableOptions)

  return (
<<<<<<< HEAD
    <Box>
      <Title>Betaling for påmelding</Title>
      <Group>
        <Input defaultValue={attendance.attendancePrice?.toString()} ref={inputRef} placeholder="Beløp" />
        <Button onClick={createPayment}>{hasPayment ? "Endre pris" : "Opprett betaling"}</Button>
        {hasPayment && <Button onClick={removePayment}>Fjern betaling</Button>}
      </Group>
    </Box>
=======
    <Stack gap="lg">
      <Box>
        <Title order={2}>Pris for betaling</Title>
        <Group>
          <Group>
            <Input defaultValue={attendance?.attendancePrice?.toString()} ref={inputRef} placeholder="Beløp" />
          </Group>
          <Button onClick={createPayment}>{hasPayment ? "Endre pris" : "Opprett betaling"}</Button>
          {hasPayment && <Button onClick={removePayment}>Fjern betaling</Button>}
        </Group>
      </Box>

      <Box>
        <Title order={2}>Brukere</Title>
        <GenericTable table={table} />
      </Box>
    </Stack>
>>>>>>> 66bd6264
  )
}<|MERGE_RESOLUTION|>--- conflicted
+++ resolved
@@ -1,8 +1,3 @@
-<<<<<<< HEAD
-import { Box, Button, Group, Input, Title } from "@mantine/core"
-import { type FC, useRef } from "react"
-import { useUpdateAttendancePaymentMutation } from "../mutations"
-=======
 import { GenericTable } from "@/components/GenericTable"
 import type { Attendee } from "@dotkomonline/types"
 import { Badge, Box, Button, Group, Input, Stack, Title } from "@mantine/core"
@@ -13,8 +8,6 @@
   useRefundAttendeeMutation,
   useUpdateAttendancePaymentMutation,
 } from "../mutations"
-import { useAttendanceGetQuery } from "../queries"
->>>>>>> 66bd6264
 import { useEventContext } from "./provider"
 
 export const PaymentPage: FC = () => {
@@ -28,18 +21,12 @@
     )
   }
 
-  const { data: attendance } = useAttendanceGetQuery(attendanceId)
-
   const updateAttendancePayment = useUpdateAttendancePaymentMutation()
-<<<<<<< HEAD
-  const hasPayment = Boolean(attendance.attendancePrice)
-=======
   const reservedAttendees = useMemo(
     () => attendance?.attendees.filter((attendee) => attendee.reserved) ?? [],
     [attendance]
   )
   const hasPayment = Boolean(attendance?.attendancePrice)
->>>>>>> 66bd6264
 
   const inputRef = useRef<HTMLInputElement>(null)
 
@@ -60,12 +47,7 @@
   }
 
   const removePayment = async () => {
-<<<<<<< HEAD
-    // TODO: Use separate mutation for removing payment
-    updateAttendancePayment.mutate({ id: attendance.id, price: 0 })
-=======
-    updateAttendancePayment.mutate({ id: attendanceId, price: null })
->>>>>>> 66bd6264
+    updateAttendancePayment.mutate({ id: attendance.id, price: null })
   }
 
   const columnHelper = createColumnHelper<Attendee>()
@@ -148,16 +130,6 @@
   const table = useReactTable(tableOptions)
 
   return (
-<<<<<<< HEAD
-    <Box>
-      <Title>Betaling for påmelding</Title>
-      <Group>
-        <Input defaultValue={attendance.attendancePrice?.toString()} ref={inputRef} placeholder="Beløp" />
-        <Button onClick={createPayment}>{hasPayment ? "Endre pris" : "Opprett betaling"}</Button>
-        {hasPayment && <Button onClick={removePayment}>Fjern betaling</Button>}
-      </Group>
-    </Box>
-=======
     <Stack gap="lg">
       <Box>
         <Title order={2}>Pris for betaling</Title>
@@ -175,6 +147,5 @@
         <GenericTable table={table} />
       </Box>
     </Stack>
->>>>>>> 66bd6264
   )
 }