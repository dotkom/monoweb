import { UserSearch } from "@/app/user/components/user-search"
import type { Attendance } from "@dotkomonline/types"
import { Button, Group, Stack, Title } from "@mantine/core"
import type { FC } from "react"
import { AllAttendeesTable } from "../components/all-attendees-table"
import { openManualCreateUserAttendModal } from "../components/manual-create-user-attend-modal"
import { QrCodeScanner } from "../components/qr-code-scanner"
import { useAttendanceGetQuery } from "../queries"
import { useEventContext } from "./provider"

export const AttendeesPage: FC = () => {
  const event = useEventContext()
  const attendance = useAttendanceGetQuery(event.attendanceId as string, event.attendanceId !== null)
  if (event.attendanceId === null || attendance.isLoading || attendance.data === undefined) {
    // TODO: Return something useful here
    return null
  }
  return <Page attendance={attendance.data} />
}

interface Props {
  attendance: Attendance
}

const Page: FC<Props> = ({ attendance }) => {
  return (
    <Stack gap="xl">
      <Stack gap="xs">
        <Title mb={10} order={3}>
          Meld på bruker
        </Title>
        <UserSearch
          onSubmit={(values) => {
            openManualCreateUserAttendModal({
              attendanceId: attendance.id,
              userId: values.id,
            })
          }}
          excludeUserIds={attendance.attendees.map((attendee) => attendee.userId)}
        />
      </Stack>

      <Stack>
        <Title my={10} order={3}>
          Alle påmeldte
        </Title>
<<<<<<< HEAD
        <AllAttendeesTable attendees={attendance.attendees} attendance={attendance} />
=======
        <Group>
          <Button component="a" href={`mailto:${attendees.map((attendee) => attendee.user.email).join(",")}`}>
            Send e-post til alle
          </Button>
          <Button
            component="a"
            href={`mailto:${attendees
              .filter((attendee) => attendee.reserved)
              .map((attendee) => attendee.user.email)
              .join(",")}`}
          >
            Send e-post til påmeldte (uten venteliste)
          </Button>
        </Group>
        <AllAttendeesTable attendees={attendees} attendance={attendance} />
>>>>>>> c55e9912
      </Stack>

      <Stack>
        <Title my={10} order={3}>
          Registrer oppmøte med QR-kode
        </Title>
        <QrCodeScanner />
      </Stack>
    </Stack>
  )
}<|MERGE_RESOLUTION|>--- conflicted
+++ resolved
@@ -44,9 +44,6 @@
         <Title my={10} order={3}>
           Alle påmeldte
         </Title>
-<<<<<<< HEAD
-        <AllAttendeesTable attendees={attendance.attendees} attendance={attendance} />
-=======
         <Group>
           <Button component="a" href={`mailto:${attendees.map((attendee) => attendee.user.email).join(",")}`}>
             Send e-post til alle
@@ -62,7 +59,6 @@
           </Button>
         </Group>
         <AllAttendeesTable attendees={attendees} attendance={attendance} />
->>>>>>> c55e9912
       </Stack>
 
       <Stack>
