--- conflicted
+++ resolved
@@ -1,14 +1,9 @@
-<<<<<<< HEAD
 import type { AppRouter } from "@dotkomonline/gateway-trpc"
 import { Icon } from "@iconify/react"
 import { notifications } from "@mantine/notifications"
 import type { TRPCClientErrorLike } from "@trpc/client"
-import { type ReactNode, useState } from "react"
-=======
-import { Icon } from "@iconify/react"
-import { notifications } from "@mantine/notifications"
+import type { ReactNode } from "react"
 import { useState } from "react"
->>>>>>> 404fa3d2
 
 export interface NotificationProps {
   title: string
