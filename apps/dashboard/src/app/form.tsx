--- conflicted
+++ resolved
@@ -1,6 +1,7 @@
 import { ErrorMessage } from "@hookform/error-message"
 import { zodResolver } from "@hookform/resolvers/zod"
 import {
+  Anchor,
   Box,
   Button,
   Checkbox,
@@ -254,20 +255,15 @@
 
 export function createFileInput<F extends FieldValues>({
   ...props
-<<<<<<< HEAD
 }: Omit<FileInputProps, "error"> & {
   existingfileurl?: string
 }): InputProducerResult<F> {
-=======
-}: Omit<FileInputProps, "error">): InputProducerResult<F> {
->>>>>>> fbed48e9
   return function FormFileInput({ name, state, control }) {
     const upload = useS3UploadFile()
 
     return (
       <Box>
         <Text>{props.label}</Text>
-<<<<<<< HEAD
         {props.existingfileurl ? (
           <Anchor href={props.existingfileurl} mb="sm" display="block">
             Link til ressurs
@@ -277,8 +273,6 @@
             Ingen fil lastet opp
           </Text>
         )}
-=======
->>>>>>> fbed48e9
         <Controller
           control={control}
           name={name}
