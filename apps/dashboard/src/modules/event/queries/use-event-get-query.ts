import type { EventId } from "@dotkomonline/types"
import { useTRPC } from "../../../trpc"

import { useQuery } from "@tanstack/react-query"

export const useEventDetailsGetQuery = (id: EventId) => {
<<<<<<< HEAD
  const { data, ...query } = trpc.event.getAttendanceEventDetail.useQuery(id)
=======
  const trpc = useTRPC()
  const { data, ...query } = useQuery(trpc.event.getDashboardEventDetailData.queryOptions(id))
>>>>>>> a83a649c
  return { data, ...query }
}<|MERGE_RESOLUTION|>--- conflicted
+++ resolved
@@ -4,11 +4,7 @@
 import { useQuery } from "@tanstack/react-query"
 
 export const useEventDetailsGetQuery = (id: EventId) => {
-<<<<<<< HEAD
-  const { data, ...query } = trpc.event.getAttendanceEventDetail.useQuery(id)
-=======
   const trpc = useTRPC()
-  const { data, ...query } = useQuery(trpc.event.getDashboardEventDetailData.queryOptions(id))
->>>>>>> a83a649c
+  const { data, ...query } = useQuery(trpc.event.getAttendanceEventDetail.queryOptions(id))
   return { data, ...query }
 }