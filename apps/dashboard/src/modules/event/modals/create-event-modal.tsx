--- conflicted
+++ resolved
@@ -1,14 +1,7 @@
-<<<<<<< HEAD
+import { modals, type ContextModalProps } from "@mantine/modals"
 import { type FC } from "react"
-import { type ContextModalProps, modals } from "@mantine/modals"
-import { useCreateEventMutation } from "../mutations/use-create-event-mutation"
-import { useEventWriteForm } from "../../../app/(dashboard)/event/write-form"
-=======
-import { ContextModalProps, modals } from "@mantine/modals"
-import { FC } from "react"
 import { useEventWriteForm } from "../../../app/(dashboard)/event/write-form"
 import { useCreateEventMutation } from "../mutations/use-create-event-mutation"
->>>>>>> 24c3b2dd
 
 export const CreateEventModal: FC<ContextModalProps> = ({ context, id }) => {
   const close = () => context.closeModal(id)
@@ -23,8 +16,8 @@
 }
 
 export const useCreateEventModal = () => () =>
-    modals.openContextModal({
-      modal: "event/create",
-      title: "Opprett nytt arrangement",
-      innerProps: {},
-    })+  modals.openContextModal({
+    modal: "event/create",
+    title: "Opprett nytt arrangement",
+    innerProps: {},
+  })