import type { AttendanceId } from "@dotkomonline/types"
import { useQueryNotification } from "src/app/notifications"
import { useTRPC } from "../../../trpc"
import { openAttendanceRegisteredModal } from "../modals/attendance-registered-modal"
import { openAlreadyAttendedModal } from "../modals/error-attendance-registered-modal"

<<<<<<< HEAD
=======
import { useQuery } from "@tanstack/react-query"
import { useMutation } from "@tanstack/react-query"

export const usePoolsGetQuery = (id: AttendanceId) => {
  const trpc = useTRPC()
  const { data: pools = [], ...query } = useQuery(
    trpc.event.attendance.getPoolsByAttendanceId.queryOptions({
      id,
    })
  )
  return { pools, ...query }
}

>>>>>>> a83a649c
export const useAttendanceGetQuery = (id: AttendanceId, enabled?: boolean) => {
  const trpc = useTRPC()
  const { data, isLoading } = useQuery(
    trpc.event.attendance.getAttendance.queryOptions(
      {
        id,
      },
      {
        enabled,
      }
    )
  )
  return { data, isLoading }
}

export const useEventAttendeesGetQuery = (id: AttendanceId) => {
  const trpc = useTRPC()
  const { data: attendees = [], ...query } = useQuery(
    trpc.event.attendance.getAttendees.queryOptions({
      id,
    })
  )
  return { attendees, ...query }
}

export const useWaitlistAttendeesGetQuery = (id: AttendanceId) => {
  const trpc = useTRPC()
  const { data: attendees = [], ...query } = useQuery(
    trpc.attendance.getWaitlist.queryOptions({
      id,
    })
  )
  return { attendees, ...query }
}

export const useHandleQrCodeRegistration = () => {
  const trpc = useTRPC()
  const notification = useQueryNotification()
  const mutation = useMutation(
    trpc.event.attendance.handleQrCodeRegistration.mutationOptions({
      onMutate: () => {
        notification.loading({
          title: "Registrerer bruker",
          message: "Brukeren blir registrert på arrangementet.",
        })
      },
      onSuccess: (data) => {
        if (data.alreadyAttended) {
          openAlreadyAttendedModal({ user: data.user })()
          notification.fail({
            title: "Registrering feilet",
            message: "Brukeren er allerede registrert på arrangementet.",
          })
        } else {
          openAttendanceRegisteredModal({ user: data.user })()
          notification.complete({
            title: "Registrering vellykket",
            message: "Bruker ble registrert på arrangementet.",
          })
        }
      },
      onError: (err) => {
        notification.fail({
          title: "Feil oppsto",
          message: `En feil oppsto under registrering: ${err.toString()}.`,
        })
      },
    })
  )
  return mutation.mutateAsync
}<|MERGE_RESOLUTION|>--- conflicted
+++ resolved
@@ -3,23 +3,9 @@
 import { useTRPC } from "../../../trpc"
 import { openAttendanceRegisteredModal } from "../modals/attendance-registered-modal"
 import { openAlreadyAttendedModal } from "../modals/error-attendance-registered-modal"
-
-<<<<<<< HEAD
-=======
 import { useQuery } from "@tanstack/react-query"
 import { useMutation } from "@tanstack/react-query"
 
-export const usePoolsGetQuery = (id: AttendanceId) => {
-  const trpc = useTRPC()
-  const { data: pools = [], ...query } = useQuery(
-    trpc.event.attendance.getPoolsByAttendanceId.queryOptions({
-      id,
-    })
-  )
-  return { pools, ...query }
-}
-
->>>>>>> a83a649c
 export const useAttendanceGetQuery = (id: AttendanceId, enabled?: boolean) => {
   const trpc = useTRPC()
   const { data, isLoading } = useQuery(
