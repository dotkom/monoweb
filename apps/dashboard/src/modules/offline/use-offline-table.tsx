--- conflicted
+++ resolved
@@ -6,11 +6,7 @@
 import { createColumnHelper, getCoreRowModel, useReactTable } from "@tanstack/react-table"
 import Link from "next/link"
 import { useMemo } from "react"
-<<<<<<< HEAD
-import { formatDate } from "../../utils/format"
 import { buildAssetUrl, buildImgUrl } from "../../utils/s3"
-=======
->>>>>>> ad0d4633
 
 interface Props {
   data: Offline[]
