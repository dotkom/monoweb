--- conflicted
+++ resolved
@@ -1,12 +1,7 @@
-<<<<<<< HEAD
 import { type Database } from "@dotkomonline/db"
 import { faker } from "@faker-js/faker"
 import { addHours } from "date-fns"
 import { type Insertable } from "kysely"
-=======
-import { faker } from "@faker-js/faker"
-
->>>>>>> 1ea17061
 import { db } from "./db"
 import { users } from "./fixtures/user"
 import { events } from "./fixtures/event"
@@ -14,7 +9,6 @@
 
 faker.seed(69)
 
-<<<<<<< HEAD
 const createRandomUser = (): Insertable<Database["owUser"]> => ({
   id: faker.datatype.uuid(),
   name: faker.name.firstName(),
@@ -55,12 +49,9 @@
   const users = Array.from({ length: 15 }).map(() => createRandomUser())
   const event = Array.from({ length: 15 }).map(() => createRandomEvent())
   const attendance = Array.from({ length: 15 }).map(() =>
-    createRandomAttendance(event.map((e) => e.id).filter((e): e is string => Boolean(e)))
+    createRandomAttendance(event.map((e) => e && e.id).filter((e): e is string => Boolean(e)))
   )
 
-=======
-export const seed = async () => {
->>>>>>> 1ea17061
   await db
     .insertInto("owUser")
     .values(users)
