<<<<<<< HEAD
import { CockroachDialect, type Database } from "@dotkomonline/db"
import { Kysely, CamelCasePlugin } from "kysely"
import pg from "pg"
import { env } from "@dotkomonline/env"

export const db = new Kysely<Database>({
  dialect: new CockroachDialect({
    pool: new pg.Pool({
      connectionString: env.DATABASE_URL,
    }),
  }),
  plugins: [new CamelCasePlugin()],
})
=======
import { CockroachDialect, Database } from "@dotkomonline/db"
import { Kysely, CamelCasePlugin } from "kysely"
import pg from "pg"
import { env } from "@dotkomonline/env"

export const db = new Kysely<Database>({
  dialect: new CockroachDialect({
    pool: new pg.Pool({
      connectionString: env.DATABASE_URL,
    }),
  }),
  plugins: [new CamelCasePlugin()],
})
>>>>>>> 1ea17061
<|MERGE_RESOLUTION|>--- conflicted
+++ resolved
@@ -1,4 +1,3 @@
-<<<<<<< HEAD
 import { CockroachDialect, type Database } from "@dotkomonline/db"
 import { Kysely, CamelCasePlugin } from "kysely"
 import pg from "pg"
@@ -11,19 +10,4 @@
     }),
   }),
   plugins: [new CamelCasePlugin()],
-})
-=======
-import { CockroachDialect, Database } from "@dotkomonline/db"
-import { Kysely, CamelCasePlugin } from "kysely"
-import pg from "pg"
-import { env } from "@dotkomonline/env"
-
-export const db = new Kysely<Database>({
-  dialect: new CockroachDialect({
-    pool: new pg.Pool({
-      connectionString: env.DATABASE_URL,
-    }),
-  }),
-  plugins: [new CamelCasePlugin()],
-})
->>>>>>> 1ea17061
+})