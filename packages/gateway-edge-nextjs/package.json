--- conflicted
+++ resolved
@@ -16,14 +16,10 @@
   "dependencies": {
     "@dotkomonline/core": "workspace:*",
     "@dotkomonline/db": "workspace:*",
-<<<<<<< HEAD
     "@dotkomonline/gateway-trpc": "workspace:^",
     "@trpc/react-query": "^10.38.5",
     "ical-generator": "^5.0.1",
-    "stripe": "^13.9.0"
-=======
     "stripe": "^13.11.0"
->>>>>>> b4cb5438
   },
   "peerDependencies": {
     "next": "^13.5.6"
