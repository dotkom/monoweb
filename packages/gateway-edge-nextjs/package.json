--- conflicted
+++ resolved
@@ -16,14 +16,10 @@
   "dependencies": {
     "@dotkomonline/core": "workspace:*",
     "@dotkomonline/db": "workspace:*",
-<<<<<<< HEAD
     "@dotkomonline/gateway-trpc": "workspace:^",
     "ical-generator": "^5.0.1",
     "server": "link:@trpc/react-query/server",
-    "stripe": "^13.8.0"
-=======
     "stripe": "^13.9.0"
->>>>>>> a74bc774
   },
   "peerDependencies": {
     "next": "^13.5.4"
