--- conflicted
+++ resolved
@@ -15,22 +15,10 @@
         input: CompanyWriteSchema,
       })
     )
-<<<<<<< HEAD
     .mutation(async ({ input: changes, ctx }) => ctx.companyService.updateCompany(changes.id, changes.input)),
   all: t.procedure
     .input(PaginateInputSchema)
     .query(async ({ input, ctx }) => ctx.companyService.getCompanies(input.take, input.cursor)),
-  get: t.procedure.input(z.string().uuid()).query(async ({ input, ctx }) => ctx.companyService.getCompany(input)),
-=======
-    .mutation(({ input: changes, ctx }) => {
-      return ctx.companyService.updateCompany(changes.id, changes.input)
-    }),
-  all: t.procedure.input(PaginateInputSchema).query(({ input, ctx }) => {
-    return ctx.companyService.getCompanies(input.take, input.cursor)
-  }),
-  get: t.procedure.input(CompanySchema.shape.id).query(({ input, ctx }) => {
-    return ctx.companyService.getCompany(input)
-  }),
->>>>>>> 1ea17061
+  get: t.procedure.input(CompanySchema.shape.id).query(async ({ input, ctx }) => ctx.companyService.getCompany(input)),
   event: companyEventRouter,
 })