--- conflicted
+++ resolved
@@ -1,10 +1,7 @@
 import { PaginateInputSchema } from "@dotkomonline/core"
 import { z } from "zod"
-<<<<<<< HEAD
-import { protectedProcedure, t } from "../../trpc"
-=======
 import { PaymentSchema, RefundRequestSchema } from "@dotkomonline/types"
->>>>>>> 1ea17061
+import { t, protectedProcedure } from "../../trpc"
 
 export const refundRequestRouter = t.router({
   create: protectedProcedure
@@ -18,43 +15,21 @@
       ctx.refundRequestService.createRefundRequest(input.paymentId, ctx.auth.userId, input.reason)
     ),
   edit: protectedProcedure
-<<<<<<< HEAD
-    .input(z.object({ id: z.string().uuid(), reason: z.string().min(0).max(255) }))
+    .input(z.object({ id: RefundRequestSchema.shape.id, reason: z.string().min(0).max(255) }))
     .mutation(async ({ input, ctx }) => ctx.refundRequestService.updateRefundRequest(input.id, input)),
   approve: protectedProcedure
-    .input(z.string().uuid())
+    .input(RefundRequestSchema.shape.id)
     .mutation(async ({ input, ctx }) => ctx.refundRequestService.approveRefundRequest(input, ctx.auth.userId)),
   reject: protectedProcedure
-    .input(z.string().uuid())
+    .input(RefundRequestSchema.shape.id)
     .mutation(async ({ input, ctx }) => ctx.refundRequestService.rejectRefundRequest(input, ctx.auth.userId)),
   delete: protectedProcedure
-    .input(z.string().uuid())
+    .input(RefundRequestSchema.shape.id)
     .mutation(async ({ input, ctx }) => ctx.refundRequestService.deleteRefundRequest(input)),
   get: protectedProcedure
-    .input(z.string().uuid())
+    .input(RefundRequestSchema.shape.id)
     .query(async ({ input, ctx }) => ctx.refundRequestService.getRefundRequestById(input)),
   all: protectedProcedure
     .input(PaginateInputSchema)
     .query(async ({ input, ctx }) => ctx.refundRequestService.getRefundRequests(input.take, input.cursor)),
-=======
-    .input(z.object({ id: RefundRequestSchema.shape.id, reason: z.string().min(0).max(255) }))
-    .mutation(({ input, ctx }) => {
-      return ctx.refundRequestService.updateRefundRequest(input.id, input)
-    }),
-  approve: protectedProcedure.input(RefundRequestSchema.shape.id).mutation(({ input, ctx }) => {
-    return ctx.refundRequestService.approveRefundRequest(input, ctx.auth.userId)
-  }),
-  reject: protectedProcedure.input(RefundRequestSchema.shape.id).mutation(({ input, ctx }) => {
-    return ctx.refundRequestService.rejectRefundRequest(input, ctx.auth.userId)
-  }),
-  delete: protectedProcedure.input(RefundRequestSchema.shape.id).mutation(({ input, ctx }) => {
-    return ctx.refundRequestService.deleteRefundRequest(input)
-  }),
-  get: protectedProcedure.input(RefundRequestSchema.shape.id).query(({ input, ctx }) => {
-    return ctx.refundRequestService.getRefundRequestById(input)
-  }),
-  all: protectedProcedure.input(PaginateInputSchema).query(({ input, ctx }) => {
-    return ctx.refundRequestService.getRefundRequests(input.take, input.cursor)
-  }),
->>>>>>> 1ea17061
 })