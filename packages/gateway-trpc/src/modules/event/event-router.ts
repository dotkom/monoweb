--- conflicted
+++ resolved
@@ -67,7 +67,6 @@
     }),
 
   // TODO: N+1 query, eventHostingGroupService and eventService should probably be merged
-<<<<<<< HEAD
   all: publicProcedure
     .input(
       z.object({
@@ -79,22 +78,7 @@
       const events = await ctx.eventService.getEvents(input.page, input.filter)
       const groups = events.map(async (e) => ctx.eventHostingGroupService.getHostingGroupsForEvent(e.id))
       const interestGroups = events.map(async (e) => ctx.interestGroupService.getAllByEventId(e.id))
-
-      const groupResults = await Promise.all(groups)
-      const interestGroupResults = await Promise.all(interestGroups)
-
-      return events.map((event, i) => ({
-        ...event,
-        groups: groupResults[i],
-        interestGroups: interestGroupResults[i],
-      }))
-    }),
-=======
-  all: publicProcedure.input(PaginateInputSchema).query(async ({ input, ctx }) => {
-    const events = await ctx.eventService.getEvents(input)
-    const groups = events.map(async (e) => ctx.eventHostingGroupService.getHostingGroupsForEvent(e.id))
-    const interestGroups = events.map(async (e) => ctx.interestGroupService.getAllByEventId(e.id))
-    const companies = events.map(async (e) => ctx.companyEventService.getCompaniesByEventId(e.id))
+      const companies = events.map(async (e) => ctx.companyEventService.getCompaniesByEventId(e.id))
 
     const groupResults = await Promise.all(groups)
     const interestGroupResults = await Promise.all(interestGroups)
@@ -107,7 +91,6 @@
       companies: companyResults[i],
     }))
   }),
->>>>>>> ef5cd4f3
 
   // TODO: N+1 query, eventHostingGroupService and eventService should probably be merged
   recommended: publicProcedure.input(PaginateInputSchema).query(async ({ input, ctx }) => {
