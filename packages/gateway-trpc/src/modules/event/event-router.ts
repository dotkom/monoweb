import { PaginateInputSchema } from "@dotkomonline/core"
import { CompanySchema, EventCommitteeSchema, EventSchema, EventWriteSchema } from "@dotkomonline/types"
import { z } from "zod"
import { attendanceRouter } from "./attendance-router"
import { eventCompanyRouter } from "./event-company-router"
import { protectedProcedure, publicProcedure, t } from "../../trpc"

export const eventRouter = t.router({
  create: protectedProcedure
<<<<<<< HEAD
    .input(EventWriteSchema)
    .mutation(async ({ input, ctx }) => ctx.eventService.createEvent(input)),
=======
    .input(
      z.object({
        event: EventWriteSchema,
        committeeIds: z.array(EventCommitteeSchema.shape.committeeId),
      })
    )
    .mutation(async ({ input, ctx }) => {
      const event = await ctx.eventService.createEvent(input.event)
      const committees = await ctx.eventCommitteeService.setEventCommittees(event.id, input.committeeIds)
      return {
        ...event,
        committees,
      }
    }),
>>>>>>> ae7acd1d
  edit: protectedProcedure
    .input(
      z.object({
        id: EventSchema.shape.id,
        event: EventWriteSchema,
        committeeIds: z.array(EventCommitteeSchema.shape.committeeId),
      })
    )
<<<<<<< HEAD
    .mutation(async ({ input, ctx }) => ctx.eventService.updateEvent(input.id, input.changes)),
  all: publicProcedure.input(PaginateInputSchema).query(async ({ input, ctx }) => ctx.eventService.getEvents(input.take, input.cursor)),
=======
    .mutation(async ({ input, ctx }) => {
      const event = await ctx.eventService.updateEvent(input.id, input.event)
      await ctx.eventCommitteeService.setEventCommittees(input.id, input.committeeIds)
      return event
    }),
  all: publicProcedure.input(PaginateInputSchema).query(async ({ input, ctx }) => {
    const events = await ctx.eventService.getEvents(input.take, input.cursor)
    const committees = events.map((e) => ctx.eventCommitteeService.getEventCommitteesForEvent(e.id))

    const results = await Promise.all(committees)

    return events.map((event, i) => {
      return {
        ...event,
        committees: results[i],
      }
    })
  }),
>>>>>>> ae7acd1d
  allByCompany: publicProcedure
    .input(z.object({ id: CompanySchema.shape.id, paginate: PaginateInputSchema }))
    .query(async ({ input, ctx }) =>
      ctx.companyEventService.getEventsByCompanyId(input.id, input.paginate.take, input.paginate.cursor)
    ),
  allByCommittee: publicProcedure
    .input(z.object({ id: CompanySchema.shape.id, paginate: PaginateInputSchema }))
<<<<<<< HEAD
    .query(async ({ input, ctx }) =>
      ctx.eventService.getEventsByCommitteeId(input.id, input.paginate.take, input.paginate.cursor)
    ),
  get: publicProcedure
    .input(CompanySchema.shape.id)
    .query(async ({ input, ctx }) => ctx.eventService.getEventById(input)),
=======
    .query(({ input, ctx }) => {
      return ctx.eventService.getEventsByCommitteeId(input.id, input.paginate.take, input.paginate.cursor)
    }),
  get: publicProcedure.input(CompanySchema.shape.id).query(async ({ input, ctx }) => {
    const event = await ctx.eventService.getEventById(input)
    const committees = await ctx.eventCommitteeService.getEventCommitteesForEvent(event.id)

    return {
      event: event,
      eventCommittees: committees,
    }
  }),
>>>>>>> ae7acd1d
  attendance: attendanceRouter,
  company: eventCompanyRouter,
})<|MERGE_RESOLUTION|>--- conflicted
+++ resolved
@@ -7,10 +7,6 @@
 
 export const eventRouter = t.router({
   create: protectedProcedure
-<<<<<<< HEAD
-    .input(EventWriteSchema)
-    .mutation(async ({ input, ctx }) => ctx.eventService.createEvent(input)),
-=======
     .input(
       z.object({
         event: EventWriteSchema,
@@ -25,7 +21,6 @@
         committees,
       }
     }),
->>>>>>> ae7acd1d
   edit: protectedProcedure
     .input(
       z.object({
@@ -34,10 +29,6 @@
         committeeIds: z.array(EventCommitteeSchema.shape.committeeId),
       })
     )
-<<<<<<< HEAD
-    .mutation(async ({ input, ctx }) => ctx.eventService.updateEvent(input.id, input.changes)),
-  all: publicProcedure.input(PaginateInputSchema).query(async ({ input, ctx }) => ctx.eventService.getEvents(input.take, input.cursor)),
-=======
     .mutation(async ({ input, ctx }) => {
       const event = await ctx.eventService.updateEvent(input.id, input.event)
       await ctx.eventCommitteeService.setEventCommittees(input.id, input.committeeIds)
@@ -56,7 +47,6 @@
       }
     })
   }),
->>>>>>> ae7acd1d
   allByCompany: publicProcedure
     .input(z.object({ id: CompanySchema.shape.id, paginate: PaginateInputSchema }))
     .query(async ({ input, ctx }) =>
@@ -64,14 +54,6 @@
     ),
   allByCommittee: publicProcedure
     .input(z.object({ id: CompanySchema.shape.id, paginate: PaginateInputSchema }))
-<<<<<<< HEAD
-    .query(async ({ input, ctx }) =>
-      ctx.eventService.getEventsByCommitteeId(input.id, input.paginate.take, input.paginate.cursor)
-    ),
-  get: publicProcedure
-    .input(CompanySchema.shape.id)
-    .query(async ({ input, ctx }) => ctx.eventService.getEventById(input)),
-=======
     .query(({ input, ctx }) => {
       return ctx.eventService.getEventsByCommitteeId(input.id, input.paginate.take, input.paginate.cursor)
     }),
@@ -84,7 +66,6 @@
       eventCommittees: committees,
     }
   }),
->>>>>>> ae7acd1d
   attendance: attendanceRouter,
   company: eventCompanyRouter,
 })