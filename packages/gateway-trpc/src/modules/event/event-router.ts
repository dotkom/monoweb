<<<<<<< HEAD
import { EventWriteSchema } from "@dotkomonline/types"
=======
import { protectedProcedure, publicProcedure, t } from "../../trpc"
import { CompanySchema, EventWriteSchema } from "@dotkomonline/types"
>>>>>>> 1ea17061
import { z } from "zod"
import { PaginateInputSchema } from "@dotkomonline/core"
import { attendanceRouter } from "./attendance-router"
import { eventCompanyRouter } from "./event-company-router"
import { protectedProcedure, publicProcedure, t } from "../../trpc"

export const eventRouter = t.router({
  create: protectedProcedure
    .input(EventWriteSchema)
    .mutation(async ({ input, ctx }) => ctx.eventService.createEvent(input)),
  edit: protectedProcedure
    .input(
      EventWriteSchema.required({
        id: true,
      })
    )
    .mutation(async ({ input: changes, ctx }) => ctx.eventService.updateEvent(changes.id, changes)),
  all: publicProcedure
    .input(PaginateInputSchema)
    .query(async ({ input, ctx }) => ctx.eventService.getEvents(input.take, input.cursor)),
  allByCompany: publicProcedure
<<<<<<< HEAD
    .input(z.object({ id: z.string().uuid(), paginate: PaginateInputSchema }))
    .query(async ({ input, ctx }) =>
      ctx.companyEventService.getEventsByCompanyId(input.id, input.paginate.take, input.paginate.cursor)
    ),
  allByCommittee: publicProcedure
    .input(z.object({ id: z.string().uuid(), paginate: PaginateInputSchema }))
    .query(async ({ input, ctx }) =>
      ctx.eventService.getEventsByCommitteeId(input.id, input.paginate.take, input.paginate.cursor)
    ),
  get: publicProcedure.input(z.string().uuid()).query(async ({ input, ctx }) => ctx.eventService.getEventById(input)),
=======
    .input(z.object({ id: CompanySchema.shape.id, paginate: PaginateInputSchema }))
    .query(({ input, ctx }) => {
      return ctx.companyEventService.getEventsByCompanyId(input.id, input.paginate.take, input.paginate.cursor)
    }),
  allByCommittee: publicProcedure
    .input(z.object({ id: CompanySchema.shape.id, paginate: PaginateInputSchema }))
    .query(({ input, ctx }) => {
      return ctx.eventService.getEventsByCommitteeId(input.id, input.paginate.take, input.paginate.cursor)
    }),
  get: publicProcedure.input(CompanySchema.shape.id).query(({ input, ctx }) => {
    return ctx.eventService.getEventById(input)
  }),
>>>>>>> 1ea17061
  attendance: attendanceRouter,
  company: eventCompanyRouter,
})<|MERGE_RESOLUTION|>--- conflicted
+++ resolved
@@ -1,9 +1,4 @@
-<<<<<<< HEAD
-import { EventWriteSchema } from "@dotkomonline/types"
-=======
-import { protectedProcedure, publicProcedure, t } from "../../trpc"
 import { CompanySchema, EventWriteSchema } from "@dotkomonline/types"
->>>>>>> 1ea17061
 import { z } from "zod"
 import { PaginateInputSchema } from "@dotkomonline/core"
 import { attendanceRouter } from "./attendance-router"
@@ -25,31 +20,18 @@
     .input(PaginateInputSchema)
     .query(async ({ input, ctx }) => ctx.eventService.getEvents(input.take, input.cursor)),
   allByCompany: publicProcedure
-<<<<<<< HEAD
-    .input(z.object({ id: z.string().uuid(), paginate: PaginateInputSchema }))
+    .input(z.object({ id: CompanySchema.shape.id, paginate: PaginateInputSchema }))
     .query(async ({ input, ctx }) =>
       ctx.companyEventService.getEventsByCompanyId(input.id, input.paginate.take, input.paginate.cursor)
     ),
   allByCommittee: publicProcedure
-    .input(z.object({ id: z.string().uuid(), paginate: PaginateInputSchema }))
+    .input(z.object({ id: CompanySchema.shape.id, paginate: PaginateInputSchema }))
     .query(async ({ input, ctx }) =>
       ctx.eventService.getEventsByCommitteeId(input.id, input.paginate.take, input.paginate.cursor)
     ),
-  get: publicProcedure.input(z.string().uuid()).query(async ({ input, ctx }) => ctx.eventService.getEventById(input)),
-=======
-    .input(z.object({ id: CompanySchema.shape.id, paginate: PaginateInputSchema }))
-    .query(({ input, ctx }) => {
-      return ctx.companyEventService.getEventsByCompanyId(input.id, input.paginate.take, input.paginate.cursor)
-    }),
-  allByCommittee: publicProcedure
-    .input(z.object({ id: CompanySchema.shape.id, paginate: PaginateInputSchema }))
-    .query(({ input, ctx }) => {
-      return ctx.eventService.getEventsByCommitteeId(input.id, input.paginate.take, input.paginate.cursor)
-    }),
-  get: publicProcedure.input(CompanySchema.shape.id).query(({ input, ctx }) => {
-    return ctx.eventService.getEventById(input)
-  }),
->>>>>>> 1ea17061
+  get: publicProcedure
+    .input(CompanySchema.shape.id)
+    .query(async ({ input, ctx }) => ctx.eventService.getEventById(input)),
   attendance: attendanceRouter,
   company: eventCompanyRouter,
 })