--- conflicted
+++ resolved
@@ -105,20 +105,13 @@
   allByUserId: publicProcedure
     .input(z.object({ id: UserSchema.shape.id }))
     .query(async ({ input, ctx }) => ctx.eventService.getEventsByUserAttending(input.id)),
-<<<<<<< HEAD
-  allByCommittee: publicProcedure
-    .input(z.object({ id: CompanySchema.shape.id, paginate: PaginateInputSchema }))
-    .query(async ({ input, ctx }) => ctx.eventService.getEventsByCommitteeId(input.id, input.paginate)),
-  getAttendanceEventDetail: publicProcedure
-=======
   allByGroup: publicProcedure
     .input(z.object({ id: GroupSchema.shape.id, paginate: PaginateInputSchema }))
     .query(async ({ input, ctx }) => ctx.eventService.getEventsByGroupId(input.id, input.paginate)),
   allByInterestGroup: publicProcedure
     .input(z.object({ id: InterestGroupSchema.shape.id, paginate: PaginateInputSchema }))
     .query(async ({ input, ctx }) => ctx.eventService.getEventsByInterestGroupId(input.id, input.paginate)),
-  getWebEventDetailData: publicProcedure
->>>>>>> a83a649c
+  getAttendanceEventDetail: publicProcedure
     .input(EventSchema.shape.id)
     .query(async ({ input, ctx }) => ctx.eventService.getAttendanceDetail(input)),
   addAttendance: protectedProcedure
