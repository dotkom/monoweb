<<<<<<< HEAD
import { CompanySchema, EventWriteSchema } from "@dotkomonline/types"
import { z } from "zod"
=======
>>>>>>> 24c3b2dd
import { PaginateInputSchema } from "@dotkomonline/core"
import { CompanySchema, EventSchema, EventWriteSchema } from "@dotkomonline/types"
import { z } from "zod"
import { protectedProcedure, publicProcedure, t } from "../../trpc"
import { attendanceRouter } from "./attendance-router"
import { eventCompanyRouter } from "./event-company-router"
import { protectedProcedure, publicProcedure, t } from "../../trpc"

export const eventRouter = t.router({
  create: protectedProcedure
    .input(EventWriteSchema)
    .mutation(async ({ input, ctx }) => ctx.eventService.createEvent(input)),
  edit: protectedProcedure
    .input(
      z.object({
        id: EventSchema.shape.id,
        changes: EventWriteSchema,
      })
    )
<<<<<<< HEAD
    .mutation(async ({ input: changes, ctx }) => ctx.eventService.updateEvent(changes.id, changes)),
  all: publicProcedure
    .input(PaginateInputSchema)
    .query(async ({ input, ctx }) => ctx.eventService.getEvents(input.take, input.cursor)),
=======
    .mutation(({ input, ctx }) => {
      return ctx.eventService.updateEvent(input.id, input.changes)
    }),
  all: publicProcedure.input(PaginateInputSchema).query(({ input, ctx }) => {
    return ctx.eventService.getEvents(input.take, input.cursor)
  }),
>>>>>>> 24c3b2dd
  allByCompany: publicProcedure
    .input(z.object({ id: CompanySchema.shape.id, paginate: PaginateInputSchema }))
    .query(async ({ input, ctx }) =>
      ctx.companyEventService.getEventsByCompanyId(input.id, input.paginate.take, input.paginate.cursor)
    ),
  allByCommittee: publicProcedure
    .input(z.object({ id: CompanySchema.shape.id, paginate: PaginateInputSchema }))
    .query(async ({ input, ctx }) =>
      ctx.eventService.getEventsByCommitteeId(input.id, input.paginate.take, input.paginate.cursor)
    ),
  get: publicProcedure
    .input(CompanySchema.shape.id)
    .query(async ({ input, ctx }) => ctx.eventService.getEventById(input)),
  attendance: attendanceRouter,
  company: eventCompanyRouter,
})<|MERGE_RESOLUTION|>--- conflicted
+++ resolved
@@ -1,15 +1,9 @@
-<<<<<<< HEAD
-import { CompanySchema, EventWriteSchema } from "@dotkomonline/types"
-import { z } from "zod"
-=======
->>>>>>> 24c3b2dd
 import { PaginateInputSchema } from "@dotkomonline/core"
 import { CompanySchema, EventSchema, EventWriteSchema } from "@dotkomonline/types"
 import { z } from "zod"
 import { protectedProcedure, publicProcedure, t } from "../../trpc"
 import { attendanceRouter } from "./attendance-router"
 import { eventCompanyRouter } from "./event-company-router"
-import { protectedProcedure, publicProcedure, t } from "../../trpc"
 
 export const eventRouter = t.router({
   create: protectedProcedure
@@ -22,19 +16,12 @@
         changes: EventWriteSchema,
       })
     )
-<<<<<<< HEAD
-    .mutation(async ({ input: changes, ctx }) => ctx.eventService.updateEvent(changes.id, changes)),
-  all: publicProcedure
-    .input(PaginateInputSchema)
-    .query(async ({ input, ctx }) => ctx.eventService.getEvents(input.take, input.cursor)),
-=======
     .mutation(({ input, ctx }) => {
       return ctx.eventService.updateEvent(input.id, input.changes)
     }),
   all: publicProcedure.input(PaginateInputSchema).query(({ input, ctx }) => {
     return ctx.eventService.getEvents(input.take, input.cursor)
   }),
->>>>>>> 24c3b2dd
   allByCompany: publicProcedure
     .input(z.object({ id: CompanySchema.shape.id, paginate: PaginateInputSchema }))
     .query(async ({ input, ctx }) =>
