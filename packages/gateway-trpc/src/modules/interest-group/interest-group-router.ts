<<<<<<< HEAD
import { InterestGroupSchema, InterestGroupWriteSchema } from "@dotkomonline/types"
=======
import { PaginateInputSchema } from "@dotkomonline/core"
import { InterestGroupSchema, InterestGroupWriteSchema, UserSchema } from "@dotkomonline/types"
>>>>>>> ce333425
import { z } from "zod"
import { protectedProcedure, publicProcedure, t } from "../../trpc"

export const interestGroupRouter = t.router({
  create: protectedProcedure
    .input(InterestGroupWriteSchema)
    .mutation(async ({ input, ctx }) => await ctx.interestGroupService.create(input)),
  all: publicProcedure.query(async ({ ctx }) => await ctx.interestGroupService.getAll()),
  get: publicProcedure
    .input(InterestGroupSchema.shape.id)
    .query(async ({ input, ctx }) => await ctx.interestGroupService.getById(input)),
  update: protectedProcedure
    .input(
      z.object({
        id: InterestGroupSchema.shape.id,
        values: InterestGroupWriteSchema,
      })
    )
    .mutation(async ({ input, ctx }) => await ctx.interestGroupService.update(input.id, input.values)),
  delete: protectedProcedure
    .input(InterestGroupSchema.shape.id)
    .mutation(async ({ input, ctx }) => await ctx.interestGroupService.delete(input)),
  getByMember: publicProcedure
    .input(UserSchema.shape.id)
    .query(async ({ input, ctx }) => await ctx.interestGroupService.getByMember(input)),
  getMembers: publicProcedure
    .input(InterestGroupSchema.shape.id)
    .query(async ({ input, ctx }) => await ctx.interestGroupService.getMembers(input)),
  addMember: protectedProcedure
    .input(z.object({ interestGroupId: InterestGroupSchema.shape.id, userId: UserSchema.shape.id }))
    .mutation(async ({ input, ctx }) => await ctx.interestGroupService.addMember(input.interestGroupId, input.userId)),
  removeMember: protectedProcedure
    .input(z.object({ interestGroupId: InterestGroupSchema.shape.id, userId: UserSchema.shape.id }))
    .mutation(
      async ({ input, ctx }) => await ctx.interestGroupService.removeMember(input.interestGroupId, input.userId)
    ),
})<|MERGE_RESOLUTION|>--- conflicted
+++ resolved
@@ -1,9 +1,4 @@
-<<<<<<< HEAD
-import { InterestGroupSchema, InterestGroupWriteSchema } from "@dotkomonline/types"
-=======
-import { PaginateInputSchema } from "@dotkomonline/core"
 import { InterestGroupSchema, InterestGroupWriteSchema, UserSchema } from "@dotkomonline/types"
->>>>>>> ce333425
 import { z } from "zod"
 import { protectedProcedure, publicProcedure, t } from "../../trpc"
 
