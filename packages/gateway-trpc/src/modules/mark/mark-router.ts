import { MarkSchema, MarkWriteSchema } from "@dotkomonline/types"
import { PaginateInputSchema } from "@dotkomonline/core"
import { z } from "zod"
import { personalMarkRouter } from "./personal-mark-router"
import { protectedProcedure } from "./../../trpc"
import { t } from "../../trpc"

export const markRouter = t.router({
  personal: personalMarkRouter,
  create: protectedProcedure
    .input(MarkWriteSchema)
    .mutation(async ({ input, ctx }) => ctx.markService.createMark(input)),
  edit: protectedProcedure
    .input(MarkWriteSchema.required({ id: true }))
    .mutation(async ({ input: changes, ctx }) => ctx.markService.updateMark(changes.id, changes)),
  all: protectedProcedure
    .input(PaginateInputSchema)
    .query(async ({ input, ctx }) => ctx.markService.getMarks(input.take, input.cursor)),
  getByUser: protectedProcedure
<<<<<<< HEAD
    .input(z.object({ id: z.string().uuid(), paginate: PaginateInputSchema }))
    .query(async ({ input, ctx }) =>
      ctx.personalMarkService.getMarksForUserId(input.id, input.paginate.take, input.paginate.cursor)
    ),
  get: protectedProcedure.input(z.string().uuid()).query(async ({ input, ctx }) => ctx.markService.getMark(input)),
  delete: protectedProcedure
    .input(z.string().uuid())
    .mutation(async ({ input, ctx }) => ctx.markService.deleteMark(input)),
=======
    .input(z.object({ id: MarkSchema.shape.id, paginate: PaginateInputSchema }))
    .query(({ input, ctx }) => {
      return ctx.personalMarkService.getMarksForUserId(input.id, input.paginate.take, input.paginate.cursor)
    }),
  get: protectedProcedure.input(MarkSchema.shape.id).query(({ input, ctx }) => {
    return ctx.markService.getMark(input)
  }),
  delete: protectedProcedure.input(MarkSchema.shape.id).mutation(({ input, ctx }) => {
    return ctx.markService.deleteMark(input)
  }),
>>>>>>> 1ea17061
})<|MERGE_RESOLUTION|>--- conflicted
+++ resolved
@@ -17,25 +17,12 @@
     .input(PaginateInputSchema)
     .query(async ({ input, ctx }) => ctx.markService.getMarks(input.take, input.cursor)),
   getByUser: protectedProcedure
-<<<<<<< HEAD
-    .input(z.object({ id: z.string().uuid(), paginate: PaginateInputSchema }))
+    .input(z.object({ id: MarkSchema.shape.id, paginate: PaginateInputSchema }))
     .query(async ({ input, ctx }) =>
       ctx.personalMarkService.getMarksForUserId(input.id, input.paginate.take, input.paginate.cursor)
     ),
-  get: protectedProcedure.input(z.string().uuid()).query(async ({ input, ctx }) => ctx.markService.getMark(input)),
+  get: protectedProcedure.input(MarkSchema.shape.id).query(async ({ input, ctx }) => ctx.markService.getMark(input)),
   delete: protectedProcedure
-    .input(z.string().uuid())
+    .input(MarkSchema.shape.id)
     .mutation(async ({ input, ctx }) => ctx.markService.deleteMark(input)),
-=======
-    .input(z.object({ id: MarkSchema.shape.id, paginate: PaginateInputSchema }))
-    .query(({ input, ctx }) => {
-      return ctx.personalMarkService.getMarksForUserId(input.id, input.paginate.take, input.paginate.cursor)
-    }),
-  get: protectedProcedure.input(MarkSchema.shape.id).query(({ input, ctx }) => {
-    return ctx.markService.getMark(input)
-  }),
-  delete: protectedProcedure.input(MarkSchema.shape.id).mutation(({ input, ctx }) => {
-    return ctx.markService.deleteMark(input)
-  }),
->>>>>>> 1ea17061
 })