import { FC } from "react"
import { css } from "../../config/stitches.config"
import { AlertIcon } from "./AlertIcon"

export interface AlertProps {
  status: "info" | "warning" | "success" | "danger"
  text: string
  showIcon?: boolean
}

export const Alert: FC<AlertProps> = ({ status, text, showIcon = true }) => {
  return (
    <div className={styles.root({ status })}>
      {showIcon && <AlertIcon status={status} />}
      {text}
    </div>
  )
}

const styles = {
  root: css({
    display: "flex",
    justifyContent: "center",
    alignItems: "center",
    padding: "$2",
    fontSize: "$md",
    fontWeight: "semibold",
    borderRadius: "$2", // XD
    variants: {
      status: {
        info: {
          backgroundColor: "$info12",
          color: "$info0",
        },
        success: {
          backgroundColor: "$green12",
          color: "$green0",
        },
        warning: {
          backgroundColor: "$orange12",
          color: "$orange0",
        },
        danger: {
          backgroundColor: "$red12",
<<<<<<< HEAD
          color: "$red1",
=======
          color: "$red0",
>>>>>>> 32e915b5
        },
      },
    },
  }),
}<|MERGE_RESOLUTION|>--- conflicted
+++ resolved
@@ -42,11 +42,7 @@
         },
         danger: {
           backgroundColor: "$red12",
-<<<<<<< HEAD
-          color: "$red1",
-=======
           color: "$red0",
->>>>>>> 32e915b5
         },
       },
     },
