--- conflicted
+++ resolved
@@ -12,12 +12,9 @@
   "dependencies": {
     "@radix-ui/colors": "^0.1.8",
     "@radix-ui/react-alert-dialog": "^0.1.7",
-<<<<<<< HEAD
     "@radix-ui/react-checkbox": "^0.1.5",
     "@radix-ui/react-label": "^0.1.5",
-=======
     "@radix-ui/react-switch": "^0.1.5",
->>>>>>> 32e915b5
     "@stitches/react": "^1.2.8",
     "react": "^18.2.0",
     "react-icons": "^4.4.0"
