import { createEnv } from "@t3-oss/env-core"
import { z } from "zod"

const environmentVariableSchema = z.string().nonempty()

export const createEnvironment = (skipValidation = false) =>
  createEnv({
    clientPrefix: "NEXT_PUBLIC_",
    server: {
      DASHBOARD_AUTH0_CLIENT_ID: environmentVariableSchema,
      DASHBOARD_AUTH0_CLIENT_SECRET: environmentVariableSchema,
      DASHBOARD_AUTH0_ISSUER: environmentVariableSchema,

      WEB_AUTH0_CLIENT_ID: environmentVariableSchema,
      WEB_AUTH0_CLIENT_SECRET: environmentVariableSchema,
      WEB_AUTH0_ISSUER: environmentVariableSchema,

      GTX_AUTH0_CLIENT_ID: environmentVariableSchema,
      GTX_AUTH0_CLIENT_SECRET: environmentVariableSchema,
      GTX_AUTH0_ISSUER: environmentVariableSchema,
<<<<<<< HEAD
=======
      GTX_AUTH0_DOMAIN: environmentVariableSchema,
>>>>>>> af02d0bd

      NODE_ENV: z.enum(["development", "test", "production"]).optional(),
      VERCEL_URL: environmentVariableSchema.optional(),
      DATABASE_URL: environmentVariableSchema,
      NEXTAUTH_SECRET: environmentVariableSchema,
      AWS_REGION: environmentVariableSchema,

      TRIKOM_STRIPE_PUBLIC_KEY: environmentVariableSchema,
      TRIKOM_STRIPE_SECRET_KEY: environmentVariableSchema,
      TRIKOM_STRIPE_WEBHOOK_SECRET: environmentVariableSchema,

      FAGKOM_STRIPE_PUBLIC_KEY: environmentVariableSchema,
      FAGKOM_STRIPE_SECRET_KEY: environmentVariableSchema,
      FAGKOM_STRIPE_WEBHOOK_SECRET: environmentVariableSchema,

      S3_BUCKET_MONOWEB: environmentVariableSchema,
    },
    client: {
      NEXT_PUBLIC_NODE_ENV: environmentVariableSchema.optional(),
      NEXT_PUBLIC_VERCEL_URL: environmentVariableSchema.optional(),
    },
    runtimeEnv: {
      DASHBOARD_AUTH0_CLIENT_ID: process.env.DASHBOARD_AUTH0_CLIENT_ID,
      DASHBOARD_AUTH0_CLIENT_SECRET: process.env.DASHBOARD_AUTH0_CLIENT_SECRET,
      DASHBOARD_AUTH0_ISSUER: process.env.DASHBOARD_AUTH0_ISSUER,

      WEB_AUTH0_CLIENT_ID: process.env.WEB_AUTH0_CLIENT_ID,
      WEB_AUTH0_CLIENT_SECRET: process.env.WEB_AUTH0_CLIENT_SECRET,
      WEB_AUTH0_ISSUER: process.env.WEB_AUTH0_ISSUER,

      GTX_AUTH0_CLIENT_ID: process.env.GTX_AUTH0_CLIENT_ID,
      GTX_AUTH0_CLIENT_SECRET: process.env.GTX_AUTH0_CLIENT_SECRET,
      GTX_AUTH0_ISSUER: process.env.GTX_AUTH0_ISSUER,
<<<<<<< HEAD
=======
      GTX_AUTH0_DOMAIN: process.env.GTX_AUTH0_DOMAIN,
>>>>>>> af02d0bd

      DATABASE_URL: process.env.DATABASE_URL,
      NEXTAUTH_SECRET: process.env.NEXTAUTH_SECRET,

      NODE_ENV: process.env.NODE_ENV,
      NEXT_PUBLIC_NODE_ENV: process.env.NODE_ENV,
      VERCEL_URL: process.env.VERCEL_URL,
      NEXT_PUBLIC_VERCEL_URL: process.env.VERCEL_URL,
      AWS_REGION: process.env.AWS_REGION,

      TRIKOM_STRIPE_PUBLIC_KEY: process.env.TRIKOM_STRIPE_PUBLIC_KEY,
      TRIKOM_STRIPE_SECRET_KEY: process.env.TRIKOM_STRIPE_SECRET_KEY,
      TRIKOM_STRIPE_WEBHOOK_SECRET: process.env.TRIKOM_STRIPE_WEBHOOK_SECRET,

      FAGKOM_STRIPE_PUBLIC_KEY: process.env.FAGKOM_STRIPE_PUBLIC_KEY,
      FAGKOM_STRIPE_SECRET_KEY: process.env.FAGKOM_STRIPE_SECRET_KEY,
      FAGKOM_STRIPE_WEBHOOK_SECRET: process.env.FAGKOM_STRIPE_WEBHOOK_SECRET,

      S3_BUCKET_MONOWEB: process.env.S3_BUCKET_MONOWEB,
    },
    skipValidation,
  })

export const env = createEnvironment()<|MERGE_RESOLUTION|>--- conflicted
+++ resolved
@@ -18,10 +18,7 @@
       GTX_AUTH0_CLIENT_ID: environmentVariableSchema,
       GTX_AUTH0_CLIENT_SECRET: environmentVariableSchema,
       GTX_AUTH0_ISSUER: environmentVariableSchema,
-<<<<<<< HEAD
-=======
       GTX_AUTH0_DOMAIN: environmentVariableSchema,
->>>>>>> af02d0bd
 
       NODE_ENV: z.enum(["development", "test", "production"]).optional(),
       VERCEL_URL: environmentVariableSchema.optional(),
@@ -55,10 +52,7 @@
       GTX_AUTH0_CLIENT_ID: process.env.GTX_AUTH0_CLIENT_ID,
       GTX_AUTH0_CLIENT_SECRET: process.env.GTX_AUTH0_CLIENT_SECRET,
       GTX_AUTH0_ISSUER: process.env.GTX_AUTH0_ISSUER,
-<<<<<<< HEAD
-=======
       GTX_AUTH0_DOMAIN: process.env.GTX_AUTH0_DOMAIN,
->>>>>>> af02d0bd
 
       DATABASE_URL: process.env.DATABASE_URL,
       NEXTAUTH_SECRET: process.env.NEXTAUTH_SECRET,
