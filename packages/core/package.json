--- conflicted
+++ resolved
@@ -20,14 +20,11 @@
     "date-fns": "^2.30.0",
     "kysely": "^0.26.3",
     "stripe": "^13.11.0",
-<<<<<<< HEAD
     "zod": "^3.22.4",
     "@aws-sdk/client-s3": "^3.441.0",
     "@aws-sdk/s3-presigned-post": "^3.441.0"
-=======
     "ulid": "^2.3.0",
     "zod": "^3.22.4"
->>>>>>> 4c67ac6f
   },
   "peerDependencies": {
     "next": "^13.5.6"
