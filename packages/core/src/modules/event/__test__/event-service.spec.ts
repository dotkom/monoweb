import { randomUUID } from "crypto"
import { describe, vi } from "vitest"
<<<<<<< HEAD
import { type Event } from "@dotkomonline/types"
=======

import { Event } from "@dotkomonline/types"
import { randomUUID } from "crypto"
>>>>>>> ae7acd1d
import { Kysely } from "kysely"
import { NotFoundError } from "../../../errors/errors"
import { AttendanceRepositoryImpl } from "../attendance-repository"
import { EventRepositoryImpl } from "../event-repository"
import { EventServiceImpl } from "../event-service"

export const eventPayload: Omit<Event, "id"> = {
  title: "Kotlin og spillutvikling med Bekk",
  subtitle: "Bekk kommer for å holde kurs i kotlin og spillutvikling!",
  imageUrl:
    "https://online.ntnu.no/_next/image?url=https%3A%2F%2Fhttps://onlineweb4-prod.s3.eu-north-1.amazonaws.com/media/images/responsive/lg/59dec779-da56-40f1-be27-4045630c708a.png",
  description: "Kotlin er et relativt nytt programmeringsspråk som de siste årene har blitt veldig populært",
  location: "Verkstedteknisk: VE22",
  public: false,
  start: new Date(),
  end: new Date(),
  createdAt: new Date(2022, 1, 1),
  updatedAt: new Date(2022, 1, 1),
  status: "PUBLIC",
  type: "COMPANY",
  waitlist: null,
}

describe("EventService", () => {
  const db = vi.mocked(Kysely.prototype)
  const eventRepository = new EventRepositoryImpl(db)
  const attendanceRepository = new AttendanceRepositoryImpl(db)
  const eventService = new EventServiceImpl(eventRepository, attendanceRepository)

  it("creates a new event", async () => {
    const id = randomUUID()
    vi.spyOn(eventRepository, "create").mockResolvedValueOnce({ id, ...eventPayload })
    const event = await eventService.createEvent(eventPayload)
    expect(event).toEqual({ id, ...eventPayload })
    expect(eventRepository.create).toHaveBeenCalledWith(eventPayload)
  })

  it("finds events by id", async () => {
    const id = randomUUID()
    vi.spyOn(eventRepository, "getById").mockResolvedValueOnce(undefined)
    const missing = eventService.getEventById(id)
    await expect(missing).rejects.toThrow(NotFoundError)
    vi.spyOn(eventRepository, "getById").mockResolvedValueOnce({ id, ...eventPayload })
    const real = await eventService.getEventById(id)
    expect(real).toEqual({ id, ...eventPayload })
  })
})<|MERGE_RESOLUTION|>--- conflicted
+++ resolved
@@ -1,12 +1,6 @@
+import { type Event } from "@dotkomonline/types"
 import { randomUUID } from "crypto"
 import { describe, vi } from "vitest"
-<<<<<<< HEAD
-import { type Event } from "@dotkomonline/types"
-=======
-
-import { Event } from "@dotkomonline/types"
-import { randomUUID } from "crypto"
->>>>>>> ae7acd1d
 import { Kysely } from "kysely"
 import { NotFoundError } from "../../../errors/errors"
 import { AttendanceRepositoryImpl } from "../attendance-repository"
