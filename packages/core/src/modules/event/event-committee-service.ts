import { type Committee, type CommitteeId, type EventCommittee, type EventId } from "@dotkomonline/types"
import { type EventCommitteeRepository } from "./event-committee-repository"

export interface EventCommitteeService {
  getCommitteesForEvent(eventId: EventId): Promise<Committee[]>
  getEventCommitteesForEvent(eventId: EventId): Promise<Committee[]>
  setEventCommittees(eventId: EventId, committees: CommitteeId[]): Promise<EventCommittee[]>
}

export class EventCommitteeServiceImpl implements EventCommitteeService {
  constructor(private readonly committeeOrganizerRepository: EventCommitteeRepository) {}

  async getCommitteesForEvent(eventId: EventId): Promise<Committee[]> {
    const committees = await this.committeeOrganizerRepository.getAllCommittees(eventId, 999)
    return committees
  }

<<<<<<< HEAD
  async getEventCommitteesForEvent(eventId: EventId): Promise<Committee[]> {
    const eventCommittees = await this.committeeOrganizerRepository.getAllEventCommittees(eventId)
=======
  async getEventCommitteesForEvent(eventId: EventId): Promise<EventCommittee[]> {
    const eventCommittees = await this.committeeOrganizerRepository.getAllEventCommittees(eventId, 999)
>>>>>>> cf288410
    return eventCommittees
  }

  async setEventCommittees(eventId: EventId, committees: CommitteeId[]): Promise<EventCommittee[]> {
    // Fetch all committees associated with the event
<<<<<<< HEAD
    const eventCommittees = await this.committeeOrganizerRepository.getAllEventCommittees(eventId)
    const currentCommitteeIds = eventCommittees.map((committee) => committee.id)
=======
    const eventCommittees = await this.committeeOrganizerRepository.getAllEventCommittees(eventId, 999)
    const currentCommitteeIds = eventCommittees.map((committee) => committee.committeeId)
>>>>>>> cf288410

    // Identify committees to add and remove
    const committeesToRemove = currentCommitteeIds.filter((committeeId) => !committees.includes(committeeId))
    const committeesToAdd = committees.filter((committeeId) => !currentCommitteeIds.includes(committeeId))

    // Create promises for removal and addition operations
    const removePromises = committeesToRemove.map(async (committeeId) =>
      this.committeeOrganizerRepository.removeCommitteFromEvent(eventId, committeeId)
    )
    const addPromises = committeesToAdd.map(async (committeeId) =>
      this.committeeOrganizerRepository.addCommitteeToEvent(eventId, committeeId)
    )

    // Execute all promises in parallel
    await Promise.all([...removePromises, ...addPromises])

    // After removal and addition, we can identify the remaining committees
    const remainingCommittees = currentCommitteeIds
      .filter((committeeId) => !committeesToRemove.includes(committeeId)) // Remove the committees to remove
      .concat(committeesToAdd) // Add the committees to add

    return remainingCommittees.map((committeeId) => ({
      eventId,
      committeeId,
    }))
  }
}<|MERGE_RESOLUTION|>--- conflicted
+++ resolved
@@ -15,25 +15,15 @@
     return committees
   }
 
-<<<<<<< HEAD
   async getEventCommitteesForEvent(eventId: EventId): Promise<Committee[]> {
-    const eventCommittees = await this.committeeOrganizerRepository.getAllEventCommittees(eventId)
-=======
-  async getEventCommitteesForEvent(eventId: EventId): Promise<EventCommittee[]> {
     const eventCommittees = await this.committeeOrganizerRepository.getAllEventCommittees(eventId, 999)
->>>>>>> cf288410
     return eventCommittees
   }
 
   async setEventCommittees(eventId: EventId, committees: CommitteeId[]): Promise<EventCommittee[]> {
     // Fetch all committees associated with the event
-<<<<<<< HEAD
-    const eventCommittees = await this.committeeOrganizerRepository.getAllEventCommittees(eventId)
+    const eventCommittees = await this.committeeOrganizerRepository.getAllEventCommittees(eventId, 999)
     const currentCommitteeIds = eventCommittees.map((committee) => committee.id)
-=======
-    const eventCommittees = await this.committeeOrganizerRepository.getAllEventCommittees(eventId, 999)
-    const currentCommitteeIds = eventCommittees.map((committee) => committee.committeeId)
->>>>>>> cf288410
 
     // Identify committees to add and remove
     const committeesToRemove = currentCommitteeIds.filter((committeeId) => !committees.includes(committeeId))
