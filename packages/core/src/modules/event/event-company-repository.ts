<<<<<<< HEAD
import { type Company, type Event } from "@dotkomonline/types"
import { type Kysely } from "kysely"
import { type Database } from "@dotkomonline/db"
import { mapToEvent } from "./event-repository"
import { mapToCompany } from "../company/company-repository"
import { type Cursor, paginateQuery } from "../../utils/db-utils"
=======
import { Company, CompanyId, Event, EventId } from "@dotkomonline/types"
import { Kysely } from "kysely"
import { Database } from "@dotkomonline/db"
import { mapToCompany } from "../company/company-repository"
import { mapToEvent } from "./event-repository"
import { Cursor, orderedQuery } from "../../utils/db-utils"
>>>>>>> 4b1c7953

export interface EventCompanyRepository {
  createCompany: (id: EventId, company: CompanyId) => Promise<void>
  deleteCompany: (id: EventId, company: CompanyId) => Promise<void>
  getCompaniesByEventId: (id: EventId, take: number, cursor?: Cursor) => Promise<Company[]>
  getEventsByCompanyId: (id: CompanyId, take: number, cursor?: Cursor) => Promise<Event[]>
}

export class EventCompanyRepositoryImpl implements EventCompanyRepository {
  constructor(private readonly db: Kysely<Database>) {}

  async createCompany(id: EventId, company: CompanyId) {
    await this.db
      .insertInto("eventCompany")
      .values({
        eventId: id,
        companyId: company,
      })
      .returningAll()
      .executeTakeFirst()
  }

  async deleteCompany(id: EventId, company: CompanyId) {
    await this.db
      .deleteFrom("eventCompany")
      .where("companyId", "=", company)
      .where("eventId", "=", id)
      .returningAll()
      .executeTakeFirst()
  }

  async getCompaniesByEventId(id: EventId, take: number, cursor?: Cursor) {
    const query = orderedQuery(
      this.db
        .selectFrom("eventCompany")
        .where("eventId", "=", id)
        .innerJoin("company", "company.id", "eventCompany.companyId")
        .selectAll("company")
        .limit(take),
      cursor
    )
    const companies = await query.execute()
    return companies.map(mapToCompany)
  }

  async getEventsByCompanyId(companyId: string, take: number, cursor?: Cursor): Promise<Event[]> {
    const query = orderedQuery(
      this.db
        .selectFrom("event")
        .leftJoin("eventCompany", "eventCompany.eventId", "event.id")
        .selectAll("event")
        .where("eventCompany.companyId", "=", companyId)
        .limit(take),
      cursor
    )
    const events = await query.execute()
    return events.map(mapToEvent)
  }
}<|MERGE_RESOLUTION|>--- conflicted
+++ resolved
@@ -1,18 +1,9 @@
-<<<<<<< HEAD
-import { type Company, type Event } from "@dotkomonline/types"
+import { type Company, type CompanyId, type Event, type EventId } from "@dotkomonline/types"
 import { type Kysely } from "kysely"
 import { type Database } from "@dotkomonline/db"
 import { mapToEvent } from "./event-repository"
 import { mapToCompany } from "../company/company-repository"
-import { type Cursor, paginateQuery } from "../../utils/db-utils"
-=======
-import { Company, CompanyId, Event, EventId } from "@dotkomonline/types"
-import { Kysely } from "kysely"
-import { Database } from "@dotkomonline/db"
-import { mapToCompany } from "../company/company-repository"
-import { mapToEvent } from "./event-repository"
-import { Cursor, orderedQuery } from "../../utils/db-utils"
->>>>>>> 4b1c7953
+import { type Cursor, orderedQuery } from "../../utils/db-utils"
 
 export interface EventCompanyRepository {
   createCompany: (id: EventId, company: CompanyId) => Promise<void>
