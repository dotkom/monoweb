--- conflicted
+++ resolved
@@ -1,14 +1,9 @@
 import { type Attendance, type AttendanceWrite, type Event, type EventId, type EventWrite } from "@dotkomonline/types"
+import { NotFoundError } from "../../errors/errors"
+import { Cursor } from "../../utils/db-utils"
 import { type AttendanceRepository } from "./attendance-repository.js"
+import { EventInsert } from "./event-repository"
 import { type EventRepository } from "./event-repository.js"
-import { NotFoundError } from "../../errors/errors"
-<<<<<<< HEAD
-import { Cursor } from "../../utils/db-utils"
-import { AttendanceRepository } from "./attendance-repository"
-import { EventInsert, EventRepository } from "./event-repository"
-=======
-import { type Cursor } from "../../utils/db-utils"
->>>>>>> 0630a897
 
 export interface EventService {
   createEvent(eventCreate: EventWrite): Promise<Event>
@@ -56,7 +51,6 @@
   }
 
   async updateEvent(id: EventId, eventUpdate: Omit<EventWrite, "id">): Promise<Event> {
-<<<<<<< HEAD
     const toInsert: EventInsert = {
       ...eventUpdate,
       extras: JSON.stringify(eventUpdate.extras),
@@ -65,9 +59,6 @@
     if (!event) {
       throw new NotFoundError(`Could not update Event(${id})`)
     }
-=======
-    const event = await this.eventRepository.update(id, eventUpdate)
->>>>>>> 0630a897
     return event
   }
 
