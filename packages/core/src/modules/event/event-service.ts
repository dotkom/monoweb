<<<<<<< HEAD
import type { AttendanceEventDetail, AttendanceWrite, Event, EventId, EventWrite } from "@dotkomonline/types"
=======
import type {
  AttendanceWrite,
  DashboardEventDetail,
  Event,
  EventId,
  EventInterestGroup,
  EventWrite,
  InterestGroupId,
  WebEventDetail,
} from "@dotkomonline/types"
>>>>>>> a83a649c
import type { Pageable } from "../../query"
import type { AttendanceService } from "../attendance/attendance-service"
import type { InterestGroupService } from "../interest-group/interest-group-service"
import type { EventCompanyService } from "./event-company-service.js"
import { EventNotFoundError } from "./event-error"
import type { EventHostingGroupService } from "./event-hosting-group-service"
import type { EventRepository } from "./event-repository.js"

export interface EventService {
  createEvent(eventCreate: EventWrite): Promise<Event>
  updateEvent(id: EventId, payload: Omit<EventWrite, "id">): Promise<Event>
  getEventById(id: EventId): Promise<Event>
  getEvents(page: Pageable): Promise<Event[]>
  getEventsByUserAttending(userId: string): Promise<Event[]>
  getEventsByGroupId(groupId: string, page: Pageable): Promise<Event[]>
  getEventsByInterestGroupId(interestGroupId: string, page: Pageable): Promise<Event[]>
  addAttendance(eventId: EventId, obj: Partial<AttendanceWrite>): Promise<Event | null>
<<<<<<< HEAD
  getAttendanceDetail(id: EventId): Promise<AttendanceEventDetail>
=======
  getWebDetail(id: EventId): Promise<WebEventDetail>
  getDashboardDetail(id: EventId): Promise<DashboardEventDetail>
  setEventInterestGroups(eventId: EventId, interestGroups: InterestGroupId[]): Promise<EventInterestGroup[]>
>>>>>>> a83a649c
}

export class EventServiceImpl implements EventService {
  private readonly eventRepository: EventRepository
  private readonly attendanceService: AttendanceService
  private readonly attendancePoolService: AttendancePoolService
  private readonly eventCompanyService: EventCompanyService
  private readonly eventHostingGroupService: EventHostingGroupService
  private readonly interestGroupService: InterestGroupService

  constructor(
<<<<<<< HEAD
    private readonly eventRepository: EventRepository,
    private readonly attendanceService: AttendanceService,
    private readonly eventCommitteeService: EventCommitteeService,
    private readonly eventCompanyService: EventCompanyService
  ) {}
=======
    eventRepository: EventRepository,
    attendanceService: AttendanceService,
    attendancePoolService: AttendancePoolService,
    eventCompanyService: EventCompanyService,
    eventHostingGroupService: EventHostingGroupService,
    interestGroupService: InterestGroupService
  ) {
    this.eventRepository = eventRepository
    this.attendanceService = attendanceService
    this.attendancePoolService = attendancePoolService
    this.eventCompanyService = eventCompanyService
    this.eventHostingGroupService = eventHostingGroupService
    this.interestGroupService = interestGroupService
  }
>>>>>>> a83a649c

  async addAttendance(eventId: EventId, obj: AttendanceWrite) {
    const attendance = await this.attendanceService.create(obj)
    const event = this.eventRepository.addAttendance(eventId, attendance.id)

    return event
  }

  async createEvent(eventCreate: EventWrite): Promise<Event> {
    const event = await this.eventRepository.create(eventCreate)
    return event
  }

  async getEvents(page: Pageable): Promise<Event[]> {
    const events = await this.eventRepository.getAll(page)
    return events
  }

  async getEventsByUserAttending(userId: string): Promise<Event[]> {
    const events = await this.eventRepository.getAllByUserAttending(userId)
    return events
  }

  async getEventsByGroupId(groupId: string, page: Pageable): Promise<Event[]> {
    const events = await this.eventRepository.getAllByHostingGroupId(groupId, page)
    return events
  }

  async getEventsByInterestGroupId(interestGroupId: string, page: Pageable): Promise<Event[]> {
    const events = await this.eventRepository.getAllByInterestGroupId(interestGroupId, page)
    return events
  }

  /**
   * Get an event by its id
   *
   * @throws {EventNotFoundError} if the event does not exist
   */
  async getEventById(id: EventId): Promise<Event> {
    const event = await this.eventRepository.getById(id)
    if (!event) {
      throw new EventNotFoundError(id)
    }
    return event
  }

  async updateEvent(id: EventId, eventUpdate: Omit<EventWrite, "id">): Promise<Event> {
    const event = await this.eventRepository.update(id, eventUpdate)
    return event
  }

  async getAttendanceDetail(id: EventId): Promise<AttendanceEventDetail> {
    const event = await this.getEventById(id)
<<<<<<< HEAD
    const committees = await this.eventCommitteeService.getCommitteesForEvent(event.id)
    const companies = await this.eventCompanyService.getCompaniesByEventId(event.id)
    const attendance = event.attendanceId ? await this.attendanceService.getById(event.attendanceId) : null
=======
    const eventHostingGroups = await this.eventHostingGroupService.getHostingGroupsForEvent(event.id)
    const eventInterestGroups = await this.interestGroupService.getAllByEventId(event.id)

    if (event.attendanceId !== null) {
      const attendance = await this.attendanceService.getById(event.attendanceId)
      if (!attendance) {
        throw new AttendanceNotFound(event.attendanceId)
      }

      const pools = await this.attendancePoolService.getByAttendanceId(attendance.id)

      return {
        event,
        eventHostingGroups,
        eventInterestGroups,
        attendance,
        pools,
        hasAttendance: true,
      }
    }

    return {
      event,
      eventHostingGroups,
      eventInterestGroups,
      attendance: null,
      pools: null,
      hasAttendance: false,
    }
  }

  async getWebDetail(id: EventId): Promise<WebEventDetail> {
    const event = await this.getEventById(id)
    const eventHostingGroups = await this.eventHostingGroupService.getHostingGroupsForEvent(event.id)
    const eventInterestGroups = await this.interestGroupService.getAllByEventId(event.id)
    const eventCompanies = await this.eventCompanyService.getCompaniesByEventId(event.id)

    console.log(`event ${id}: ${event.title} and attendandeId: ${event.attendanceId}`)

    if (!event.attendanceId) {
      return {
        hasAttendance: false,
        event,
        eventHostingGroups,
        eventInterestGroups,
        eventCompanies,
      }
    }

    const attendance = await this.attendanceService.getById(event.attendanceId)
    if (!attendance) {
      throw new Error("Attendance not found")
    }

    const pools = await this.attendancePoolService.getByAttendanceId(attendance.id)
>>>>>>> a83a649c

    return {
      event,
<<<<<<< HEAD
      committees,
      companies,
=======
      eventHostingGroups,
      eventInterestGroups,
>>>>>>> a83a649c
      attendance,
    }
  }

  async setEventInterestGroups(eventId: EventId, interestGroups: InterestGroupId[]): Promise<EventInterestGroup[]> {
    const eventInterestGroups = await this.interestGroupService.getAllByEventId(eventId)
    const currentInterestGroupIds = eventInterestGroups.map((interestGroup) => interestGroup.id)

    const interestGroupsToRemove = currentInterestGroupIds.filter((groupId) => !interestGroups.includes(groupId))
    const interestGroupsToAdd = interestGroups.filter((groupId) => !currentInterestGroupIds.includes(groupId))

    const removePromises = interestGroupsToRemove.map(async (groupId) =>
      this.eventRepository.removeEventFromInterestGroup(eventId, groupId)
    )

    const addPromises = interestGroupsToAdd.map(async (groupId) =>
      this.eventRepository.addEventToInterestGroup(eventId, groupId)
    )

    await Promise.all([...removePromises, ...addPromises])

    const remainingInterestGroups = currentInterestGroupIds
      .filter((groupId) => !interestGroupsToRemove.includes(groupId))
      .concat(interestGroupsToAdd)

    return remainingInterestGroups.map((interestGroupId) => ({
      eventId,
      interestGroupId: interestGroupId,
    }))
  }
}<|MERGE_RESOLUTION|>--- conflicted
+++ resolved
@@ -1,17 +1,12 @@
-<<<<<<< HEAD
-import type { AttendanceEventDetail, AttendanceWrite, Event, EventId, EventWrite } from "@dotkomonline/types"
-=======
 import type {
+  AttendanceEventDetail,
   AttendanceWrite,
-  DashboardEventDetail,
   Event,
   EventId,
   EventInterestGroup,
   EventWrite,
   InterestGroupId,
-  WebEventDetail,
 } from "@dotkomonline/types"
->>>>>>> a83a649c
 import type { Pageable } from "../../query"
 import type { AttendanceService } from "../attendance/attendance-service"
 import type { InterestGroupService } from "../interest-group/interest-group-service"
@@ -19,6 +14,7 @@
 import { EventNotFoundError } from "./event-error"
 import type { EventHostingGroupService } from "./event-hosting-group-service"
 import type { EventRepository } from "./event-repository.js"
+import {AttendanceNotFound} from "../attendance/attendance-error";
 
 export interface EventService {
   createEvent(eventCreate: EventWrite): Promise<Event>
@@ -29,46 +25,30 @@
   getEventsByGroupId(groupId: string, page: Pageable): Promise<Event[]>
   getEventsByInterestGroupId(interestGroupId: string, page: Pageable): Promise<Event[]>
   addAttendance(eventId: EventId, obj: Partial<AttendanceWrite>): Promise<Event | null>
-<<<<<<< HEAD
   getAttendanceDetail(id: EventId): Promise<AttendanceEventDetail>
-=======
-  getWebDetail(id: EventId): Promise<WebEventDetail>
-  getDashboardDetail(id: EventId): Promise<DashboardEventDetail>
   setEventInterestGroups(eventId: EventId, interestGroups: InterestGroupId[]): Promise<EventInterestGroup[]>
->>>>>>> a83a649c
 }
 
 export class EventServiceImpl implements EventService {
   private readonly eventRepository: EventRepository
   private readonly attendanceService: AttendanceService
-  private readonly attendancePoolService: AttendancePoolService
   private readonly eventCompanyService: EventCompanyService
   private readonly eventHostingGroupService: EventHostingGroupService
   private readonly interestGroupService: InterestGroupService
 
   constructor(
-<<<<<<< HEAD
-    private readonly eventRepository: EventRepository,
-    private readonly attendanceService: AttendanceService,
-    private readonly eventCommitteeService: EventCommitteeService,
-    private readonly eventCompanyService: EventCompanyService
-  ) {}
-=======
     eventRepository: EventRepository,
     attendanceService: AttendanceService,
-    attendancePoolService: AttendancePoolService,
     eventCompanyService: EventCompanyService,
     eventHostingGroupService: EventHostingGroupService,
     interestGroupService: InterestGroupService
   ) {
     this.eventRepository = eventRepository
     this.attendanceService = attendanceService
-    this.attendancePoolService = attendancePoolService
     this.eventCompanyService = eventCompanyService
     this.eventHostingGroupService = eventHostingGroupService
     this.interestGroupService = interestGroupService
   }
->>>>>>> a83a649c
 
   async addAttendance(eventId: EventId, obj: AttendanceWrite) {
     const attendance = await this.attendanceService.create(obj)
@@ -116,84 +96,24 @@
   }
 
   async updateEvent(id: EventId, eventUpdate: Omit<EventWrite, "id">): Promise<Event> {
-    const event = await this.eventRepository.update(id, eventUpdate)
-    return event
+    return await this.eventRepository.update(id, eventUpdate)
   }
 
   async getAttendanceDetail(id: EventId): Promise<AttendanceEventDetail> {
     const event = await this.getEventById(id)
-<<<<<<< HEAD
-    const committees = await this.eventCommitteeService.getCommitteesForEvent(event.id)
     const companies = await this.eventCompanyService.getCompaniesByEventId(event.id)
     const attendance = event.attendanceId ? await this.attendanceService.getById(event.attendanceId) : null
-=======
+
     const eventHostingGroups = await this.eventHostingGroupService.getHostingGroupsForEvent(event.id)
     const eventInterestGroups = await this.interestGroupService.getAllByEventId(event.id)
 
-    if (event.attendanceId !== null) {
-      const attendance = await this.attendanceService.getById(event.attendanceId)
-      if (!attendance) {
-        throw new AttendanceNotFound(event.attendanceId)
-      }
-
-      const pools = await this.attendancePoolService.getByAttendanceId(attendance.id)
-
-      return {
-        event,
-        eventHostingGroups,
-        eventInterestGroups,
-        attendance,
-        pools,
-        hasAttendance: true,
-      }
-    }
 
     return {
       event,
+      companies,
+      attendance,
       eventHostingGroups,
       eventInterestGroups,
-      attendance: null,
-      pools: null,
-      hasAttendance: false,
-    }
-  }
-
-  async getWebDetail(id: EventId): Promise<WebEventDetail> {
-    const event = await this.getEventById(id)
-    const eventHostingGroups = await this.eventHostingGroupService.getHostingGroupsForEvent(event.id)
-    const eventInterestGroups = await this.interestGroupService.getAllByEventId(event.id)
-    const eventCompanies = await this.eventCompanyService.getCompaniesByEventId(event.id)
-
-    console.log(`event ${id}: ${event.title} and attendandeId: ${event.attendanceId}`)
-
-    if (!event.attendanceId) {
-      return {
-        hasAttendance: false,
-        event,
-        eventHostingGroups,
-        eventInterestGroups,
-        eventCompanies,
-      }
-    }
-
-    const attendance = await this.attendanceService.getById(event.attendanceId)
-    if (!attendance) {
-      throw new Error("Attendance not found")
-    }
-
-    const pools = await this.attendancePoolService.getByAttendanceId(attendance.id)
->>>>>>> a83a649c
-
-    return {
-      event,
-<<<<<<< HEAD
-      committees,
-      companies,
-=======
-      eventHostingGroups,
-      eventInterestGroups,
->>>>>>> a83a649c
-      attendance,
     }
   }
 
