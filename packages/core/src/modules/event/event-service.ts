<<<<<<< HEAD
import { type Attendance, type AttendanceWrite, type Event, type EventWrite } from "@dotkomonline/types"
import { type AttendanceRepository } from "./attendance-repository"
import { type EventRepository } from "./event-repository"
=======
import { Attendance, AttendanceWrite, Event, EventId, EventWrite } from "@dotkomonline/types"
>>>>>>> 4b1c7953
import { NotFoundError } from "../../errors/errors"
import { type Cursor } from "../../utils/db-utils"

export interface EventService {
<<<<<<< HEAD
  createEvent: (eventCreate: EventWrite) => Promise<Event>
  updateEvent: (id: Event["id"], payload: Omit<EventWrite, "id">) => Promise<Event>
  getEventById: (id: Event["id"]) => Promise<Event>
  getEvents: (take: number, cursor?: Cursor) => Promise<Event[]>
  getEventsByCommitteeId: (committeeId: string, take: number, cursor?: Cursor) => Promise<Event[]>

  createAttendance: (eventId: Event["id"], attendanceWrite: AttendanceWrite) => Promise<Attendance>
  listAttendance: (eventId: Event["id"]) => Promise<Attendance[]>
  createWaitlist: (eventId: Event["id"]) => Promise<Attendance>
=======
  createEvent(eventCreate: EventWrite): Promise<Event>
  updateEvent(id: EventId, payload: Omit<EventWrite, "id">): Promise<Event>
  getEventById(id: EventId): Promise<Event>
  getEvents(take: number, cursor?: Cursor): Promise<Event[]>
  getEventsByCommitteeId(committeeId: string, take: number, cursor?: Cursor): Promise<Event[]>

  createAttendance(eventId: EventId, attendanceWrite: AttendanceWrite): Promise<Attendance>
  listAttendance(eventId: EventId): Promise<Attendance[]>
  createWaitlist(eventId: EventId): Promise<Attendance>
>>>>>>> 4b1c7953
}

export class EventServiceImpl implements EventService {
  constructor(
    private readonly eventRepository: EventRepository,
    private readonly attendanceRepository: AttendanceRepository
  ) {}

  async createEvent(eventCreate: EventWrite): Promise<Event> {
    const event = await this.eventRepository.create(eventCreate)
    if (!event) {
      throw new Error("Failed to create event")
    }
    return event
  }

  async getEvents(take: number, cursor?: Cursor): Promise<Event[]> {
    const events = await this.eventRepository.getAll(take, cursor)
    return events
  }

  async getEventsByCommitteeId(committeeId: string, take: number, cursor?: Cursor): Promise<Event[]> {
    const events = await this.eventRepository.getAllByCommitteeId(committeeId, take, cursor)
    return events
  }

  async getEventById(id: EventId): Promise<Event> {
    const event = await this.eventRepository.getById(id)
    if (!event) {
      throw new NotFoundError(`Event with ID:${id} not found`)
    }
    return event
  }

  async updateEvent(id: EventId, eventUpdate: Omit<EventWrite, "id">): Promise<Event> {
    const event = await this.eventRepository.update(id, eventUpdate)
    return event
  }

  async createAttendance(eventId: EventId, attendanceCreate: AttendanceWrite): Promise<Attendance> {
    const attendance = await this.attendanceRepository.create({
      ...attendanceCreate,
      eventId,
    })
    return attendance
  }

  async listAttendance(eventId: EventId): Promise<Attendance[]> {
    const attendance = await this.attendanceRepository.getByEventId(eventId)
    return attendance
  }

  async createWaitlist(eventId: EventId): Promise<Attendance> {
    const event = await this.getEventById(eventId)
    if (event.waitlist !== null) {
      throw new Error(`Attempted to create waitlist for event ${eventId}`)
    }
    const waitlist = await this.attendanceRepository.create({
      eventId,
      start: new Date(),
      end: new Date(),
      deregisterDeadline: new Date(),
      limit: 999999,
      min: 0,
      max: 0,
    })
    await this.eventRepository.update(eventId, {
      ...event,
      waitlist: waitlist.id,
    })
    return waitlist
  }
}<|MERGE_RESOLUTION|>--- conflicted
+++ resolved
@@ -1,35 +1,18 @@
-<<<<<<< HEAD
-import { type Attendance, type AttendanceWrite, type Event, type EventWrite } from "@dotkomonline/types"
-import { type AttendanceRepository } from "./attendance-repository"
-import { type EventRepository } from "./event-repository"
-=======
-import { Attendance, AttendanceWrite, Event, EventId, EventWrite } from "@dotkomonline/types"
->>>>>>> 4b1c7953
+import { type Attendance, type AttendanceWrite, type Event, type EventId, type EventWrite } from "@dotkomonline/types"
+import { type AttendanceRepository } from "./attendance-repository.js"
+import { type EventRepository } from "./event-repository.js"
 import { NotFoundError } from "../../errors/errors"
 import { type Cursor } from "../../utils/db-utils"
 
 export interface EventService {
-<<<<<<< HEAD
   createEvent: (eventCreate: EventWrite) => Promise<Event>
-  updateEvent: (id: Event["id"], payload: Omit<EventWrite, "id">) => Promise<Event>
-  getEventById: (id: Event["id"]) => Promise<Event>
+  updateEvent: (id: EventId, payload: Omit<EventWrite, "id">) => Promise<Event>
+  getEventById: (id: EventId) => Promise<Event>
   getEvents: (take: number, cursor?: Cursor) => Promise<Event[]>
   getEventsByCommitteeId: (committeeId: string, take: number, cursor?: Cursor) => Promise<Event[]>
-
-  createAttendance: (eventId: Event["id"], attendanceWrite: AttendanceWrite) => Promise<Attendance>
-  listAttendance: (eventId: Event["id"]) => Promise<Attendance[]>
-  createWaitlist: (eventId: Event["id"]) => Promise<Attendance>
-=======
-  createEvent(eventCreate: EventWrite): Promise<Event>
-  updateEvent(id: EventId, payload: Omit<EventWrite, "id">): Promise<Event>
-  getEventById(id: EventId): Promise<Event>
-  getEvents(take: number, cursor?: Cursor): Promise<Event[]>
-  getEventsByCommitteeId(committeeId: string, take: number, cursor?: Cursor): Promise<Event[]>
-
-  createAttendance(eventId: EventId, attendanceWrite: AttendanceWrite): Promise<Attendance>
-  listAttendance(eventId: EventId): Promise<Attendance[]>
-  createWaitlist(eventId: EventId): Promise<Attendance>
->>>>>>> 4b1c7953
+  createAttendance: (eventId: EventId, attendanceWrite: AttendanceWrite) => Promise<Attendance>
+  listAttendance: (eventId: EventId) => Promise<Attendance[]>
+  createWaitlist: (eventId: EventId) => Promise<Attendance>
 }
 
 export class EventServiceImpl implements EventService {
