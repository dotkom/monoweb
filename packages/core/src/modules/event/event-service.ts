--- conflicted
+++ resolved
@@ -1,12 +1,8 @@
-<<<<<<< HEAD
 import { type Attendance, type AttendanceWrite, type Event, type EventWrite } from "@dotkomonline/types"
+import { NotFoundError } from "../../errors/errors"
+import { type Cursor } from "../../utils/db-utils"
 import { type AttendanceRepository } from "./attendance-repository"
 import { type EventRepository } from "./event-repository"
-=======
-import { Attendance, AttendanceWrite, Event, EventWrite } from "@dotkomonline/types"
->>>>>>> ae7acd1d
-import { NotFoundError } from "../../errors/errors"
-import { type Cursor } from "../../utils/db-utils"
 
 export interface EventService {
   createEvent: (eventCreate: EventWrite) => Promise<Event>
