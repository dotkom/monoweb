<<<<<<< HEAD
import { type Company, type Event } from "@dotkomonline/types"
import { type EventCompanyRepository } from "./event-company-repository"
import { type Cursor } from "../../utils/db-utils"
=======
import { Company, CompanyId, EventId } from "@dotkomonline/types"
import { EventCompanyRepository } from "./event-company-repository"
import { Cursor } from "../../utils/db-utils"
>>>>>>> 4b1c7953

export interface EventCompanyService {
  createCompany: (id: EventId, company: CompanyId) => Promise<void>
  deleteCompany: (id: EventId, company: CompanyId) => Promise<void>
  getCompaniesByEventId: (id: EventId, take: number, cursor?: Cursor) => Promise<Company[]>
}

export class EventCompanyServiceImpl implements EventCompanyService {
  constructor(private readonly eventCompanyRepository: EventCompanyRepository) {}

  async createCompany(id: EventId, company: CompanyId) {
    try {
      const companies = await this.eventCompanyRepository.createCompany(id, company)
      return companies
    } catch (err) {
      throw new Error("Failed to add company to event")
    }
  }

  async deleteCompany(id: EventId, company: CompanyId) {
    await this.eventCompanyRepository.deleteCompany(id, company)
  }

  async getCompaniesByEventId(id: EventId, take: number, cursor?: Cursor) {
    return await this.eventCompanyRepository.getCompaniesByEventId(id, take, cursor)
  }
}<|MERGE_RESOLUTION|>--- conflicted
+++ resolved
@@ -1,12 +1,6 @@
-<<<<<<< HEAD
-import { type Company, type Event } from "@dotkomonline/types"
+import { type Company, type CompanyId, type EventId } from "@dotkomonline/types"
 import { type EventCompanyRepository } from "./event-company-repository"
 import { type Cursor } from "../../utils/db-utils"
-=======
-import { Company, CompanyId, EventId } from "@dotkomonline/types"
-import { EventCompanyRepository } from "./event-company-repository"
-import { Cursor } from "../../utils/db-utils"
->>>>>>> 4b1c7953
 
 export interface EventCompanyService {
   createCompany: (id: EventId, company: CompanyId) => Promise<void>
