--- conflicted
+++ resolved
@@ -13,20 +13,12 @@
 import { type DB } from "@dotkomonline/db/src/db.generated"
 
 export interface AttendanceRepository {
-<<<<<<< HEAD
-  create(attendanceWrite: AttendanceWrite): Promise<Attendance>
-  createAttendee(attendeeWrite: AttendeeWrite): Promise<Attendee>
-  getAttendeeByIds(userId: string, eventId: string): Promise<Attendee | undefined>
-  updateAttendee(attendeeWrite: AttendeeWrite, userId: string, attendanceId: string): Promise<Attendee>
-  getByEventId(eventId: EventId): Promise<Attendance[]>
-=======
   create: (attendanceWrite: AttendanceWrite) => Promise<Attendance>
   createAttendee: (attendeeWrite: AttendeeWrite) => Promise<Attendee>
   removeAttendee: (userId: string, attendanceId: string) => Promise<Attendee>
   getAttendeeByIds: (userId: string, eventId: string) => Promise<Attendee | undefined>
   updateAttendee: (attendeeWrite: AttendeeWrite, userId: string, attendanceId: string) => Promise<Attendee>
   getByEventId: (eventId: EventId) => Promise<Attendance[]>
->>>>>>> b1262ce0
   getByAttendanceId(id: AttendanceId): Promise<Attendance | undefined>
 }
 
