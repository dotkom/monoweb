--- conflicted
+++ resolved
@@ -1,14 +1,11 @@
-<<<<<<< HEAD
 import { Database } from "@dotkomonline/db"
 import { Event, EventId, EventSchema } from "@dotkomonline/types"
 import { Insertable, Kysely, Selectable } from "kysely"
 import { Cursor, orderedQuery } from "../../utils/db-utils"
-=======
 import { type Database } from "@dotkomonline/db"
 import { type Event, type EventId, EventSchema, type EventWrite } from "@dotkomonline/types"
 import { type Kysely, type Selectable } from "kysely"
 import { type Cursor, orderedQuery } from "../../utils/db-utils"
->>>>>>> 0630a897
 
 export const mapToEvent = (data: Selectable<Database["event"]>) => EventSchema.parse(data)
 
