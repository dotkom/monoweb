import { Database } from "@dotkomonline/db"
import { Event, EventSchema, EventWrite } from "@dotkomonline/types"
import { Kysely, Selectable } from "kysely"
import { Cursor, orderedQuery } from "../../utils/db-utils"

export const mapToEvent = (data: Selectable<Database["event"]>) => EventSchema.parse(data)

export interface EventRepository {
  create(data: EventWrite): Promise<Event | undefined>
  update(id: Event["id"], data: Omit<EventWrite, "id">): Promise<Event>
  getAll(take: number, cursor?: Cursor): Promise<Event[]>
  getAllByCommitteeId(committeeId: string, take: number, cursor?: Cursor): Promise<Event[]>
  getById(id: string): Promise<Event | undefined>
}

export class EventRepositoryImpl implements EventRepository {
  constructor(private readonly db: Kysely<Database>) {}

  async create(data: EventWrite): Promise<Event | undefined> {
    const event = await this.db.insertInto("event").values(data).returningAll().executeTakeFirstOrThrow()
    return mapToEvent(event)
  }

  async update(id: Event["id"], data: Omit<EventWrite, "id">): Promise<Event> {
    const event = await this.db
      .updateTable("event")
      .set(data)
      .where("id", "=", id)
      .returningAll()
      .executeTakeFirstOrThrow()
    return mapToEvent(event)
  }

  async getAll(take: number, cursor?: Cursor): Promise<Event[]> {
<<<<<<< HEAD
    const query = orderedQuery(this.db.selectFrom("event").selectAll().limit(take), cursor)
=======
    let query = this.db.selectFrom("event").selectAll().limit(take)

    if (cursor) {
      query = paginateQuery(query, cursor)
    } else {
      query = query.orderBy("id", "desc")
    }
>>>>>>> 16eea54d
    const events = await query.execute()

    return events.map((e) => mapToEvent(e))
  }

  async getAllByCommitteeId(committeeId: string, take: number, cursor?: Cursor): Promise<Event[]> {
<<<<<<< HEAD
    const query = orderedQuery(
      this.db.selectFrom("event").selectAll().where("committeeId", "=", committeeId).limit(take),
      cursor
    )
=======
    let query = this.db
      .selectFrom("eventCommittee")
      .where("committeeId", "=", committeeId)
      .innerJoin("event", "event.id", "eventCommittee.eventId")
      .selectAll("event")
      .limit(take)

    if (cursor) {
      query = paginateQuery(query, cursor)
    } else {
      query = query.orderBy("id", "desc")
    }
>>>>>>> 16eea54d
    const events = await query.execute()
    return events.map((e) => mapToEvent(e))
  }
  async getById(id: string): Promise<Event | undefined> {
    const event = await this.db.selectFrom("event").where("id", "=", id).selectAll().executeTakeFirst()
    return event === undefined ? undefined : mapToEvent(event)
  }
}<|MERGE_RESOLUTION|>--- conflicted
+++ resolved
@@ -32,29 +32,17 @@
   }
 
   async getAll(take: number, cursor?: Cursor): Promise<Event[]> {
-<<<<<<< HEAD
     const query = orderedQuery(this.db.selectFrom("event").selectAll().limit(take), cursor)
-=======
-    let query = this.db.selectFrom("event").selectAll().limit(take)
-
-    if (cursor) {
-      query = paginateQuery(query, cursor)
-    } else {
-      query = query.orderBy("id", "desc")
-    }
->>>>>>> 16eea54d
     const events = await query.execute()
 
     return events.map((e) => mapToEvent(e))
   }
 
   async getAllByCommitteeId(committeeId: string, take: number, cursor?: Cursor): Promise<Event[]> {
-<<<<<<< HEAD
     const query = orderedQuery(
       this.db.selectFrom("event").selectAll().where("committeeId", "=", committeeId).limit(take),
       cursor
     )
-=======
     let query = this.db
       .selectFrom("eventCommittee")
       .where("committeeId", "=", committeeId)
@@ -67,7 +55,6 @@
     } else {
       query = query.orderBy("id", "desc")
     }
->>>>>>> 16eea54d
     const events = await query.execute()
     return events.map((e) => mapToEvent(e))
   }
