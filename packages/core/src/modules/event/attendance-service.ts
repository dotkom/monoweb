--- conflicted
+++ resolved
@@ -4,14 +4,9 @@
 export interface AttendanceService {
   canAttend(eventId: EventId): Promise<Date | undefined>
   registerForEvent(userId: UserId, eventId: EventId): Promise<Attendee | undefined>
-<<<<<<< HEAD
   deregisterForEvent(userId: UserId, eventId: EventId): Promise<Attendee | undefined>
   registerForAttendance(userId: UserId, attendanceId: string, attended: boolean): Promise<Attendee | undefined>
   addChoice(eventId: string, attendanceId: string, questionId: string, choiceId: string): Promise<Attendee | undefined>
-=======
-  deregisterAttendee(userId: UserId, attendanceId: AttendanceId): Promise<Attendee>
-  registerForAttendance(userId: UserId, attendanceId: AttendanceId, attended: boolean): Promise<Attendee | undefined>
->>>>>>> 0630a897
 }
 
 export class AttendanceServiceImpl implements AttendanceService {
