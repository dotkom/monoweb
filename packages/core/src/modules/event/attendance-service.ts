import { type AttendanceId, type Attendee, type EventId, type UserId } from "@dotkomonline/types"
import { type AttendanceRepository } from "./attendance-repository"

export interface AttendanceService {
  canAttend(eventId: EventId): Promise<Date | undefined>
  registerForEvent(userId: UserId, eventId: EventId): Promise<Attendee | undefined>
<<<<<<< HEAD
  deregisterAttendee(userId: UserId, attendanceId: AttendanceId): Promise<Attendee>
  registerForAttendance(userId: UserId, attendanceId: AttendanceId, attended: boolean): Promise<Attendee | undefined>
=======
  deregisterAttendee(userId: UserId, eventId: EventId): Promise<Attendee | undefined>
  registerForAttendance(userId: UserId, attendanceId: string, attended: boolean): Promise<Attendee | undefined>
>>>>>>> 56d6b438
  addChoice(eventId: string, attendanceId: string, questionId: string, choiceId: string): Promise<Attendee | undefined>
}

export class AttendanceServiceImpl implements AttendanceService {
  constructor(private readonly attendanceRepository: AttendanceRepository) {}

  async canAttend(_eventId: string) {
    return new Date()
  }
  async registerForEvent(userId: UserId, eventId: EventId) {
    const pools = await this.attendanceRepository.getByEventId(eventId)
    const pool = pools[Math.floor(Math.random() * pools.length)]
    const attendee = await this.attendanceRepository.createAttendee({ attendanceId: pool.id, userId, attended: false })
    return attendee
  }

  async deregisterAttendee(_userId: UserId, _attendanceId: AttendanceId) {
    const attendee = await this.attendanceRepository.removeAttendee(_userId, _attendanceId)
    return attendee
  }

  async registerForAttendance(_userId: UserId, _attendanceId: AttendanceId, _attended: boolean) {
    const attendee = await this.attendanceRepository.getAttendeeByIds(_userId, _attendanceId)
    if (!attendee) {
      throw new Error("Attendee not found")
    }
    const attendedAttendee = await this.attendanceRepository.updateAttendee(
      { ...attendee, attended: _attended },
      _userId,
      _attendanceId
    )
    return attendedAttendee
  }

  async addChoice(eventId: string, attendanceId: string, questionId: string, choiceId: string) {
    const attendee = await this.attendanceRepository.getAttendeeByIds(eventId, attendanceId)
    if (!attendee) {
      throw new Error("Attendee not found")
    }
    const choice = await this.attendanceRepository.addChoice(eventId, attendanceId, questionId, choiceId)
    return choice
  }
}<|MERGE_RESOLUTION|>--- conflicted
+++ resolved
@@ -4,13 +4,8 @@
 export interface AttendanceService {
   canAttend(eventId: EventId): Promise<Date | undefined>
   registerForEvent(userId: UserId, eventId: EventId): Promise<Attendee | undefined>
-<<<<<<< HEAD
-  deregisterAttendee(userId: UserId, attendanceId: AttendanceId): Promise<Attendee>
-  registerForAttendance(userId: UserId, attendanceId: AttendanceId, attended: boolean): Promise<Attendee | undefined>
-=======
   deregisterAttendee(userId: UserId, eventId: EventId): Promise<Attendee | undefined>
   registerForAttendance(userId: UserId, attendanceId: string, attended: boolean): Promise<Attendee | undefined>
->>>>>>> 56d6b438
   addChoice(eventId: string, attendanceId: string, questionId: string, choiceId: string): Promise<Attendee | undefined>
 }
 
