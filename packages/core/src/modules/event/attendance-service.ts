<<<<<<< HEAD
import { type Attendee, type EventId, type UserId } from "@dotkomonline/types"
import { type AttendanceRepository } from "./attendance-repository"
=======
import { AttendanceId, Attendee, EventId, UserId } from "@dotkomonline/types"
import { AttendanceRepository } from "./attendance-repository"
>>>>>>> b1262ce0

export interface AttendanceService {
  canAttend(eventId: EventId): Promise<Date | undefined>
  registerForEvent(userId: UserId, eventId: EventId): Promise<Attendee | undefined>
  deregisterAttendee(userId: UserId, attendanceId: AttendanceId): Promise<Attendee>
  registerForAttendance(userId: UserId, attendanceId: AttendanceId, attended: boolean): Promise<Attendee | undefined>
}

export class AttendanceServiceImpl implements AttendanceService {
  constructor(private readonly attendanceRepository: AttendanceRepository) {}

  async canAttend(_eventId: string) {
    return new Date()
  }
  async registerForEvent(userId: UserId, eventId: EventId) {
    const pools = await this.attendanceRepository.getByEventId(eventId)
    const pool = pools[Math.floor(Math.random() * pools.length)]
    const attendee = await this.attendanceRepository.createAttendee({ attendanceId: pool.id, userId, attended: false })
    return attendee
  }

  async deregisterAttendee(_userId: UserId, _attendanceId: AttendanceId) {
    const attendee = await this.attendanceRepository.removeAttendee(_userId, _attendanceId)
    return attendee
  }

  async registerForAttendance(_userId: UserId, _attendanceId: AttendanceId, _attended: boolean) {
    const attendee = await this.attendanceRepository.getAttendeeByIds(_userId, _attendanceId)
    if (!attendee) {
      throw new Error("Attendee not found")
    }
    const attendedAttendee = await this.attendanceRepository.updateAttendee(
      { ...attendee, attended: _attended },
      _userId,
      _attendanceId
    )
    return attendedAttendee
  }
}<|MERGE_RESOLUTION|>--- conflicted
+++ resolved
@@ -1,10 +1,5 @@
-<<<<<<< HEAD
-import { type Attendee, type EventId, type UserId } from "@dotkomonline/types"
+import { AttendanceId, type Attendee, type EventId, type UserId } from "@dotkomonline/types"
 import { type AttendanceRepository } from "./attendance-repository"
-=======
-import { AttendanceId, Attendee, EventId, UserId } from "@dotkomonline/types"
-import { AttendanceRepository } from "./attendance-repository"
->>>>>>> b1262ce0
 
 export interface AttendanceService {
   canAttend(eventId: EventId): Promise<Date | undefined>
