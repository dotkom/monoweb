--- conflicted
+++ resolved
@@ -1,8 +1,4 @@
-<<<<<<< HEAD
-import { type Mark, type PersonalMark, type User } from "@dotkomonline/types"
-=======
-import { Mark, MarkId, PersonalMark, UserId } from "@dotkomonline/types"
->>>>>>> 4b1c7953
+import { type Mark, type MarkId, type PersonalMark, type UserId } from "@dotkomonline/types"
 import { add, compareAsc, isBefore, isWithinInterval, set } from "date-fns"
 import { type MarkService } from "./mark-service"
 import { type PersonalMarkRepository } from "./personal-mark-repository"
@@ -10,23 +6,14 @@
 import { NotFoundError } from "../../errors/errors"
 
 export interface PersonalMarkService {
-<<<<<<< HEAD
-  getPersonalMarksForUserId: (userId: User["id"], take: number, cursor?: Cursor) => Promise<PersonalMark[]>
-  getMarksForUserId: (userId: User["id"], take: number, cursor?: Cursor) => Promise<Mark[]>
-  addPersonalMarkToUserId: (userId: User["id"], markId: Mark["id"]) => Promise<PersonalMark>
-  removePersonalMarkFromUserId: (userId: User["id"], markId: Mark["id"]) => Promise<PersonalMark>
-  getExpiryDateForUserId: (userId: User["id"]) => Promise<Date | null>
+  getPersonalMarksByMarkId: (markId: MarkId, take: number, cursor?: Cursor) => Promise<PersonalMark[]>
+  getPersonalMarksForUserId: (userId: UserId, take: number, cursor?: Cursor) => Promise<PersonalMark[]>
+  getMarksForUserId: (userId: UserId, take: number, cursor?: Cursor) => Promise<Mark[]>
+  addPersonalMarkToUserId: (userId: UserId, markId: MarkId) => Promise<PersonalMark>
+  removePersonalMarkFromUserId: (userId: UserId, markId: MarkId) => Promise<PersonalMark>
+  countUsersByMarkId: (markId: MarkId) => Promise<number>
+  getExpiryDateForUserId: (userId: UserId) => Promise<Date | null>
   calculateExpiryDate: (marks: { createdAt: Date; duration: number }[]) => Date | null
-=======
-  getPersonalMarksByMarkId(markId: MarkId, take: number, cursor?: Cursor): Promise<PersonalMark[]>
-  getPersonalMarksForUserId(userId: UserId, take: number, cursor?: Cursor): Promise<PersonalMark[]>
-  getMarksForUserId(userId: UserId, take: number, cursor?: Cursor): Promise<Mark[]>
-  addPersonalMarkToUserId(userId: UserId, markId: MarkId): Promise<PersonalMark>
-  removePersonalMarkFromUserId(userId: UserId, markId: MarkId): Promise<PersonalMark>
-  countUsersByMarkId(markId: MarkId): Promise<number>
-  getExpiryDateForUserId(userId: UserId): Promise<Date | null>
-  calculateExpiryDate(marks: { createdAt: Date; duration: number }[]): Date | null
->>>>>>> 4b1c7953
 }
 
 export class PersonalMarkServiceImpl implements PersonalMarkService {
@@ -45,12 +32,6 @@
     return personalMarks
   }
 
-<<<<<<< HEAD
-  async addPersonalMarkToUserId(userId: User["id"], markId: Mark["id"]): Promise<PersonalMark> {
-    // making sure mark is here
-    await this.markService.getMark(markId)
-
-=======
   async getPersonalMarksByMarkId(markId: MarkId): Promise<PersonalMark[]> {
     const personalMarks = await this.personalMarkRepository.getByMarkId(markId)
     return personalMarks
@@ -58,8 +39,9 @@
 
   async addPersonalMarkToUserId(userId: UserId, markId: MarkId): Promise<PersonalMark> {
     const mark = await this.markService.getMark(markId)
-    if (!mark) throw new NotFoundError(`Mark with ID:${markId} not found`)
->>>>>>> 4b1c7953
+    if (!mark) {
+      throw new NotFoundError(`Mark with ID:${markId} not found`)
+    }
     const personalMark = await this.personalMarkRepository.addToUserId(userId, markId)
     if (!personalMark) {
       throw new NotFoundError(`PersonalMark could not be created`)
