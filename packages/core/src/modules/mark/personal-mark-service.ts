--- conflicted
+++ resolved
@@ -7,22 +7,13 @@
 import { PersonalMarkRepository } from "./personal-mark-repository"
 
 export interface PersonalMarkService {
-<<<<<<< HEAD
-  getPersonalMarksForUserId(userId: User["id"], take: number, cursor?: Cursor): Promise<PersonalMark[]>
-  getMarksForUserId(userId: User["id"], take: number, cursor?: Cursor): Promise<Mark[]>
-  getPersonalMarksByMarkId(markId: Mark["id"], take: number, cursor?: Cursor): Promise<PersonalMark[]>
-  addPersonalMarkToUserId(userId: User["id"], markId: Mark["id"]): Promise<PersonalMark>
-  removePersonalMarkFromUserId(userId: User["id"], markId: Mark["id"]): Promise<PersonalMark>
-  countUsersByMarkId(markId: Mark["id"]): Promise<number>
-  getExpiryDateForUserId(userId: User["id"]): Promise<Date | null>
-=======
+  getPersonalMarksByMarkId(markId: MarkId, take: number, cursor?: Cursor): Promise<PersonalMark[]>
   getPersonalMarksForUserId(userId: UserId, take: number, cursor?: Cursor): Promise<PersonalMark[]>
   getMarksForUserId(userId: UserId, take: number, cursor?: Cursor): Promise<Mark[]>
   addPersonalMarkToUserId(userId: UserId, markId: MarkId): Promise<PersonalMark>
   removePersonalMarkFromUserId(userId: UserId, markId: MarkId): Promise<PersonalMark>
   countUsersByMarkId(markId: MarkId): Promise<number>
   getExpiryDateForUserId(userId: UserId): Promise<Date | null>
->>>>>>> 9ea2513d
   calculateExpiryDate(marks: { createdAt: Date; duration: number }[]): Date | null
 }
 
@@ -42,16 +33,12 @@
     return personalMarks
   }
 
-<<<<<<< HEAD
   async getPersonalMarksByMarkId(markId: Mark["id"]): Promise<PersonalMark[]> {
     const personalMarks = await this.personalMarkRepository.getByMarkId(markId)
     return personalMarks
   }
 
-  async addPersonalMarkToUserId(userId: User["id"], markId: Mark["id"]): Promise<PersonalMark> {
-=======
   async addPersonalMarkToUserId(userId: UserId, markId: MarkId): Promise<PersonalMark> {
->>>>>>> 9ea2513d
     const mark = await this.markService.getMark(markId)
     if (!mark) throw new NotFoundError(`Mark with ID:${markId} not found`)
     const personalMark = await this.personalMarkRepository.addToUserId(userId, markId)
