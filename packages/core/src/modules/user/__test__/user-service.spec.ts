--- conflicted
+++ resolved
@@ -2,11 +2,6 @@
 import type { NotificationPermissions, PrivacyPermissions } from "@dotkomonline/types"
 import { Kysely } from "kysely"
 import { describe, vi } from "vitest"
-<<<<<<< HEAD
-import { Auth0ServiceImpl } from "../../external/auth0-service"
-import { Auth0SynchronizationServiceImpl } from "../../external/auth0-synchronization-service"
-=======
->>>>>>> 4133181f
 import { NotificationPermissionsRepositoryImpl } from "../notification-permissions-repository"
 import { PrivacyPermissionsRepositoryImpl } from "../privacy-permissions-repository"
 import { UserRepositoryImpl } from "../user-repository"
@@ -42,19 +37,10 @@
   const privacyPermissionsRepository = new PrivacyPermissionsRepositoryImpl(db)
   const notificationPermissionsRepository = new NotificationPermissionsRepositoryImpl(db)
 
-<<<<<<< HEAD
-  const auth0Client = vi.mocked(ManagementClient.prototype)
-  const auth0Service = new Auth0ServiceImpl(auth0Client)
-  const auth0SynchronizationService = vi.mocked(Auth0SynchronizationServiceImpl.prototype)
-
-=======
->>>>>>> 4133181f
   const userService = new UserServiceImpl(
     userRepository,
     privacyPermissionsRepository,
     notificationPermissionsRepository,
-    auth0Service,
-    auth0SynchronizationService
   )
 
   const userId = randomUUID()
