import type {
  NotificationPermissions,
  NotificationPermissionsWrite,
  PrivacyPermissions,
  PrivacyPermissionsWrite,
  User,
  UserId,
  UserWrite,
} from "@dotkomonline/types"
import type { Cursor } from "../../utils/db-utils"
import type { Auth0Service } from "../external/auth0-service"
import type { Auth0SynchronizationService } from "../external/auth0-synchronization-service"
import type { NotificationPermissionsRepository } from "./notification-permissions-repository"
import type { PrivacyPermissionsRepository } from "./privacy-permissions-repository"
import type { UserRepository } from "./user-repository"

// Until we have gather this data from the user, this fake data is used as the initial data for new users
const FAKE_USER_EXTRA_SIGNUP_DATA: Omit<UserWrite, "email" | "id" | "auth0Id"> = {
  givenName: "firstName",
  familyName: "lastName",
  middleName: "middleName",
  name: "firstName middleName lastName",
  allergies: ["allergy1", "allergy2"],
  picture: "https://example.com/image.jpg",
  studyYear: -1,
  lastSyncedAt: new Date(),
  phone: "12345678",
  gender: "male",
}

export interface UserService {
  getById(id: UserId): Promise<User | null>
  getAll(limit: number): Promise<User[]>
<<<<<<< HEAD
  updateUser(payload: UserWrite): Promise<User>
=======
>>>>>>> 4133181f
  getPrivacyPermissionsByUserId(id: string): Promise<PrivacyPermissions>
  updatePrivacyPermissionsForUserId(
    id: UserId,
    data: Partial<Omit<PrivacyPermissionsWrite, "userId">>
  ): Promise<PrivacyPermissions>
  searchByFullName(searchQuery: string, take: number, cursor?: Cursor): Promise<User[]>
<<<<<<< HEAD
  handlePopulateUserWithFakeData(auth0Id: string, email?: string | null): Promise<void>
=======
  create(data: UserWrite): Promise<User>
  update(data: User): Promise<User>
  getByAuth0Id(auth0Id: string): Promise<User | null>
>>>>>>> 4133181f
}

export class UserServiceImpl implements UserService {
  constructor(
    private readonly userRepository: UserRepository,
    private readonly privacyPermissionsRepository: PrivacyPermissionsRepository,
    private readonly notificationPermissionsRepository: NotificationPermissionsRepository,
    private readonly auth0Repository: Auth0Service,
    private readonly auth0SynchronizationService: Auth0SynchronizationService
  ) {}

<<<<<<< HEAD
  // This function will be removed when we gather real data
  async handlePopulateUserWithFakeData(auth0Id: string, email?: string | null) {
    if (!email) {
      throw new Error("Did not get email in jwt")
    }

    try {
      await this.auth0Repository.getByAuth0UserId(auth0Id) // this fails if any attributes are missing in auth0
    } catch (e) {
      console.log("Received error when trying to get user from auth0", e)
      console.log("Assuming user is missing data in auth0, populating with fake data")

      const user = await this.userRepository.create({
        ...FAKE_USER_EXTRA_SIGNUP_DATA,
        email: email,
        auth0Id: auth0Id,
      })

      await this.auth0Repository.update(auth0Id, {
        ...FAKE_USER_EXTRA_SIGNUP_DATA,
        email,
        id: user.id,
        auth0Id,
      })
    }
=======
  async getByAuth0Id(auth0Id: string) {
    return this.userRepository.getByAuth0Id(auth0Id)
  }

  async create(data: UserWrite) {
    return this.userRepository.create(data)
  }

  async update(data: User) {
    return this.userRepository.update(data.id, data)
>>>>>>> 4133181f
  }

  async getAll(limit: number) {
    return await this.userRepository.getAll(limit)
<<<<<<< HEAD
  }

  async getById(id: User["id"]) {
    return this.userRepository.getById(id)
  }

  async searchByFullName(searchQuery: string, take: number) {
    return this.userRepository.searchByFullName(searchQuery, take)
  }

  async updateUser(data: UserWrite) {
    const result = await this.auth0Repository.update(data.auth0Id, data)
    await this.auth0SynchronizationService.synchronizeUser(result)
    return result
=======
  }

  async getById(id: User["id"]) {
    return this.userRepository.getById(id)
  }

  async searchByFullName(searchQuery: string, take: number) {
    return this.userRepository.searchByFullName(searchQuery, take)
>>>>>>> 4133181f
  }

  async getPrivacyPermissionsByUserId(id: string): Promise<PrivacyPermissions> {
    let privacyPermissions = await this.privacyPermissionsRepository.getByUserId(id)

    if (!privacyPermissions) {
      privacyPermissions = await this.privacyPermissionsRepository.create({ userId: id })
    }

    return privacyPermissions
  }

  async updatePrivacyPermissionsForUserId(
    id: string,
    data: Partial<Omit<PrivacyPermissionsWrite, "userId">>
  ): Promise<PrivacyPermissions> {
    let privacyPermissions = await this.privacyPermissionsRepository.update(id, data)

    if (!privacyPermissions) {
      privacyPermissions = await this.privacyPermissionsRepository.create({ userId: id, ...data })
    }

    return privacyPermissions
  }

  async getNotificationPermissionsByUserId(id: string): Promise<NotificationPermissions> {
    let notificationPermissions = await this.notificationPermissionsRepository.getByUserId(id)

    if (!notificationPermissions) {
      notificationPermissions = await this.notificationPermissionsRepository.create({ userId: id })
    }

    return notificationPermissions
  }

  async updateNotificationPermissionsForUserId(
    id: string,
    data: Partial<Omit<NotificationPermissionsWrite, "userId">>
  ): Promise<NotificationPermissions> {
    let notificationPermissions = await this.notificationPermissionsRepository.update(id, data)

    if (!notificationPermissions) {
      notificationPermissions = await this.notificationPermissionsRepository.create({ userId: id, ...data })
    }

    return notificationPermissions
  }
}<|MERGE_RESOLUTION|>--- conflicted
+++ resolved
@@ -9,7 +9,6 @@
 } from "@dotkomonline/types"
 import type { Cursor } from "../../utils/db-utils"
 import type { Auth0Service } from "../external/auth0-service"
-import type { Auth0SynchronizationService } from "../external/auth0-synchronization-service"
 import type { NotificationPermissionsRepository } from "./notification-permissions-repository"
 import type { PrivacyPermissionsRepository } from "./privacy-permissions-repository"
 import type { UserRepository } from "./user-repository"
@@ -31,23 +30,15 @@
 export interface UserService {
   getById(id: UserId): Promise<User | null>
   getAll(limit: number): Promise<User[]>
-<<<<<<< HEAD
-  updateUser(payload: UserWrite): Promise<User>
-=======
->>>>>>> 4133181f
   getPrivacyPermissionsByUserId(id: string): Promise<PrivacyPermissions>
   updatePrivacyPermissionsForUserId(
     id: UserId,
     data: Partial<Omit<PrivacyPermissionsWrite, "userId">>
   ): Promise<PrivacyPermissions>
   searchByFullName(searchQuery: string, take: number, cursor?: Cursor): Promise<User[]>
-<<<<<<< HEAD
-  handlePopulateUserWithFakeData(auth0Id: string, email?: string | null): Promise<void>
-=======
   create(data: UserWrite): Promise<User>
   update(data: User): Promise<User>
   getByAuth0Id(auth0Id: string): Promise<User | null>
->>>>>>> 4133181f
 }
 
 export class UserServiceImpl implements UserService {
@@ -59,33 +50,6 @@
     private readonly auth0SynchronizationService: Auth0SynchronizationService
   ) {}
 
-<<<<<<< HEAD
-  // This function will be removed when we gather real data
-  async handlePopulateUserWithFakeData(auth0Id: string, email?: string | null) {
-    if (!email) {
-      throw new Error("Did not get email in jwt")
-    }
-
-    try {
-      await this.auth0Repository.getByAuth0UserId(auth0Id) // this fails if any attributes are missing in auth0
-    } catch (e) {
-      console.log("Received error when trying to get user from auth0", e)
-      console.log("Assuming user is missing data in auth0, populating with fake data")
-
-      const user = await this.userRepository.create({
-        ...FAKE_USER_EXTRA_SIGNUP_DATA,
-        email: email,
-        auth0Id: auth0Id,
-      })
-
-      await this.auth0Repository.update(auth0Id, {
-        ...FAKE_USER_EXTRA_SIGNUP_DATA,
-        email,
-        id: user.id,
-        auth0Id,
-      })
-    }
-=======
   async getByAuth0Id(auth0Id: string) {
     return this.userRepository.getByAuth0Id(auth0Id)
   }
@@ -96,12 +60,10 @@
 
   async update(data: User) {
     return this.userRepository.update(data.id, data)
->>>>>>> 4133181f
   }
 
   async getAll(limit: number) {
     return await this.userRepository.getAll(limit)
-<<<<<<< HEAD
   }
 
   async getById(id: User["id"]) {
@@ -110,22 +72,6 @@
 
   async searchByFullName(searchQuery: string, take: number) {
     return this.userRepository.searchByFullName(searchQuery, take)
-  }
-
-  async updateUser(data: UserWrite) {
-    const result = await this.auth0Repository.update(data.auth0Id, data)
-    await this.auth0SynchronizationService.synchronizeUser(result)
-    return result
-=======
-  }
-
-  async getById(id: User["id"]) {
-    return this.userRepository.getById(id)
-  }
-
-  async searchByFullName(searchQuery: string, take: number) {
-    return this.userRepository.searchByFullName(searchQuery, take)
->>>>>>> 4133181f
   }
 
   async getPrivacyPermissionsByUserId(id: string): Promise<PrivacyPermissions> {
