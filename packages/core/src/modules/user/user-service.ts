--- conflicted
+++ resolved
@@ -1,41 +1,24 @@
 import {
-<<<<<<< HEAD
+  UserId,
   type NotificationPermissions,
   type NotificationPermissionsWrite,
   type PrivacyPermissions,
   type PrivacyPermissionsWrite,
   type User,
-  type UserWrite,
-=======
-  NotificationPermissions,
-  NotificationPermissionsWrite,
-  PrivacyPermissions,
-  PrivacyPermissionsWrite,
-  User,
-  UserId,
-  UserWrite,
->>>>>>> 24c3b2dd
+  type UserWrite
 } from "@dotkomonline/types"
+import { NotFoundError } from "../../errors/errors"
+import { type NotificationPermissionsRepository } from "./notification-permissions-repository"
 import { type PrivacyPermissionsRepository } from "./privacy-permissions-repository"
 import { type UserRepository } from "./user-repository"
-import { type NotificationPermissionsRepository } from "./notification-permissions-repository"
-import { NotFoundError } from "../../errors/errors"
 
 export interface UserService {
-<<<<<<< HEAD
-  getUser: (id: User["id"]) => Promise<User | undefined>
-  getAllUsers: (limit: number) => Promise<User[]>
-  createUser: (input: UserWrite) => Promise<User>
-  getPrivacyPermissionsByUserId: (id: string) => Promise<PrivacyPermissions>
-  updatePrivacyPermissionsForUserId: (
-=======
   getUser(id: User["id"]): Promise<User | undefined>
   getAllUsers(limit: number): Promise<User[]>
   createUser(input: UserWrite): Promise<User>
   updateUser(id: User["id"], payload: UserWrite): Promise<User>
   getPrivacyPermissionsByUserId(id: string): Promise<PrivacyPermissions>
   updatePrivacyPermissionsForUserId(
->>>>>>> 24c3b2dd
     id: string,
     data: Partial<Omit<PrivacyPermissionsWrite, "userId">>
   ) => Promise<PrivacyPermissions>
