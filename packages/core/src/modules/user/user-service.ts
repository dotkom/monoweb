import {
  type UserDB,
  type UserIDP,
  type NotificationPermissions,
  type NotificationPermissionsWrite,
  type PrivacyPermissions,
  type PrivacyPermissionsWrite,
  type User,
  type UserId,
  type UserWrite,
} from "@dotkomonline/types"
import { type NotificationPermissionsRepository } from "./notification-permissions-repository"
import { type PrivacyPermissionsRepository } from "./privacy-permissions-repository"
import { type UserRepository } from "./user-repository"
import { type IDPRepository } from "../../lib/IDP-repository"
import { type Cursor } from "../../utils/db-utils"

export interface UserService {
  getUserById(id: UserId): Promise<User | undefined>
<<<<<<< HEAD
  getUsersById(ids: UserId[]): Promise<User[] | undefined>
  getUserBySubject(id: User["cognitoSub"]): Promise<User | undefined>
=======
  getUserBySubject(id: User["auth0Sub"]): Promise<User | undefined>
>>>>>>> 60ea0929
  getAllUsers(limit: number): Promise<User[]>
  createUser(input: UserWrite): Promise<UserDB>
  updateUser(id: UserId, payload: Partial<UserWrite>): Promise<UserDB>
  getPrivacyPermissionsByUserId(id: string): Promise<PrivacyPermissions>
  updatePrivacyPermissionsForUserId(
    id: UserId,
    data: Partial<Omit<PrivacyPermissionsWrite, "userId">>
  ): Promise<PrivacyPermissions>
  searchUsersFromIDP(searchQuery: string, take: number, cursor?: Cursor): Promise<User[]>
  getUserBySubjectIDP(id: User["cognitoSub"][]): Promise<UserIDP[] | undefined>
}

export class UserServiceImpl implements UserService {
  constructor(
    private readonly userRepository: UserRepository,
    private readonly privacyPermissionsRepository: PrivacyPermissionsRepository,
    private readonly notificationPermissionsRepository: NotificationPermissionsRepository,
    private readonly idpRepository: IDPRepository
  ) {}
  private mergeUsers(userDB: UserDB | undefined, usersIDP: UserIDP | undefined): User | undefined {
    if (!userDB || !usersIDP) {
      return undefined
    }
    return {
      ...userDB,
      ...usersIDP,
    }
  }

  private mergeUsersArray(usersDB: (UserDB | undefined)[], usersIDP: (UserIDP | undefined)[]): User[] {
    return usersDB.map((user) => {
      if (user === undefined) {
        throw new Error("User from DB is undefined")
      }
      const userFromIDP = usersIDP.find((u) => u?.subject === user.cognitoSub)
      if (!userFromIDP) {
        throw new Error(`User with cognitoSub ${user.cognitoSub} not found in IDP`)
      }
      return {
        ...user,
        ...userFromIDP,
      }
    })
  }

  async getAllUsers(limit: number) {
    const usersDB = await this.userRepository.getAll(limit)
    const usersIDP = await this.idpRepository.getAll(limit)
    return this.mergeUsersArray(usersDB, usersIDP)
  }

  async getUsersById(ids: UserId[]) {
    const usersDB = await Promise.all(ids.map(async (id) => this.userRepository.getById(id)))
    if (usersDB.includes(undefined)) {
      throw new Error("User from DB is undefined")
    }
    const usersIDP = await Promise.all(usersDB.map(async (u) => this.idpRepository.getBySubject(u?.cognitoSub || ""))) // TODO: this is a hack
    return this.mergeUsersArray(usersDB, usersIDP)
  }

  async searchUsersFromIDP(searchQuery: string, take: number) {
    const usersIDP = await this.idpRepository.search(searchQuery, take)
    const usersDB = await Promise.all(usersIDP.map(async (user) => this.userRepository.getBySubject(user.subject)))
    return this.mergeUsersArray(usersDB, usersIDP)
  }

  async getUserById(id: UserId) {
    const userDB = await this.userRepository.getById(id)
    if (!userDB) {
      return undefined
    }
    const userIDP = await this.idpRepository.getBySubject(userDB.cognitoSub)

    if (!userIDP) {
      return undefined
    }

    return this.mergeUsers(userDB, userIDP)
  }

<<<<<<< HEAD
  async getUserBySubject(id: User["cognitoSub"]) {
    const userDB = await this.userRepository.getBySubject(id)
    const userIDP = await this.idpRepository.getBySubject(id)
    return this.mergeUsers(userDB, userIDP)
  }

  async getUserBySubjectIDP(id: User["cognitoSub"][]) {
    const result = []
    for (const sub of id) {
      const user = await this.idpRepository.getBySubject(sub)
      if (!user) {
        continue
      }
      result.push(user)
    }

    return result
=======
  async getUserBySubject(id: User["auth0Sub"]) {
    const user = await this.userRepository.getBySubject(id)
    return user
>>>>>>> 60ea0929
  }

  async createUser(input: UserWrite) {
    const res = await this.userRepository.create(input)
    return res
  }

  async updateUser(id: UserId, data: Partial<UserWrite>) {
    const res = await this.userRepository.update(id, data)
    return res
  }

  async getPrivacyPermissionsByUserId(id: string): Promise<PrivacyPermissions> {
    let privacyPermissions = await this.privacyPermissionsRepository.getByUserId(id)

    if (!privacyPermissions) {
      privacyPermissions = await this.privacyPermissionsRepository.create({ userId: id })
    }

    return privacyPermissions
  }

  async updatePrivacyPermissionsForUserId(
    id: string,
    data: Partial<Omit<PrivacyPermissionsWrite, "userId">>
  ): Promise<PrivacyPermissions> {
    let privacyPermissions = await this.privacyPermissionsRepository.update(id, data)

    if (!privacyPermissions) {
      privacyPermissions = await this.privacyPermissionsRepository.create({ userId: id, ...data })
    }

    return privacyPermissions
  }

  async getNotificationPermissionsByUserId(id: string): Promise<NotificationPermissions> {
    let notificationPermissions = await this.notificationPermissionsRepository.getByUserId(id)

    if (!notificationPermissions) {
      notificationPermissions = await this.notificationPermissionsRepository.create({ userId: id })
    }

    return notificationPermissions
  }

  async updateNotificationPermissionsForUserId(
    id: string,
    data: Partial<Omit<NotificationPermissionsWrite, "userId">>
  ): Promise<NotificationPermissions> {
    let notificationPermissions = await this.notificationPermissionsRepository.update(id, data)

    if (!notificationPermissions) {
      notificationPermissions = await this.notificationPermissionsRepository.create({ userId: id, ...data })
    }

    return notificationPermissions
  }
}<|MERGE_RESOLUTION|>--- conflicted
+++ resolved
@@ -17,12 +17,8 @@
 
 export interface UserService {
   getUserById(id: UserId): Promise<User | undefined>
-<<<<<<< HEAD
   getUsersById(ids: UserId[]): Promise<User[] | undefined>
-  getUserBySubject(id: User["cognitoSub"]): Promise<User | undefined>
-=======
   getUserBySubject(id: User["auth0Sub"]): Promise<User | undefined>
->>>>>>> 60ea0929
   getAllUsers(limit: number): Promise<User[]>
   createUser(input: UserWrite): Promise<UserDB>
   updateUser(id: UserId, payload: Partial<UserWrite>): Promise<UserDB>
@@ -32,7 +28,7 @@
     data: Partial<Omit<PrivacyPermissionsWrite, "userId">>
   ): Promise<PrivacyPermissions>
   searchUsersFromIDP(searchQuery: string, take: number, cursor?: Cursor): Promise<User[]>
-  getUserBySubjectIDP(id: User["cognitoSub"][]): Promise<UserIDP[] | undefined>
+  getUserBySubjectIDP(id: User["auth0Sub"][]): Promise<UserIDP[] | undefined>
 }
 
 export class UserServiceImpl implements UserService {
@@ -103,14 +99,13 @@
     return this.mergeUsers(userDB, userIDP)
   }
 
-<<<<<<< HEAD
-  async getUserBySubject(id: User["cognitoSub"]) {
+  async getUserBySubject(id: User["auth0sub"]) {
     const userDB = await this.userRepository.getBySubject(id)
     const userIDP = await this.idpRepository.getBySubject(id)
     return this.mergeUsers(userDB, userIDP)
   }
 
-  async getUserBySubjectIDP(id: User["cognitoSub"][]) {
+  async getUserBySubjectIDP(id: User["auth0sub"][]) {
     const result = []
     for (const sub of id) {
       const user = await this.idpRepository.getBySubject(sub)
@@ -121,11 +116,6 @@
     }
 
     return result
-=======
-  async getUserBySubject(id: User["auth0Sub"]) {
-    const user = await this.userRepository.getBySubject(id)
-    return user
->>>>>>> 60ea0929
   }
 
   async createUser(input: UserWrite) {
