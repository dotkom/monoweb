import type { Database } from "@dotkomonline/db"
import { type User, type UserId, UserSchema, type UserWrite } from "@dotkomonline/types"
import { type Insertable, type Kysely, type Selectable, sql } from "kysely"
import { type Cursor, orderedQuery, withInsertJsonValue } from "../../utils/db-utils"

export const mapToUser = (payload: Selectable<Database["owUser"]>): User => UserSchema.parse(payload)

export interface UserRepository {
  getById(id: UserId): Promise<User | null>
  getByAuth0Id(id: UserId): Promise<User | null>
  getAll(limit: number): Promise<User[]>
  create(userWrite: UserWrite): Promise<User>
  update(id: UserId, data: UserWrite): Promise<User>
  searchByFullName(searchQuery: string, take: number, cursor?: Cursor): Promise<User[]>
}

export class UserRepositoryImpl implements UserRepository {
  constructor(private readonly db: Kysely<Database>) {}
  async getById(id: UserId) {
    const user = await this.db.selectFrom("owUser").selectAll().where("id", "=", id).executeTakeFirst()
    return user ? mapToUser(user) : null
  }

  async getByAuth0Id(id: UserId) {
    const user = await this.db.selectFrom("owUser").selectAll().where("auth0Id", "=", id).executeTakeFirst()
    return user ? mapToUser(user) : null
  }

  async getAll(limit: number) {
    const users = await this.db.selectFrom("owUser").selectAll().limit(limit).execute()
    return users.map(mapToUser)
  }
  async create(data: UserWrite) {
    const user = await this.db
      .insertInto("owUser")
      .values(this.mapInsert(data))
      .returningAll()
      .executeTakeFirstOrThrow()
    return mapToUser(user)
  }
  async update(id: UserId, data: UserWrite) {
    const user = await this.db
      .updateTable("owUser")
      .set(this.mapInsert(data))
      .where("id", "=", id)
      .returningAll()
      .executeTakeFirstOrThrow()

    return mapToUser(user)
  }
  async searchByFullName(searchQuery: string, take: number, cursor?: Cursor) {
    const query = orderedQuery(
      this.db.selectFrom("owUser").selectAll().where(sql`name::text`, "ilike", `%${searchQuery}%`).limit(take),
      cursor
    )
    const users = await query.execute()
    return users.map(mapToUser)
  }

  private mapInsert = (data: UserWrite): Insertable<Database["owUser"]> => {
<<<<<<< HEAD
    return withInsertJsonValue(
      {
        ...data,
        lastSyncedAt: data.lastSyncedAt ? data.lastSyncedAt : new Date(),
      },
      "allergies"
    )
=======
    return withInsertJsonValue(data, "allergies")
>>>>>>> 4133181f
  }
}<|MERGE_RESOLUTION|>--- conflicted
+++ resolved
@@ -58,16 +58,6 @@
   }
 
   private mapInsert = (data: UserWrite): Insertable<Database["owUser"]> => {
-<<<<<<< HEAD
-    return withInsertJsonValue(
-      {
-        ...data,
-        lastSyncedAt: data.lastSyncedAt ? data.lastSyncedAt : new Date(),
-      },
-      "allergies"
-    )
-=======
     return withInsertJsonValue(data, "allergies")
->>>>>>> 4133181f
   }
 }