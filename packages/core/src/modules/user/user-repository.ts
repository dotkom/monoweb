import type { DBClient } from "@dotkomonline/db"
import { GenderSchema, type User, type UserId, type UserWrite } from "@dotkomonline/types"
import type { GetUsers200ResponseOneOfInner, ManagementClient, UserCreate, UserUpdate } from "auth0"
import { z } from "zod"

export interface UserRepository {
  getById(id: UserId): Promise<User | null>
  getAll(limit: number, page: number): Promise<User[]>
  update(id: UserId, data: Partial<UserWrite>): Promise<User>
  searchForUser(query: string, limit: number, page: number): Promise<User[]>
  create(data: UserWrite, password: string): Promise<User>
  registerAndGet(auth0Id: string): Promise<User>
}

const mapAuth0UserToUser = (auth0User: GetUsers200ResponseOneOfInner): User => {
  const appMetadata: Record<string, unknown> = auth0User.app_metadata ?? {}

  return {
    id: auth0User.user_id,
    firstName: auth0User.given_name,
    lastName: auth0User.family_name,
    email: auth0User.email,
    image: auth0User.picture,
    address: z.string().safeParse(appMetadata.address).data,
    allergies: z.string().safeParse(appMetadata.allergies).data,
    rfid: z.string().safeParse(appMetadata.rfid).data,
    compiled: z.boolean().default(false).parse(appMetadata.compiled),
    gender: GenderSchema.safeParse(appMetadata.gender).data,
    phone: z.string().safeParse(appMetadata.phone).data,
  }
}

const mapUserToAuth0UserCreate = (user: UserWrite, password: string): UserCreate => ({
  email: user.email,
  name: user.firstName && user.lastName ? `${user.firstName} ${user.lastName}` : undefined,
  given_name: user.firstName,
  family_name: user.lastName,
  picture: user.image ?? undefined,
  connection: "Username-Password-Authentication",
  password: password,
  app_metadata: {
    rfid: user.rfid,
    allergies: user.allergies,
    compiled: user.compiled,
    address: user.address,
    gender: user.gender,
    phone: user.phone,
  },
})

const mapUserWriteToPatch = (data: Partial<UserWrite>): UserUpdate => {
  const userUpdate: UserUpdate = {
    email: data.email,
    family_name: data.lastName,
    given_name: data.firstName,
    name: data.firstName && data.lastName ? `${data.firstName} ${data.lastName}` : undefined,
    picture: data.image,
    app_metadata: {
      address: data.address,
      allergies: data.allergies,
      rfid: data.rfid,
      compiled: data.compiled,
      gender: data.gender,
      phone: data.phone,
    },
  }

  return userUpdate
}

export class UserRepositoryImpl implements UserRepository {
  constructor(
    private readonly client: ManagementClient,
    private readonly db: DBClient
  ) {}

  async create(data: Omit<User, "id">, password: string): Promise<User> {
    const response = await this.client.users.create(mapUserToAuth0UserCreate(data, password))

    if (response.status !== 201) {
      throw new Error(`Failed to create user: ${response.statusText}`)
    }

    const user = await this.getById(response.data.user_id)
    if (user === null) {
      throw new Error("Failed to fetch user after creation")
    }

    return user
  }

<<<<<<< HEAD
  async registerId(auth0Id: string): Promise<void> {
    await this.db.owUser.upsert({
      where: {
        id: auth0Id,
      },
      update: {
        id: auth0Id,
      },
      create: {
        id: auth0Id,
      },
    })
=======
  async registerAndGet(auth0Id: string): Promise<User> {
    const user = await this.getById(auth0Id)
    if (user === null) {
      throw new Error("Failed to fetch user after registration")
    }

    await this.db
      .insertInto("owUser")
      .values({ id: auth0Id })
      .onConflict((conflict) => conflict.doNothing())
      .execute()

    return user
>>>>>>> e951523d
  }

  async getById(id: UserId): Promise<User | null> {
    const user = await this.client.users.get({ id: id })

    switch (user.status) {
      case 200:
        return mapAuth0UserToUser(user.data)
      case 404:
        return null
      default:
        throw new Error(`Failed to fetch user with id ${id}: ${user.statusText}`)
    }
  }

  async getAll(limit: number, page: number): Promise<User[]> {
    const users = await this.client.users.getAll({ per_page: limit, page: page })

    if (users.status !== 200) {
      throw new Error(`Failed to fetch users: ${users.statusText}`)
    }

    return users.data.map(mapAuth0UserToUser)
  }

  // https://auth0.com/docs/manage-users/user-search/user-search-query-syntax
  async searchForUser(query: string, limit: number, page: number): Promise<User[]> {
    const users = await this.client.users.getAll({ q: query, per_page: limit, page: page })

    return users.data.map(mapAuth0UserToUser)
  }

  async update(id: UserId, data: Partial<UserWrite>) {
    const user = await this.client.users.update({ id }, mapUserWriteToPatch(data))

    if (user.status !== 200) {
      throw new Error(`Failed to fetch user with id ${id}: ${user.statusText}`)
    }

    return mapAuth0UserToUser(user.data)
  }
}<|MERGE_RESOLUTION|>--- conflicted
+++ resolved
@@ -89,8 +89,12 @@
     return user
   }
 
-<<<<<<< HEAD
-  async registerId(auth0Id: string): Promise<void> {
+  async registerAndGet(auth0Id: string): Promise<User> {
+    const user = await this.getById(auth0Id)
+    if (user === null) {
+      throw new Error("Failed to fetch user after registration")
+    }
+
     await this.db.owUser.upsert({
       where: {
         id: auth0Id,
@@ -102,21 +106,8 @@
         id: auth0Id,
       },
     })
-=======
-  async registerAndGet(auth0Id: string): Promise<User> {
-    const user = await this.getById(auth0Id)
-    if (user === null) {
-      throw new Error("Failed to fetch user after registration")
-    }
-
-    await this.db
-      .insertInto("owUser")
-      .values({ id: auth0Id })
-      .onConflict((conflict) => conflict.doNothing())
-      .execute()
 
     return user
->>>>>>> e951523d
   }
 
   async getById(id: UserId): Promise<User | null> {
