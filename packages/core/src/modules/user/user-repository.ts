import { Cursor, orderedQuery } from "../../utils/db-utils"
import { type Database } from "@dotkomonline/db"
import { sql, type Kysely, type Selectable } from "kysely"
import { type User, type UserId, UserSchema, type UserWrite } from "@dotkomonline/types"

export const mapToUser = (payload: Selectable<Database["owUser"]>): User => UserSchema.parse(payload)

export interface UserRepository {
<<<<<<< HEAD
  getById(id: UserId): Promise<User | undefined>
  getBySubject(cognitoSubject: string): Promise<User | undefined>
  getAll(limit: number): Promise<User[]>
  create(userWrite: UserWrite): Promise<User>
  update(id: UserId, data: UserWrite): Promise<User>
=======
  getById: (id: UserId) => Promise<User | undefined>
  getBySubject: (cognitoSubject: string) => Promise<User | undefined>
  getAll: (limit: number) => Promise<User[]>
  create: (userWrite: UserWrite) => Promise<User>
  update: (id: UserId, data: UserWrite) => Promise<User>
  search(searchQuery: string, take: number, cursor?: Cursor): Promise<User[]>
>>>>>>> b1262ce0
}

export class UserRepositoryImpl implements UserRepository {
  constructor(private readonly db: Kysely<Database>) {}
  async getById(id: UserId) {
    const user = await this.db.selectFrom("owUser").selectAll().where("id", "=", id).executeTakeFirst()
    return user ? mapToUser(user) : undefined
  }
  async getBySubject(cognitoSubject: string) {
    const user = await this.db
      .selectFrom("owUser")
      .selectAll()
      .where("cognitoSub", "=", cognitoSubject)
      .executeTakeFirst()
    return user ? mapToUser(user) : undefined
  }
  async getAll(limit: number) {
    const users = await this.db.selectFrom("owUser").selectAll().limit(limit).execute()
    return users.map(mapToUser)
  }
  async create(userWrite: UserWrite) {
    const user = await this.db.insertInto("owUser").values(userWrite).returningAll().executeTakeFirstOrThrow()
    return mapToUser(user)
  }
  async update(id: UserId, data: UserWrite) {
    const user = await this.db
      .updateTable("owUser")
      .set(data)
      .where("id", "=", id)
      .returningAll()
      .executeTakeFirstOrThrow()
    return mapToUser(user)
  }
  async search(searchQuery: string, take: number, cursor?: Cursor) {
    const query = orderedQuery(
      this.db
        .selectFrom("owUser")
        .selectAll()
        .where(sql`id::text`, "ilike", `%${searchQuery}%`)
        .limit(take),
      cursor
    )
    const users = await query.execute()
    return users.map(mapToUser)
  }
}<|MERGE_RESOLUTION|>--- conflicted
+++ resolved
@@ -6,20 +6,12 @@
 export const mapToUser = (payload: Selectable<Database["owUser"]>): User => UserSchema.parse(payload)
 
 export interface UserRepository {
-<<<<<<< HEAD
-  getById(id: UserId): Promise<User | undefined>
-  getBySubject(cognitoSubject: string): Promise<User | undefined>
-  getAll(limit: number): Promise<User[]>
-  create(userWrite: UserWrite): Promise<User>
-  update(id: UserId, data: UserWrite): Promise<User>
-=======
   getById: (id: UserId) => Promise<User | undefined>
   getBySubject: (cognitoSubject: string) => Promise<User | undefined>
   getAll: (limit: number) => Promise<User[]>
   create: (userWrite: UserWrite) => Promise<User>
   update: (id: UserId, data: UserWrite) => Promise<User>
   search(searchQuery: string, take: number, cursor?: Cursor): Promise<User[]>
->>>>>>> b1262ce0
 }
 
 export class UserRepositoryImpl implements UserRepository {
