import { type Database } from "@dotkomonline/db"
import { type Kysely, type Selectable } from "kysely"
import { type User, type UserId, UserSchema, type UserWrite } from "@dotkomonline/types"

export const mapToUser = (payload: Selectable<Database["owUser"]>): User => UserSchema.parse(payload)

export interface UserRepository {
  getById: (id: UserId) => Promise<User | undefined>
<<<<<<< HEAD
  getAll: (limit: number) => Promise<User[]>
  create: (userWrite: UserWrite) => Promise<User>
  update: (id: UserId, data: UserWrite) => Promise<User | undefined>
=======
  getBySubject: (cognitoSubject: string) => Promise<User | undefined>
  getAll: (limit: number) => Promise<User[]>
  create: (userWrite: UserWrite) => Promise<User>
  update: (id: UserId, data: UserWrite) => Promise<User>
>>>>>>> 4b1c7953
}

export class UserRepositoryImpl implements UserRepository {
  constructor(private readonly db: Kysely<Database>) {}
  async getById(id: UserId) {
    const user = await this.db.selectFrom("owUser").selectAll().where("id", "=", id).executeTakeFirst()
    return user ? mapToUser(user) : undefined
  }
  async getBySubject(cognitoSubject: string) {
    const user = await this.db
      .selectFrom("owUser")
      .selectAll()
      .where("cognitoSub", "=", cognitoSubject)
      .executeTakeFirst()
    return user ? mapToUser(user) : undefined
  }
  async getAll(limit: number) {
    const users = await this.db.selectFrom("owUser").selectAll().limit(limit).execute()
    return users.map(mapToUser)
  }
  async create(userWrite: UserWrite) {
    const user = await this.db.insertInto("owUser").values(userWrite).returningAll().executeTakeFirstOrThrow()
    return mapToUser(user)
  }
  async update(id: UserId, data: UserWrite) {
    const user = await this.db
      .updateTable("owUser")
      .set(data)
      .where("id", "=", id)
      .returningAll()
      .executeTakeFirstOrThrow()
<<<<<<< HEAD

=======
>>>>>>> 4b1c7953
    return mapToUser(user)
  }
}<|MERGE_RESOLUTION|>--- conflicted
+++ resolved
@@ -6,16 +6,10 @@
 
 export interface UserRepository {
   getById: (id: UserId) => Promise<User | undefined>
-<<<<<<< HEAD
-  getAll: (limit: number) => Promise<User[]>
-  create: (userWrite: UserWrite) => Promise<User>
-  update: (id: UserId, data: UserWrite) => Promise<User | undefined>
-=======
   getBySubject: (cognitoSubject: string) => Promise<User | undefined>
   getAll: (limit: number) => Promise<User[]>
   create: (userWrite: UserWrite) => Promise<User>
   update: (id: UserId, data: UserWrite) => Promise<User>
->>>>>>> 4b1c7953
 }
 
 export class UserRepositoryImpl implements UserRepository {
@@ -47,10 +41,6 @@
       .where("id", "=", id)
       .returningAll()
       .executeTakeFirstOrThrow()
-<<<<<<< HEAD
-
-=======
->>>>>>> 4b1c7953
     return mapToUser(user)
   }
 }