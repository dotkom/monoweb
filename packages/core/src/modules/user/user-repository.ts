--- conflicted
+++ resolved
@@ -6,21 +6,12 @@
 export const mapToUser = (payload: Selectable<Database["owUser"]>): UserDB => UserDBSchema.parse(payload)
 
 export interface UserRepository {
-<<<<<<< HEAD
-  getById(id: UserId): Promise<UserDB | undefined>
-  getBySubject(cognitoSubject: string): Promise<UserDB | undefined>
-  getAll(limit: number): Promise<UserDB[]>
-  create(userWrite: UserWrite): Promise<UserDB>
-  update(id: UserId, data: Partial<UserWrite>): Promise<UserDB>
-  search(searchQuery: string, take: number, cursor?: Cursor): Promise<UserDB[]>
-=======
   getById(id: UserId): Promise<User | undefined>
   getBySubject(auth0Subject: string): Promise<User | undefined>
   getAll(limit: number): Promise<User[]>
   create(userWrite: UserWrite): Promise<User>
   update(id: UserId, data: Partial<UserWrite>): Promise<User>
   search(searchQuery: string, take: number, cursor?: Cursor): Promise<User[]>
->>>>>>> 60ea0929
 }
 
 export class UserRepositoryImpl implements UserRepository {
@@ -30,11 +21,7 @@
     return user ? mapToUser(user) : undefined
   }
   async getBySubject(auth0Subject: string) {
-    const user = await this.db
-      .selectFrom("owUser")
-      .selectAll()
-      .where("auth0Sub", "=", auth0Subject)
-      .executeTakeFirst()
+    const user = await this.db.selectFrom("owUser").selectAll().where("auth0Sub", "=", auth0Subject).executeTakeFirst()
     return user ? mapToUser(user) : undefined
   }
   async getAll(limit: number) {
