import { type Kysely, type Selectable } from "kysely"
import {
  type NotificationPermissions,
  NotificationPermissionsSchema,
<<<<<<< HEAD
  type NotificationPermissionsWrite,
=======
  NotificationPermissionsWrite,
  UserId,
>>>>>>> 4b1c7953
} from "@dotkomonline/types"
import { type Database } from "@dotkomonline/db"

export const mapToNotificationPermissions = (
  payload: Selectable<Database["notificationPermissions"]>
): NotificationPermissions => NotificationPermissionsSchema.parse(payload)

export interface NotificationPermissionsRepository {
<<<<<<< HEAD
  getByUserId: (id: string) => Promise<NotificationPermissions | undefined>
  create: (data: Partial<NotificationPermissionsWrite>) => Promise<NotificationPermissions>
  update: (
    userId: string,
=======
  getByUserId(id: UserId): Promise<NotificationPermissions | undefined>
  create(data: Partial<NotificationPermissionsWrite>): Promise<NotificationPermissions>
  update(
    userId: UserId,
>>>>>>> 4b1c7953
    data: Partial<Omit<NotificationPermissionsWrite, "userId">>
  ) => Promise<NotificationPermissions | undefined>
}

export class NotificationPermissionsRepositoryImpl implements NotificationPermissionsRepository {
  constructor(private readonly db: Kysely<Database>) {}

  async getByUserId(id: UserId): Promise<NotificationPermissions | undefined> {
    const notificationPermissions = await this.db
      .selectFrom("notificationPermissions")
      .selectAll()
      .where("userId", "=", id)
      .executeTakeFirst()

    return notificationPermissions ? mapToNotificationPermissions(notificationPermissions) : undefined
  }

  async create(data: NotificationPermissionsWrite): Promise<NotificationPermissions> {
    const notificationPermissions = await this.db
      .insertInto("notificationPermissions")
      .values(data)
      .returningAll()
      .executeTakeFirstOrThrow()

    return mapToNotificationPermissions(notificationPermissions)
  }

  async update(
    userId: UserId,
    data: Partial<Omit<NotificationPermissionsWrite, "userId">>
  ): Promise<NotificationPermissions | undefined> {
    const notificationPermissions = await this.db
      .updateTable("notificationPermissions")
      .set({
        ...data,
        updatedAt: new Date(),
      })
      .where("userId", "=", userId)
      .returningAll()
      .executeTakeFirst()

    return notificationPermissions ? mapToNotificationPermissions(notificationPermissions) : undefined
  }
}<|MERGE_RESOLUTION|>--- conflicted
+++ resolved
@@ -2,12 +2,8 @@
 import {
   type NotificationPermissions,
   NotificationPermissionsSchema,
-<<<<<<< HEAD
   type NotificationPermissionsWrite,
-=======
-  NotificationPermissionsWrite,
-  UserId,
->>>>>>> 4b1c7953
+  type UserId,
 } from "@dotkomonline/types"
 import { type Database } from "@dotkomonline/db"
 
@@ -16,17 +12,10 @@
 ): NotificationPermissions => NotificationPermissionsSchema.parse(payload)
 
 export interface NotificationPermissionsRepository {
-<<<<<<< HEAD
-  getByUserId: (id: string) => Promise<NotificationPermissions | undefined>
+  getByUserId: (id: UserId) => Promise<NotificationPermissions | undefined>
   create: (data: Partial<NotificationPermissionsWrite>) => Promise<NotificationPermissions>
   update: (
-    userId: string,
-=======
-  getByUserId(id: UserId): Promise<NotificationPermissions | undefined>
-  create(data: Partial<NotificationPermissionsWrite>): Promise<NotificationPermissions>
-  update(
     userId: UserId,
->>>>>>> 4b1c7953
     data: Partial<Omit<NotificationPermissionsWrite, "userId">>
   ) => Promise<NotificationPermissions | undefined>
 }
