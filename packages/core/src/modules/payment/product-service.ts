--- conflicted
+++ resolved
@@ -1,50 +1,12 @@
-<<<<<<< HEAD
-import { type Product, type ProductWrite } from "@dotkomonline/types"
+import { type Product, type ProductId, type ProductWrite } from "@dotkomonline/types"
 import { type ProductRepository } from "./product-repository"
 import { type Cursor } from "../../utils/db-utils"
 import { NotFoundError } from "../../errors/errors"
 
 export interface ProductService {
   createProduct: (productCreate: ProductWrite) => Promise<Product>
-  getProductById: (id: Product["id"]) => Promise<Product>
+  getProductById: (id: ProductId) => Promise<Product>
   getProducts: (take: number, cursor?: Cursor) => Promise<Product[]>
-}
-
-export class ProductServiceImpl implements ProductService {
-  constructor(private readonly productRepository: ProductRepository) {}
-
-  async createProduct(productCreate: ProductWrite): Promise<Product> {
-    const product = await this.productRepository.create(productCreate)
-    if (!product) {
-      throw new Error("Failed to create product")
-    }
-    return product
-  }
-
-  async getProductById(id: Product["id"]): Promise<Product> {
-    const product = await this.productRepository.getById(id)
-    if (!product) {
-      throw new NotFoundError("Could not find the product")
-    }
-    return product
-  }
-
-  async getProducts(take: number, cursor?: Cursor): Promise<Product[]> {
-    const products = await this.productRepository.getAll(take, cursor)
-    return products
-  }
-}
-=======
-import { Product, ProductId, ProductWrite } from "@dotkomonline/types"
-
-import { Cursor } from "../../utils/db-utils"
-import { NotFoundError } from "../../errors/errors"
-import { ProductRepository } from "./product-repository"
-
-export interface ProductService {
-  createProduct(productCreate: ProductWrite): Promise<Product>
-  getProductById(id: ProductId): Promise<Product>
-  getProducts(take: number, cursor?: Cursor): Promise<Product[]>
 }
 
 export class ProductServiceImpl implements ProductService {
@@ -70,5 +32,4 @@
     const products = await this.productRepository.getAll(take, cursor)
     return products
   }
-}
->>>>>>> 4b1c7953
+}