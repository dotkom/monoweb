<<<<<<< HEAD
import { type Payment, type RefundRequest, type RefundRequestWrite, type User } from "@dotkomonline/types"
import { type PaymentRepository } from "./payment-repository"
import { type PaymentService } from "./payment-service"
import { type ProductRepository } from "./product-repository"
import { type RefundRequestRepository } from "./refund-request-repository"
import { type Cursor } from "../../utils/db-utils"

export interface RefundRequestService {
  createRefundRequest: (paymentId: Payment["id"], userId: User["id"], reason: string) => Promise<RefundRequest>
  updateRefundRequest: (id: RefundRequest["id"], data: Partial<RefundRequestWrite>) => Promise<RefundRequest>
  deleteRefundRequest: (id: RefundRequest["id"]) => Promise<void>
  getRefundRequestById: (id: RefundRequest["id"]) => Promise<RefundRequest | undefined>
  getRefundRequests: (take: number, cursor?: Cursor) => Promise<RefundRequest[]>
  approveRefundRequest: (id: RefundRequest["id"], handledBy: User["id"]) => Promise<void>
  rejectRefundRequest: (id: RefundRequest["id"], handledBy: User["id"]) => Promise<void>
}

export class RefundRequestServiceImpl implements RefundRequestService {
  constructor(
    private readonly refundRequestRepository: RefundRequestRepository,
    private readonly paymentRepository: PaymentRepository,
    private readonly productRepository: ProductRepository,
    private readonly paymentService: PaymentService
  ) {}

  async createRefundRequest(paymentId: Payment["id"], userId: User["id"], reason: string): Promise<RefundRequest> {
    const payment = await this.paymentRepository.getById(paymentId)

    if (!payment) {
      throw new Error("Payment not found")
    }

    const product = await this.productRepository.getById(payment.productId)
    if (!product) {
      throw new Error("Product not found")
    }

    if (!product.isRefundable) {
      throw new Error("Payment is not refundable")
    }

    if (!product.refundRequiresApproval) {
      throw new Error("Product does not require approval")
    }

    return this.refundRequestRepository.create({
      paymentId,
      userId,
      reason,
      status: "PENDING",
      handledBy: null,
    })
  }

  async updateRefundRequest(id: RefundRequest["id"], data: Partial<RefundRequestWrite>): Promise<RefundRequest> {
    return this.refundRequestRepository.update(id, data)
  }

  async deleteRefundRequest(id: RefundRequest["id"]): Promise<void> {
    return this.refundRequestRepository.delete(id)
  }

  async getRefundRequestById(id: RefundRequest["id"]): Promise<RefundRequest | undefined> {
    return this.refundRequestRepository.getById(id)
  }

  async getRefundRequests(take: number, cursor?: Cursor): Promise<RefundRequest[]> {
    return this.refundRequestRepository.getAll(take, cursor)
  }

  async approveRefundRequest(id: RefundRequest["id"], handledBy: User["id"]): Promise<void> {
    const refundRequest = await this.refundRequestRepository.getById(id)

    if (!refundRequest) {
      throw new Error("Refund request not found")
    }

    if (refundRequest.status === "APPROVED") {
      throw new Error("Refund request already approved")
    }

    const updatedRefundRequest = await this.refundRequestRepository.update(id, {
      status: "APPROVED",
      handledBy,
    })

    // Automatically refund the payment. We already know the request was approved, so no need to check.
    await this.paymentService.refundPaymentById(updatedRefundRequest.paymentId, false)
  }

  async rejectRefundRequest(id: RefundRequest["id"], handledBy: User["id"]): Promise<void> {
    const refundRequest = await this.refundRequestRepository.getById(id)

    if (!refundRequest) {
      throw new Error("Refund request not found")
    }

    if (refundRequest.status === "REJECTED") {
      throw new Error("Refund request already rejected")
    } else if (refundRequest.status === "APPROVED") {
      throw new Error("Refund request already approved")
    }

    await this.refundRequestRepository.update(id, {
      status: "REJECTED",
      handledBy,
    })
  }
}
=======
import { PaymentId, RefundRequest, RefundRequestId, RefundRequestWrite, UserId } from "@dotkomonline/types"

import { Cursor } from "../../utils/db-utils"
import { PaymentRepository } from "./payment-repository"
import { PaymentService } from "./payment-service"
import { ProductRepository } from "./product-repository"
import { RefundRequestRepository } from "./refund-request-repository"

export interface RefundRequestService {
  createRefundRequest(paymentId: PaymentId, userId: UserId, reason: string): Promise<RefundRequest>
  updateRefundRequest(id: RefundRequestId, data: Partial<RefundRequestWrite>): Promise<RefundRequest>
  deleteRefundRequest(id: RefundRequestId): Promise<void>
  getRefundRequestById(id: RefundRequestId): Promise<RefundRequest | undefined>
  getRefundRequests(take: number, cursor?: Cursor): Promise<RefundRequest[]>
  approveRefundRequest(id: RefundRequestId, handledBy: UserId): Promise<void>
  rejectRefundRequest(id: RefundRequestId, handledBy: UserId): Promise<void>
}

export class RefundRequestServiceImpl implements RefundRequestService {
  constructor(
    private readonly refundRequestRepository: RefundRequestRepository,
    private readonly paymentRepository: PaymentRepository,
    private readonly productRepository: ProductRepository,
    private readonly paymentService: PaymentService
  ) {}

  async createRefundRequest(paymentId: PaymentId, userId: UserId, reason: string): Promise<RefundRequest> {
    const payment = await this.paymentRepository.getById(paymentId)

    if (!payment) {
      throw new Error("Payment not found")
    }

    const product = await this.productRepository.getById(payment.productId)
    if (!product) {
      throw new Error("Product not found")
    }

    if (!product.isRefundable) {
      throw new Error("Payment is not refundable")
    }

    if (!product.refundRequiresApproval) {
      throw new Error("Product does not require approval")
    }

    return this.refundRequestRepository.create({
      paymentId,
      userId,
      reason,
      status: "PENDING",
      handledBy: null,
    })
  }

  async updateRefundRequest(id: RefundRequestId, data: Partial<RefundRequestWrite>): Promise<RefundRequest> {
    return this.refundRequestRepository.update(id, data)
  }

  async deleteRefundRequest(id: RefundRequestId): Promise<void> {
    return this.refundRequestRepository.delete(id)
  }

  async getRefundRequestById(id: RefundRequestId): Promise<RefundRequest | undefined> {
    return this.refundRequestRepository.getById(id)
  }

  async getRefundRequests(take: number, cursor?: Cursor): Promise<RefundRequest[]> {
    return this.refundRequestRepository.getAll(take, cursor)
  }

  async approveRefundRequest(id: RefundRequestId, handledBy: UserId): Promise<void> {
    const refundRequest = await this.refundRequestRepository.getById(id)

    if (!refundRequest) {
      throw new Error("Refund request not found")
    }

    if (refundRequest.status === "APPROVED") {
      throw new Error("Refund request already approved")
    }

    const updatedRefundRequest = await this.refundRequestRepository.update(id, {
      status: "APPROVED",
      handledBy,
    })

    // Automatically refund the payment. We already know the request was approved, so no need to check.
    await this.paymentService.refundPaymentById(updatedRefundRequest.paymentId, false)
  }

  async rejectRefundRequest(id: RefundRequestId, handledBy: UserId): Promise<void> {
    const refundRequest = await this.refundRequestRepository.getById(id)

    if (!refundRequest) {
      throw new Error("Refund request not found")
    }

    if (refundRequest.status === "REJECTED") {
      throw new Error("Refund request already rejected")
    } else if (refundRequest.status === "APPROVED") {
      throw new Error("Refund request already approved")
    }

    await this.refundRequestRepository.update(id, {
      status: "REJECTED",
      handledBy,
    })
  }
}
>>>>>>> 4b1c7953
<|MERGE_RESOLUTION|>--- conflicted
+++ resolved
@@ -1,5 +1,10 @@
-<<<<<<< HEAD
-import { type Payment, type RefundRequest, type RefundRequestWrite, type User } from "@dotkomonline/types"
+import {
+  type PaymentId,
+  type RefundRequest,
+  type RefundRequestId,
+  type RefundRequestWrite,
+  type UserId,
+} from "@dotkomonline/types"
 import { type PaymentRepository } from "./payment-repository"
 import { type PaymentService } from "./payment-service"
 import { type ProductRepository } from "./product-repository"
@@ -7,124 +12,13 @@
 import { type Cursor } from "../../utils/db-utils"
 
 export interface RefundRequestService {
-  createRefundRequest: (paymentId: Payment["id"], userId: User["id"], reason: string) => Promise<RefundRequest>
-  updateRefundRequest: (id: RefundRequest["id"], data: Partial<RefundRequestWrite>) => Promise<RefundRequest>
-  deleteRefundRequest: (id: RefundRequest["id"]) => Promise<void>
-  getRefundRequestById: (id: RefundRequest["id"]) => Promise<RefundRequest | undefined>
+  createRefundRequest: (paymentId: PaymentId, userId: UserId, reason: string) => Promise<RefundRequest>
+  updateRefundRequest: (id: RefundRequestId, data: Partial<RefundRequestWrite>) => Promise<RefundRequest>
+  deleteRefundRequest: (id: RefundRequestId) => Promise<void>
+  getRefundRequestById: (id: RefundRequestId) => Promise<RefundRequest | undefined>
   getRefundRequests: (take: number, cursor?: Cursor) => Promise<RefundRequest[]>
-  approveRefundRequest: (id: RefundRequest["id"], handledBy: User["id"]) => Promise<void>
-  rejectRefundRequest: (id: RefundRequest["id"], handledBy: User["id"]) => Promise<void>
-}
-
-export class RefundRequestServiceImpl implements RefundRequestService {
-  constructor(
-    private readonly refundRequestRepository: RefundRequestRepository,
-    private readonly paymentRepository: PaymentRepository,
-    private readonly productRepository: ProductRepository,
-    private readonly paymentService: PaymentService
-  ) {}
-
-  async createRefundRequest(paymentId: Payment["id"], userId: User["id"], reason: string): Promise<RefundRequest> {
-    const payment = await this.paymentRepository.getById(paymentId)
-
-    if (!payment) {
-      throw new Error("Payment not found")
-    }
-
-    const product = await this.productRepository.getById(payment.productId)
-    if (!product) {
-      throw new Error("Product not found")
-    }
-
-    if (!product.isRefundable) {
-      throw new Error("Payment is not refundable")
-    }
-
-    if (!product.refundRequiresApproval) {
-      throw new Error("Product does not require approval")
-    }
-
-    return this.refundRequestRepository.create({
-      paymentId,
-      userId,
-      reason,
-      status: "PENDING",
-      handledBy: null,
-    })
-  }
-
-  async updateRefundRequest(id: RefundRequest["id"], data: Partial<RefundRequestWrite>): Promise<RefundRequest> {
-    return this.refundRequestRepository.update(id, data)
-  }
-
-  async deleteRefundRequest(id: RefundRequest["id"]): Promise<void> {
-    return this.refundRequestRepository.delete(id)
-  }
-
-  async getRefundRequestById(id: RefundRequest["id"]): Promise<RefundRequest | undefined> {
-    return this.refundRequestRepository.getById(id)
-  }
-
-  async getRefundRequests(take: number, cursor?: Cursor): Promise<RefundRequest[]> {
-    return this.refundRequestRepository.getAll(take, cursor)
-  }
-
-  async approveRefundRequest(id: RefundRequest["id"], handledBy: User["id"]): Promise<void> {
-    const refundRequest = await this.refundRequestRepository.getById(id)
-
-    if (!refundRequest) {
-      throw new Error("Refund request not found")
-    }
-
-    if (refundRequest.status === "APPROVED") {
-      throw new Error("Refund request already approved")
-    }
-
-    const updatedRefundRequest = await this.refundRequestRepository.update(id, {
-      status: "APPROVED",
-      handledBy,
-    })
-
-    // Automatically refund the payment. We already know the request was approved, so no need to check.
-    await this.paymentService.refundPaymentById(updatedRefundRequest.paymentId, false)
-  }
-
-  async rejectRefundRequest(id: RefundRequest["id"], handledBy: User["id"]): Promise<void> {
-    const refundRequest = await this.refundRequestRepository.getById(id)
-
-    if (!refundRequest) {
-      throw new Error("Refund request not found")
-    }
-
-    if (refundRequest.status === "REJECTED") {
-      throw new Error("Refund request already rejected")
-    } else if (refundRequest.status === "APPROVED") {
-      throw new Error("Refund request already approved")
-    }
-
-    await this.refundRequestRepository.update(id, {
-      status: "REJECTED",
-      handledBy,
-    })
-  }
-}
-=======
-import { PaymentId, RefundRequest, RefundRequestId, RefundRequestWrite, UserId } from "@dotkomonline/types"
-
-import { Cursor } from "../../utils/db-utils"
-import { PaymentRepository } from "./payment-repository"
-import { PaymentService } from "./payment-service"
-import { ProductRepository } from "./product-repository"
-import { RefundRequestRepository } from "./refund-request-repository"
-
-export interface RefundRequestService {
-  createRefundRequest(paymentId: PaymentId, userId: UserId, reason: string): Promise<RefundRequest>
-  updateRefundRequest(id: RefundRequestId, data: Partial<RefundRequestWrite>): Promise<RefundRequest>
-  deleteRefundRequest(id: RefundRequestId): Promise<void>
-  getRefundRequestById(id: RefundRequestId): Promise<RefundRequest | undefined>
-  getRefundRequests(take: number, cursor?: Cursor): Promise<RefundRequest[]>
-  approveRefundRequest(id: RefundRequestId, handledBy: UserId): Promise<void>
-  rejectRefundRequest(id: RefundRequestId, handledBy: UserId): Promise<void>
+  approveRefundRequest: (id: RefundRequestId, handledBy: UserId) => Promise<void>
+  rejectRefundRequest: (id: RefundRequestId, handledBy: UserId) => Promise<void>
 }
 
 export class RefundRequestServiceImpl implements RefundRequestService {
@@ -218,5 +112,4 @@
       handledBy,
     })
   }
-}
->>>>>>> 4b1c7953
+}