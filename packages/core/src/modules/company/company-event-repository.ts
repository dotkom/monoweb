<<<<<<< HEAD
import { type Database } from "@dotkomonline/db"
import { type Company, type Event } from "@dotkomonline/types"
import { type Kysely } from "kysely"
import { type Cursor, paginateQuery } from "../../utils/db-utils"
=======
import { Database } from "@dotkomonline/db"
import { CompanyId, Event } from "@dotkomonline/types"
import { Kysely } from "kysely"
import { Cursor, orderedQuery } from "../../utils/db-utils"
>>>>>>> 4b1c7953
import { mapToEvent } from "../event/event-repository"

export interface CompanyEventRepository {
  getEventsByCompanyId: (company: CompanyId, take: number, cursor?: Cursor) => Promise<Event[]>
}

export class CompanyEventRepositoryImpl implements CompanyEventRepository {
  constructor(private readonly db: Kysely<Database>) {}
  async getEventsByCompanyId(company: CompanyId, take: number, cursor?: Cursor) {
    const query = orderedQuery(
      this.db
        .selectFrom("eventCompany")
        .where("companyId", "=", company)
        .innerJoin("event", "event.id", "eventCompany.eventId")
        .selectAll("event")
        .limit(take),
      cursor
    )
    const events = await query.execute()
    return events.map(mapToEvent)
  }
}<|MERGE_RESOLUTION|>--- conflicted
+++ resolved
@@ -1,14 +1,7 @@
-<<<<<<< HEAD
 import { type Database } from "@dotkomonline/db"
-import { type Company, type Event } from "@dotkomonline/types"
+import { type CompanyId, type Event } from "@dotkomonline/types"
 import { type Kysely } from "kysely"
-import { type Cursor, paginateQuery } from "../../utils/db-utils"
-=======
-import { Database } from "@dotkomonline/db"
-import { CompanyId, Event } from "@dotkomonline/types"
-import { Kysely } from "kysely"
-import { Cursor, orderedQuery } from "../../utils/db-utils"
->>>>>>> 4b1c7953
+import { type Cursor, orderedQuery } from "../../utils/db-utils"
 import { mapToEvent } from "../event/event-repository"
 
 export interface CompanyEventRepository {
