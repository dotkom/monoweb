--- conflicted
+++ resolved
@@ -1,24 +1,13 @@
-<<<<<<< HEAD
-import { type Company, type CompanyWrite } from "@dotkomonline/types"
+import { type Company, type CompanyId, type CompanyWrite } from "@dotkomonline/types"
 import { type CompanyRepository } from "./company-repository"
-=======
-import { Company, CompanyId, CompanyWrite } from "@dotkomonline/types"
->>>>>>> 4b1c7953
 import { NotFoundError } from "../../errors/errors"
 import { type Cursor } from "../../utils/db-utils"
 
 export interface CompanyService {
-<<<<<<< HEAD
-  getCompany: (id: Company["id"]) => Promise<Company>
+  getCompany: (id: CompanyId) => Promise<Company>
   getCompanies: (take: number, cursor?: Cursor) => Promise<Company[]>
   createCompany: (payload: CompanyWrite) => Promise<Company>
-  updateCompany: (id: Company["id"], payload: Omit<CompanyWrite, "id">) => Promise<Company>
-=======
-  getCompany(id: CompanyId): Promise<Company>
-  getCompanies(take: number, cursor?: Cursor): Promise<Company[]>
-  createCompany(payload: CompanyWrite): Promise<Company>
-  updateCompany(id: CompanyId, payload: Omit<CompanyWrite, "id">): Promise<Company>
->>>>>>> 4b1c7953
+  updateCompany: (id: CompanyId, payload: Omit<CompanyWrite, "id">) => Promise<Company>
 }
 
 export class CompanyServiceImpl implements CompanyService {
