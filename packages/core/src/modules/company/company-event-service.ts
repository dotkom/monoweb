<<<<<<< HEAD
import { type Company, type Event } from "@dotkomonline/types"
import { type CompanyEventRepository } from "./company-event-repository" // Note: you might need to create or rename this file based on previous changes.
import { type Cursor } from "../../utils/db-utils"

export interface CompanyEventService {
  getEventsByCompanyId: (companyId: Company["id"], take: number, cursor?: Cursor) => Promise<Event[]>
=======
import { CompanyId, Event } from "@dotkomonline/types"
import { Cursor } from "../../utils/db-utils"
import { CompanyEventRepository } from "./company-event-repository" // Note: you might need to create or rename this file based on previous changes.

export interface CompanyEventService {
  getEventsByCompanyId(companyId: CompanyId, take: number, cursor?: Cursor): Promise<Event[]>
>>>>>>> 4b1c7953
}

export class CompanyEventServiceImpl implements CompanyEventService {
  constructor(private readonly companyEventRepository: CompanyEventRepository) {}

  async getEventsByCompanyId(company: CompanyId, take: number, cursor?: Cursor): Promise<Event[]> {
    return this.companyEventRepository.getEventsByCompanyId(company, take, cursor)
  }
}<|MERGE_RESOLUTION|>--- conflicted
+++ resolved
@@ -1,18 +1,9 @@
-<<<<<<< HEAD
-import { type Company, type Event } from "@dotkomonline/types"
+import { type CompanyId, type Event } from "@dotkomonline/types"
 import { type CompanyEventRepository } from "./company-event-repository" // Note: you might need to create or rename this file based on previous changes.
 import { type Cursor } from "../../utils/db-utils"
 
 export interface CompanyEventService {
-  getEventsByCompanyId: (companyId: Company["id"], take: number, cursor?: Cursor) => Promise<Event[]>
-=======
-import { CompanyId, Event } from "@dotkomonline/types"
-import { Cursor } from "../../utils/db-utils"
-import { CompanyEventRepository } from "./company-event-repository" // Note: you might need to create or rename this file based on previous changes.
-
-export interface CompanyEventService {
-  getEventsByCompanyId(companyId: CompanyId, take: number, cursor?: Cursor): Promise<Event[]>
->>>>>>> 4b1c7953
+  getEventsByCompanyId: (companyId: CompanyId, take: number, cursor?: Cursor) => Promise<Event[]>
 }
 
 export class CompanyEventServiceImpl implements CompanyEventService {
