--- conflicted
+++ resolved
@@ -1,26 +1,22 @@
 import {
-  Extras,
   type Attendance,
   type AttendanceId,
   type AttendanceWrite,
   type Attendee,
   type EventId,
+  Extras,
   type UserId,
 } from "@dotkomonline/types"
-import { AttendeeRepository } from "./attendee-repository"
-import { AttendanceRepository } from "./attendance-repository"
-import { WaitlistAttendeRepository } from "./waitlist-attendee-repository"
-import { AttendancePoolRepository } from "./attendance-pool-repository"
-<<<<<<< HEAD
 import {
   AttendanceNotFound,
   AttendanceValidationError,
   CantDeleteAttendanceError,
   ExtrasUpdateAfterRegistrationStartError,
 } from "./attendance-error"
-=======
-import { AttendanceValidationError, CantDeleteAttendanceError } from "./attendance-error"
->>>>>>> 04936d5b
+import { AttendancePoolRepository } from "./attendance-pool-repository"
+import { AttendanceRepository } from "./attendance-repository"
+import { AttendeeRepository } from "./attendee-repository"
+import { WaitlistAttendeRepository } from "./waitlist-attendee-repository"
 
 export interface AttendanceService {
   create(obj: AttendanceWrite): Promise<Attendance>
