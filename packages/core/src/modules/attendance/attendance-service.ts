import type {
  Attendance,
  AttendanceId,
  AttendancePool,
  AttendancePoolId,
  AttendancePoolWrite,
  AttendanceSelection,
  AttendanceSelectionResults as AttendanceSelectionResult,
  AttendanceWrite,
  UserId,
  WaitlistAttendee,
} from "@dotkomonline/types"
import { UserNotFoundError } from "../user/user-error"
import type { UserService } from "../user/user-service"
import {
  AttendanceDeletionError,
  AttendanceNotFound,
  AttendanceValidationError,
  InvalidParametersError,
  SelectionResponseUpdateAfterRegistrationStartError,
} from "./attendance-error"
import { AttendancePoolNotFoundError } from "./attendance-pool-error"
import type { AttendanceRepository } from "./attendance-repository"
import type { AttendeeRepository } from "./attendee-repository"
import type { WaitlistAttendeRepository } from "./waitlist-attendee-repository"

export interface AttendanceService {
  create(obj: AttendanceWrite): Promise<Attendance>
  delete(id: AttendanceId): Promise<void>
  getById(id: AttendanceId): Promise<Attendance | null>
  update(id: AttendanceId, obj: Partial<AttendanceWrite>): Promise<Attendance | null>
  merge(attendanceId: AttendanceId, mergePoolTitle: string, yearCriteria: number[]): Promise<void>
  updateSelections(id: AttendanceId, selections: AttendanceSelection[], now?: Date): Promise<Attendance | null>
  getSelectionResults(attendanceId: AttendanceId): Promise<AttendanceSelectionResult[] | null>
  getAttendablePoolByUserId(attendanceId: AttendanceId, userId: UserId): Promise<AttendancePool | null>

  createPool(data: AttendancePoolWrite): Promise<AttendancePool>
  deletePool(poolId: AttendancePoolId): Promise<AttendancePool>
  updatePool(poolId: AttendancePoolId, data: Partial<AttendancePoolWrite>): Promise<AttendancePool>
}

export class AttendanceServiceImpl implements AttendanceService {
  private readonly attendanceRepository: AttendanceRepository
  private readonly attendeeRepository: AttendeeRepository
  private readonly waitlistAttendeeRepository: WaitlistAttendeRepository
  private readonly attendancePoolRepository: AttendancePoolRepository
  private readonly userService: UserService

  constructor(
<<<<<<< HEAD
    private readonly attendanceRepository: AttendanceRepository,
    private readonly attendeeRepository: AttendeeRepository,
    private readonly waitlistAttendeeRepository: WaitlistAttendeRepository,
    private readonly userService: UserService
  ) {}
=======
    attendanceRepository: AttendanceRepository,
    attendeeRepository: AttendeeRepository,
    waitlistAttendeeRepository: WaitlistAttendeRepository,
    attendancePoolRepository: AttendancePoolRepository,
    userService: UserService
  ) {
    this.attendanceRepository = attendanceRepository
    this.attendeeRepository = attendeeRepository
    this.waitlistAttendeeRepository = waitlistAttendeeRepository
    this.attendancePoolRepository = attendancePoolRepository
    this.userService = userService
  }
>>>>>>> a83a649c

  async getSelectionResults(attendanceId: AttendanceId) {
    const attendance = await this.attendanceRepository.getById(attendanceId)

    if (!attendance) {
      throw new AttendanceNotFound(attendanceId)
    }

    const attendees = await this.attendeeRepository.getByAttendanceId(attendanceId)
    const allSelectionResponses = attendees.flatMap((attendee) => attendee.selectionResponses)

    return attendance.selections.map((selection) => {
      const selectionResponses = allSelectionResponses.filter((response) => response.selectionId === selection.id)

      return {
        id: selection.id,
        name: selection.name,
        totalCount: selectionResponses.length,
        options: selection.options.map((option) => ({
          id: option.id,
          name: option.name,
          count: selectionResponses.filter((response) => response.optionId === option.id).length,
        })),
      }
    })
  }

  async update(id: AttendanceId, obj: Partial<AttendanceWrite>) {
    const attendance = await this.attendanceRepository.update(obj, id)
    return attendance
  }

  async updateSelections(id: AttendanceId, selections: AttendanceSelection[], now: Date = new Date()) {
    const attendance = await this.attendanceRepository.getById(id)

    if (!attendance) {
      throw new AttendanceNotFound(id)
    }

    if (attendance.registerStart < now) {
      throw new SelectionResponseUpdateAfterRegistrationStartError()
    }

    return this.attendanceRepository.update(
      {
        ...attendance,
        selections,
      },
      id
    )
  }

  /**
   * Creates a new attendance record.
   * Validates dates according to the following rules:
   * registerStart < registerEnd
   *
   */
  async create(obj: AttendanceWrite) {
    // registerStart < registerEnd
    if (obj.registerStart > obj.registerEnd) {
      throw new AttendanceValidationError("Register start must be before register end")
    }

    const attendance = await this.attendanceRepository.create(obj)

    return attendance
  }

  async delete(id: AttendanceId) {
    const attendees = await this.attendeeRepository.getByAttendanceId(id)

    if (attendees.length > 0) {
      throw new AttendanceDeletionError("Cannot delete attendance with attendees")
    }

    await this.attendanceRepository.delete(id)
  }

  async getById(id: AttendanceId) {
    return this.attendanceRepository.getById(id)
  }

  async getAllWaitlistAttendeesOrdered(attendanceId: AttendanceId): Promise<WaitlistAttendee[]> {
    const waitlistAttendeesUnordered = await this.waitlistAttendeeRepository.getByAttendanceId(attendanceId)
    return waitlistAttendeesUnordered.sort(
      (a, b) => (a.registeredAt ?? new Date()).getTime() - (b.registeredAt ?? new Date()).getTime()
    )
  }

  async merge(attendanceId: AttendanceId, mergePoolTitle: string, yearCriteria: number[]) {
    const attendance = await this.attendanceRepository.getById(attendanceId)
    if (attendance === null) {
      throw new AttendanceNotFound(attendanceId)
    }

    // Check that the year criteria of the merge pool contains all of the year criteria of the pools being merged
    const combinedCriteria = Array.from(new Set(attendance.pools.flatMap((pool) => pool.yearCriteria)))
    if (!combinedCriteria.every((criteria) => yearCriteria.includes(criteria))) {
      throw new InvalidParametersError(
        `Merge pool must contain the combined year criteria of the pools being merged: (${combinedCriteria.join(",")})`
      )
    }

    const combinedCapacity = attendance.pools.reduce((acc, pool) => acc + pool.capacity, 0)
    const mergePool = await this.attendanceRepository.createPool({
      attendanceId,
      capacity: combinedCapacity,
      yearCriteria: yearCriteria,
      title: mergePoolTitle,
      isVisible: true,
      type: "MERGE",
    })

    const attendees = await this.attendeeRepository.getByAttendanceId(attendanceId)
    const waitlistAttendees = await this.getAllWaitlistAttendeesOrdered(attendanceId)

    await Promise.all(
      attendees.map((attendee) => this.attendeeRepository.update(attendee.id, { attendancePoolId: mergePool.id }))
    )
    await Promise.all(
      waitlistAttendees.map((waitlistAttendee, i) =>
        this.waitlistAttendeeRepository.update(waitlistAttendee.id, { attendancePoolId: mergePool.id, position: i })
      )
    )
    await Promise.all(attendance.pools.map((pool) => this.attendanceRepository.delete(pool.id)))
  }

  async getAttendablePoolByUserId(attendanceId: AttendanceId, userId: UserId) {
    const user = await this.userService.getById(userId)

    if (!user) {
      throw new UserNotFoundError(userId)
    }

    const attendance = await this.attendanceRepository.getById(attendanceId)

    if (!attendance) {
      throw new AttendancePoolNotFoundError(attendanceId)
    }

    const userAttendee = await this.attendeeRepository.getByUserId(userId, attendanceId)

    if (userAttendee) {
      return null
    }

    return attendance.pools.find((pool) => pool.yearCriteria.includes(-69)) ?? null
  }

  async createPool(data: AttendancePoolWrite) {
    return await this.attendanceRepository.createPool(data)
  }

  async deletePool(poolId: AttendancePoolId) {
    return await this.attendanceRepository.deletePool(poolId)
  }

  async updatePool(poolId: AttendancePoolId, data: Partial<AttendancePoolWrite>) {
    return await this.attendanceRepository.updatePool(poolId, data)
  }
}<|MERGE_RESOLUTION|>--- conflicted
+++ resolved
@@ -7,8 +7,6 @@
   AttendanceSelection,
   AttendanceSelectionResults as AttendanceSelectionResult,
   AttendanceWrite,
-  UserId,
-  WaitlistAttendee,
 } from "@dotkomonline/types"
 import { UserNotFoundError } from "../user/user-error"
 import type { UserService } from "../user/user-service"
@@ -43,30 +41,19 @@
   private readonly attendanceRepository: AttendanceRepository
   private readonly attendeeRepository: AttendeeRepository
   private readonly waitlistAttendeeRepository: WaitlistAttendeRepository
-  private readonly attendancePoolRepository: AttendancePoolRepository
   private readonly userService: UserService
 
   constructor(
-<<<<<<< HEAD
-    private readonly attendanceRepository: AttendanceRepository,
-    private readonly attendeeRepository: AttendeeRepository,
-    private readonly waitlistAttendeeRepository: WaitlistAttendeRepository,
-    private readonly userService: UserService
-  ) {}
-=======
     attendanceRepository: AttendanceRepository,
     attendeeRepository: AttendeeRepository,
     waitlistAttendeeRepository: WaitlistAttendeRepository,
-    attendancePoolRepository: AttendancePoolRepository,
     userService: UserService
   ) {
     this.attendanceRepository = attendanceRepository
     this.attendeeRepository = attendeeRepository
     this.waitlistAttendeeRepository = waitlistAttendeeRepository
-    this.attendancePoolRepository = attendancePoolRepository
     this.userService = userService
   }
->>>>>>> a83a649c
 
   async getSelectionResults(attendanceId: AttendanceId) {
     const attendance = await this.attendanceRepository.getById(attendanceId)
