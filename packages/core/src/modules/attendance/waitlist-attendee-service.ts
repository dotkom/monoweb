--- conflicted
+++ resolved
@@ -2,7 +2,7 @@
 import { AttendanceNotFound } from "./attendance-error"
 import { AttendancePoolNotFoundError } from "./attendance-pool-error"
 import type { AttendanceRepository } from "./attendance-repository"
-import type { WaitlistAttendeRepository } from "./waitlist-attendee-repository"
+import type { WaitlistAttendeeRepository } from "./waitlist-attendee-repository"
 
 export interface WaitlistAttendeService {
   create(obj: WaitlistAttendeeWrite): Promise<WaitlistAttendee>
@@ -12,20 +12,15 @@
 }
 
 export class WaitlistAttendeServiceImpl implements WaitlistAttendeService {
-  private readonly waitlistAttendeeRepository: WaitlistAttendeRepository
-  private readonly attendancePoolRepository: AttendancePoolRepository
+  private readonly waitlistAttendeeRepository: WaitlistAttendeeRepository
+  private readonly attendanceRepository: AttendanceRepository
 
   constructor(
-<<<<<<< HEAD
-    private readonly waitlistAttendeeRepository: WaitlistAttendeRepository,
-    private readonly attendanceRepository: AttendanceRepository
-=======
-    waitlistAttendeeRepository: WaitlistAttendeRepository,
-    attendancePoolRepository: AttendancePoolRepository
->>>>>>> a83a649c
+    waitlistAttendeeRepository: WaitlistAttendeeRepository,
+    attendanceRepository: AttendanceRepository
   ) {
     this.waitlistAttendeeRepository = waitlistAttendeeRepository
-    this.attendancePoolRepository = attendancePoolRepository
+    this.attendanceRepository = attendanceRepository
   }
 
   async create(obj: WaitlistAttendeeWrite): Promise<WaitlistAttendee> {
