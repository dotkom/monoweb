import {
  type AttendanceId,
  type AttendancePool,
  type AttendancePoolId,
  type AttendanceSelectionResponse,
  type Attendee,
  type AttendeeId,
  type AttendeeWrite,
  type QrCodeRegistrationAttendee,
  type UserId,
  canDeregisterForAttendance as attendanceOpenForDeregistration,
  canRegisterForAttendance as attendanceOpenForRegistration,
  canUserAttendPool,
  getDisplayName,
  getMembershipGrade,
} from "@dotkomonline/types"
import { addHours } from "date-fns"
import { isFuture } from "date-fns"
import type { JobService } from "../job/job-service"
import { UserNotFoundError } from "../user/user-error"
import type { UserService } from "../user/user-service"
import { AttendanceDeregisterClosedError, AttendanceNotOpenError } from "./attendance-error"
import { AttendancePoolNotFoundError, AttendancePoolValidationError } from "./attendance-pool-error"
import type { AttendanceRepository } from "./attendance-repository"
import { AttendeeDeregistrationError, AttendeeNotFoundError } from "./attendee-error"
import type { AttendeeRepository } from "./attendee-repository"

export interface AttendeeService {
  registerForEvent(userId: string, attendanceId: string, attendancePoolId: string): Promise<Attendee>
  adminRegisterForEvent(userId: string, attendanceId: string, attendancePoolId: string): Promise<Attendee>
  deregisterForEvent(userId: string, attendanceId: string): Promise<void>
  adminDeregisterForEvent(id: AttendeeId, reserveNext: boolean): Promise<void>
  updateSelectionResponses(id: AttendanceId, responses: AttendanceSelectionResponse[]): Promise<Attendee>
  getByAttendanceId(attendanceId: string): Promise<Attendee[]>
  getByAttendancePoolId(id: AttendancePoolId): Promise<Attendee[]>
  updateAttended(id: AttendeeId, attended: boolean): Promise<Attendee>
  /**
   * Attempts to reserve the attendee if the following criteria are met:
   * - The reserve time is now or in the past
   * - The pool is not at full capacity
   *
   * If bypassCriteria is set to true, the criteria will be ignored and the attendee with be reserved regardless.
   *
   * @param attendee - The attendee to reserve.
   * @param pool - The pool to reserve the attendee in, used for capacity checks.
   * @param [bypassCriteria=false] - If true, the criteria for reserving the attendee will be ignored. Defaults to false.
   * @returns Returns the attendee if the reservation was successful, false otherwise.
   */
  attemptReserve(attendee: Attendee, pool: AttendancePool): Promise<Attendee | false>
  handleQrCodeRegistration(userId: UserId, attendanceId: AttendanceId): Promise<QrCodeRegistrationAttendee>
  getByUserId(userId: UserId, attendanceId: AttendanceId): Promise<Attendee | null>
}

export class AttendeeServiceImpl implements AttendeeService {
  private readonly attendeeRepository: AttendeeRepository
  private readonly attendanceRepository: AttendanceRepository
  private readonly userService: UserService
  private readonly jobService: JobService

  constructor(
    attendeeRepository: AttendeeRepository,
    attendanceRepository: AttendanceRepository,
    userService: UserService,
    jobService: JobService
  ) {
    this.attendeeRepository = attendeeRepository
    this.attendanceRepository = attendanceRepository
    this.userService = userService
    this.jobService = jobService
  }

  private async create(obj: AttendeeWrite, attendancePool?: AttendancePool) {
    let attendee = await this.attendeeRepository.create(obj)

    const pool = attendancePool ?? (await this.attendanceRepository.getPoolById(obj.attendancePoolId))

    if (pool.id !== obj.attendancePoolId) {
      throw new AttendancePoolNotFoundError(
        `Expected attendance pool with id ${obj.attendancePoolId}, but found ${pool.id}`
      )
    }

    const { reserveTime, attendanceId } = obj
    const userId = obj.userId

    if (!isFuture(reserveTime)) {
      const newAttendee = await this.attemptReserve(attendee, pool)

      if (newAttendee) {
        attendee = newAttendee
      }
    } else {
      await this.jobService.scheduleAttemptReserveAttendeeJob(reserveTime, { attendanceId, userId })
    }

    return attendee
  }

  async delete(id: AttendeeId) {
    await this.attendeeRepository.delete(id)
  }

  async getByUserId(userId: UserId, attendanceId: AttendanceId) {
    return await this.attendeeRepository.getByUserId(userId, attendanceId)
  }

  async updateAttended(id: AttendeeId, attended: boolean) {
    const attendee = await this.attendeeRepository.update(id, { attended })
    if (attendee === null) {
      throw new AttendeeNotFoundError(id)
    }
    return attendee
  }

  async handleQrCodeRegistration(userId: UserId, attendanceId: AttendanceId) {
    const user = await this.userService.getById(userId)
    if (user === null) {
      throw new UserNotFoundError(userId)
    }
    const attendee = await this.attendeeRepository.getByUserId(userId, attendanceId)
    if (attendee === null) {
      throw new AttendeeNotFoundError(`userid: ${userId}`, attendanceId)
    }
    if (attendee.attended === true) {
      return { attendee, user, alreadyAttended: true }
    }
    await this.attendeeRepository.update(attendee.id, { attended: true })

    return { attendee, user, alreadyAttended: false }
  }

  async updateSelectionResponses(id: AttendeeId, selections: AttendanceSelectionResponse[]) {
    const attendee = await this.attendeeRepository.update(id, { selections })

    if (attendee === null) {
      throw new AttendeeNotFoundError(id)
    }

    return attendee
  }

  async adminRegisterForEvent(userId: UserId, attendanceId: AttendancePoolId, attendancePoolId: AttendanceId) {
    const user = await this.userService.getById(userId)
    const attendance = await this.attendanceRepository.getById(attendanceId)
    const attendancePool = attendance.pools.find((pool) => pool.id === attendancePoolId)

    if (attendancePool === undefined) {
      throw new AttendancePoolNotFoundError("Tried to register to unknown attendance pool")
    }

    const registerTime = new Date()

    const displayName = getDisplayName(user)
    const userGrade = getMembershipGrade(user.membership)

    const attendee = await this.attendeeRepository.create({
      userId,
      attendancePoolId,
      attendanceId: attendancePool.attendanceId,
      displayName,
      userGrade,
      reserveTime: registerTime,
      reserved: true,
      userFlags: user.flags,
    })

    return attendee
  }

  /**
   * Helper function to attempt to reserve the next attendee in the pool.
   *
   * @param pool - The pool to reserve the attendee in.
   * @param bypassCriteria - If true, the criteria for reserving the attendee will be ignored. Defaults to false.
   * @returns Returns the attendee if the reservation was successful, false otherwise.
   * @see {@link attemptReserve}
   */
  private async attemptReserveNextAttendee(pool: AttendancePool, bypassCriteria: boolean) {
    const nextUnreservedAttendee = await this.attendeeRepository.getFirstUnreservedByAttendancePoolId(pool.id)

    if (nextUnreservedAttendee === null) {
      return false
    }

    return await this.attemptReserve(nextUnreservedAttendee, pool, bypassCriteria)
  }

  async adminDeregisterForEvent(id: AttendeeId, reserveNextAttendee: boolean) {
    const attendance = await this.attendanceRepository.getByAttendeeId(id)
    const pool = await this.attendanceRepository.getPoolByAttendeeId(id)

    if (attendance === null) {
      throw new AttendeeDeregistrationError("Attendance not found")
    }

    await this.attendeeRepository.delete(id)

    if (reserveNextAttendee) {
      await this.attemptReserveNextAttendee(pool, true)
    }
  }

  async registerForEvent(userId: UserId, attendanceId: AttendanceId, attendancePoolId: AttendancePoolId) {
    const user = await this.userService.getById(userId)
    const attendance = await this.attendanceRepository.getById(attendanceId)
    const attendancePool = attendance.pools.find((pool) => pool.id === attendancePoolId)

    if (attendancePool === undefined) {
      throw new AttendancePoolNotFoundError("Tried to register to unknown attendance pool")
    }

    const registerTime = new Date()

    if (!attendanceOpenForRegistration(attendance, registerTime)) {
      throw new AttendanceNotOpenError()
    }

    if (!canUserAttendPool(attendancePool, user)) {
      throw new AttendancePoolValidationError("User does not qualify for pool")
    }

    let reserveDelayHours = 0

    // TODO: Use mark service to get delay because of mark
    reserveDelayHours += 0

    // If the pool has a merge delay the reserve time is pushed
    const isMergePool = attendancePool.capacity === 0
    reserveDelayHours += (isMergePool && attendancePool.mergeDelayHours) || 0

    const reserveTime = addHours(registerTime, reserveDelayHours)

    const displayName = getDisplayName(user)
    const userGrade = getMembershipGrade(user.membership)

<<<<<<< HEAD
    const attendee = await this.attendeeRepository.create({
      userId,
      attendancePoolId,
      attendanceId: attendancePool.attendanceId,
      displayName,
      userGrade,
      reserveTime,
      reserved: false,
      userFlags: user.flags,
    })

    if (reserveDelayHours > 0) {
      // TODO: Add a cron job to reserve the attendee after the delay
      return attendee
    }

    const reservedAttendee = await this.attemptReserve(attendee, attendancePool)

    return reservedAttendee || attendee
=======
    return await this.create(
      {
        userId,
        attendancePoolId,
        attendanceId,
        displayName,
        userGrade,
        reserveTime,
        reserved: false,
      },
      attendancePool
    )
>>>>>>> 50533922
  }

  async attemptReserve(attendee: Attendee, pool: AttendancePool, bypassCriteria = false) {
    const attendeeIsPastReserveTime = attendee.reserveTime <= new Date()
    const poolHasCapacity = pool.numAttendees < pool.capacity

    if ((attendeeIsPastReserveTime && poolHasCapacity) || bypassCriteria) {
      return await this.attendeeRepository.reserveAttendee(attendee.id)
    }

    return false
  }

  async deregisterForEvent(userId: string, attendanceId: AttendanceId) {
    const deregisterTime = new Date()

    const attendance = await this.attendanceRepository.getById(attendanceId)

    if (!attendanceOpenForDeregistration(attendance, deregisterTime)) {
      throw new AttendanceDeregisterClosedError()
    }

    const attendee = await this.attendeeRepository.getByUserId(userId, attendanceId)

    if (attendee === null) {
      throw new AttendeeDeregistrationError(
        `Attendee with user id '${userId}' could not deregister in attendance with id '${attendanceId}' because attendee is not registered.`
      )
    }

    await this.attendeeRepository.delete(attendee.id)

    const attendedPool = attendance.pools.find((pool) => pool.id === attendee.attendancePoolId)

    if (attendedPool) {
      await this.attemptReserveNextAttendee(attendedPool, false)
    }
  }

  async getByAttendanceId(id: AttendanceId) {
    return this.attendeeRepository.getByAttendanceId(id)
  }

  async getByAttendancePoolId(id: AttendancePoolId) {
    return await this.attendeeRepository.getByAttendancePoolId(id)
  }
}<|MERGE_RESOLUTION|>--- conflicted
+++ resolved
@@ -233,27 +233,6 @@
     const displayName = getDisplayName(user)
     const userGrade = getMembershipGrade(user.membership)
 
-<<<<<<< HEAD
-    const attendee = await this.attendeeRepository.create({
-      userId,
-      attendancePoolId,
-      attendanceId: attendancePool.attendanceId,
-      displayName,
-      userGrade,
-      reserveTime,
-      reserved: false,
-      userFlags: user.flags,
-    })
-
-    if (reserveDelayHours > 0) {
-      // TODO: Add a cron job to reserve the attendee after the delay
-      return attendee
-    }
-
-    const reservedAttendee = await this.attemptReserve(attendee, attendancePool)
-
-    return reservedAttendee || attendee
-=======
     return await this.create(
       {
         userId,
@@ -263,10 +242,10 @@
         userGrade,
         reserveTime,
         reserved: false,
+        flags: user.flags,
       },
       attendancePool
     )
->>>>>>> 50533922
   }
 
   async attemptReserve(attendee: Attendee, pool: AttendancePool, bypassCriteria = false) {
