--- conflicted
+++ resolved
@@ -82,11 +82,7 @@
         ...value,
         user: {
           ...value.user[0],
-<<<<<<< HEAD
-          lastSyncedAt: value.user[0].lastSyncedAt ? new Date(value.user[0].lastSyncedAt) : null,
-=======
           lastSyncedAt: new Date(value.user[0].lastSyncedAt),
->>>>>>> 4133181f
         },
       }))
       .map(mapToAttendeeWithUser)
