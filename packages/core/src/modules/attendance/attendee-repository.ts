import type { DBClient, DBContext, Prisma } from "@dotkomonline/db"
import {
  type AttendanceId,
  type AttendancePoolId,
  type Attendee,
  type AttendeeId,
  AttendeeSelectionResponsesSchema as AttendeeSelectionOptionSchema,
  AttendeeSelectionResponsesSchema,
  type AttendeeWrite,
  type User,
  type UserId,
} from "@dotkomonline/types"
import type { JsonValue } from "@prisma/client/runtime/library"
import type { UserRepository } from "../user/user-repository"
import { AttendeeNotFoundError, AttendeeWriteError } from "./attendee-error"

type UnparsedAttendee = Omit<Attendee, "selections" | "userFlags"> & {
  selections?: JsonValue
  user: Pick<User, "flags">
}

export interface AttendeeRepository {
  create(obj: AttendeeWrite): Promise<Attendee>
  delete(id: AttendeeId): Promise<Omit<Attendee, "user">>
  getById(id: AttendeeId): Promise<Attendee>
  update(id: AttendeeId, obj: Partial<AttendeeWrite>): Promise<Attendee>
  getByAttendanceId(id: AttendanceId): Promise<Attendee[]>
  getByAttendancePoolId(id: AttendancePoolId): Promise<Attendee[]>
  getFirstUnreservedByAttendancePoolId(id: AttendancePoolId): Promise<Attendee | null>
  getByUserId(userId: UserId, attendanceId: AttendanceId): Promise<Attendee | null>
  poolHasAttendees(poolId: AttendancePoolId): Promise<boolean>
  reserveAttendee(attendeeId: AttendeeId): Promise<Attendee>
  moveFromMultiplePoolsToPool(oldPoolIds: AttendancePoolId[], newPoolId: AttendancePoolId): Promise<void>
  removeAllSelectionResponsesForSelection(attendanceId: AttendanceId, selectionId: string): Promise<void>
}

export class AttendeeRepositoryImpl implements AttendeeRepository {
  private readonly db: DBClient
<<<<<<< HEAD
  private readonly includeUserFlags = {
    user: {
      select: {
        flags: true,
      },
    },
  } satisfies Prisma.AttendeeInclude
=======
  private readonly userRepository: UserRepository
>>>>>>> 2523870b

  constructor(db: DBClient, userRepository: UserRepository) {
    this.db = db
    this.userRepository = userRepository
  }

  async getByUserId(userId: UserId, attendanceId: AttendanceId) {
<<<<<<< HEAD
    const user = await this.db.attendee.findFirst({ where: { userId, attendanceId }, include: this.includeUserFlags })
=======
    const attendee = await this.db.attendee.findFirst({ where: { userId, attendanceId } })
>>>>>>> 2523870b

    if (!attendee) {
      return null
    }

    const user = await this.userRepository.getById(userId)

<<<<<<< HEAD
    const test = this.parse(user)
    return test
=======
    return this.parseSelectionResponses({ ...attendee, user })
>>>>>>> 2523870b
  }

  async poolHasAttendees(attendancePoolId: AttendancePoolId): Promise<boolean> {
    return (await this.db.attendee.count({ where: { attendancePoolId } })) > 0
  }

  async moveFromMultiplePoolsToPool(oldPoolIds: AttendancePoolId[], newPoolId: AttendancePoolId) {
    await this.db.attendee.updateMany({
      where: { attendancePoolId: { in: oldPoolIds } },
      data: { attendancePoolId: newPoolId },
    })
  }

  async create(data: AttendeeWrite): Promise<Attendee> {
    this.validateWrite(data)

<<<<<<< HEAD
    const createdUser = await this.db.attendee.create({ data, include: this.includeUserFlags })

    return this.parse(createdUser)
=======
    const attendee = await this.db.attendee.create({ data })
    const user = await this.userRepository.getById(attendee.userId)

    return this.parseSelectionResponses({ ...attendee, user })
>>>>>>> 2523870b
  }

  async delete(id: AttendeeId) {
    const deletedUser = await this.db.attendee.delete({ where: { id }, include: this.includeUserFlags })

    return this.parse(deletedUser)
  }

  async getById(id: AttendeeId): Promise<Attendee> {
<<<<<<< HEAD
    const user = await this.db.attendee.findUnique({ where: { id }, include: this.includeUserFlags })
=======
    const attendee = await this.db.attendee.findUnique({ where: { id } })
>>>>>>> 2523870b

    if (!attendee) {
      throw new AttendeeNotFoundError(id)
    }

<<<<<<< HEAD
    return this.parse(user)
=======
    const user = await this.userRepository.getById(attendee.userId)

    return this.parseSelectionResponses({ ...attendee, user })
>>>>>>> 2523870b
  }

  async getByAttendanceId(attendanceId: AttendanceId) {
    const attendees = await this.db.attendee.findMany({
      where: { attendanceId },
      orderBy: { reserveTime: "asc" },
<<<<<<< HEAD
      include: this.includeUserFlags,
    })

    return attendees.map(this.parse)
=======
    })

    const users = await Promise.all(attendees.map((attendee) => this.userRepository.getById(attendee.userId)))

    return attendees.map((attendee, index) => this.parseSelectionResponses({ ...attendee, user: users[index] }))
>>>>>>> 2523870b
  }

  async getByAttendancePoolId(attendancePoolId: AttendancePoolId) {
    const attendees = await this.db.attendee.findMany({
      where: { attendancePoolId },
      orderBy: { reserveTime: "asc" },
<<<<<<< HEAD
      include: this.includeUserFlags,
    })

    return attendees.map(this.parse)
=======
    })

    const users = await Promise.all(attendees.map((attendee) => this.userRepository.getById(attendee.userId)))

    return attendees.map((attendee, index) => this.parseSelectionResponses({ ...attendee, user: users[index] }))
>>>>>>> 2523870b
  }

  async getFirstUnreservedByAttendancePoolId(attendancePoolId: AttendancePoolId) {
    const attendee = await this.db.attendee.findFirst({
      where: { attendancePoolId, reserved: false },
      orderBy: { reserveTime: "asc" },
      include: this.includeUserFlags,
    })

    if (!attendee) {
      return null
    }

<<<<<<< HEAD
    return this.parse(attendee)
=======
    const user = await this.userRepository.getById(attendee.userId)

    return this.parseSelectionResponses({ ...attendee, user })
>>>>>>> 2523870b
  }

  async update(id: AttendeeId, data: Partial<AttendeeWrite>) {
    this.validateWrite(data)

<<<<<<< HEAD
    const updatedAttendee = await this.db.attendee.update({ where: { id }, data, include: this.includeUserFlags })

    return this.parse(updatedAttendee)
=======
    const updatedAttendee = await this.db.attendee.update({ where: { id }, data })
    const user = await this.userRepository.getById(updatedAttendee.userId)

    return this.parseSelectionResponses({ ...updatedAttendee, user })
>>>>>>> 2523870b
  }

  async countReservedCapacityForUpdate(attendancePoolId: AttendancePoolId, tx: DBContext) {
    const result: number =
      await tx.$queryRaw`SELECT count(*) FROM attendee WHERE "attendancePoolId" = ${attendancePoolId} FOR UPDATE`

    return result
  }

  private validateWrite(data: Partial<AttendeeWrite>) {
    if (!data.selections) {
      return
    }

    const selectionResponseParseResult = AttendeeSelectionOptionSchema.safeParse(data.selections)

    if (!selectionResponseParseResult.success) {
      throw new AttendeeWriteError("Invalid JSON data in AttendeeWrite field selectionResponses")
    }
  }

  private parse<T extends UnparsedAttendee>({ selections, user, ...attendee }: T): Attendee {
    return {
      ...attendee,
      selections: selections ? AttendeeSelectionResponsesSchema.parse(selections) : [],
      userFlags: user.flags,
    }
  }

  async reserveAttendee(id: AttendeeId) {
    const attendee = await this.db.attendee.update({
      where: {
        id,
      },
      data: {
        reserved: true,
      },
      include: this.includeUserFlags,
    })

    return this.parse(attendee)
  }

  async removeAllSelectionResponsesForSelection(attendanceId: AttendanceId, selectionId: string) {
    const attendees = (await this.db.attendee.findMany({
      where: { attendanceId },
      select: {
        id: true,
        selections: true,
      },
    })) as Pick<Attendee, "id" | "selections">[]

    const updatedRows = attendees
      .filter(({ selections }) => selections.length > 0)
      .map(({ id, selections: oldSelections }) => {
        const selections = oldSelections.filter((oldSelection) => oldSelection.selectionId !== selectionId)

        return this.db.attendee.update({
          where: { id },
          data: { selections },
        })
      })

    await this.db.$transaction(updatedRows)
  }
}<|MERGE_RESOLUTION|>--- conflicted
+++ resolved
@@ -1,4 +1,4 @@
-import type { DBClient, DBContext, Prisma } from "@dotkomonline/db"
+import type { DBClient, DBContext } from "@dotkomonline/db"
 import {
   type AttendanceId,
   type AttendancePoolId,
@@ -14,9 +14,8 @@
 import type { UserRepository } from "../user/user-repository"
 import { AttendeeNotFoundError, AttendeeWriteError } from "./attendee-error"
 
-type UnparsedAttendee = Omit<Attendee, "selections" | "userFlags"> & {
+type UnparsedAttendee = Omit<Attendee, "user" | "selections"> & {
   selections?: JsonValue
-  user: Pick<User, "flags">
 }
 
 export interface AttendeeRepository {
@@ -36,17 +35,7 @@
 
 export class AttendeeRepositoryImpl implements AttendeeRepository {
   private readonly db: DBClient
-<<<<<<< HEAD
-  private readonly includeUserFlags = {
-    user: {
-      select: {
-        flags: true,
-      },
-    },
-  } satisfies Prisma.AttendeeInclude
-=======
   private readonly userRepository: UserRepository
->>>>>>> 2523870b
 
   constructor(db: DBClient, userRepository: UserRepository) {
     this.db = db
@@ -54,11 +43,7 @@
   }
 
   async getByUserId(userId: UserId, attendanceId: AttendanceId) {
-<<<<<<< HEAD
-    const user = await this.db.attendee.findFirst({ where: { userId, attendanceId }, include: this.includeUserFlags })
-=======
     const attendee = await this.db.attendee.findFirst({ where: { userId, attendanceId } })
->>>>>>> 2523870b
 
     if (!attendee) {
       return null
@@ -66,12 +51,7 @@
 
     const user = await this.userRepository.getById(userId)
 
-<<<<<<< HEAD
-    const test = this.parse(user)
-    return test
-=======
-    return this.parseSelectionResponses({ ...attendee, user })
->>>>>>> 2523870b
+    return this.parse(attendee, user)
   }
 
   async poolHasAttendees(attendancePoolId: AttendancePoolId): Promise<boolean> {
@@ -88,113 +68,74 @@
   async create(data: AttendeeWrite): Promise<Attendee> {
     this.validateWrite(data)
 
-<<<<<<< HEAD
-    const createdUser = await this.db.attendee.create({ data, include: this.includeUserFlags })
-
-    return this.parse(createdUser)
-=======
     const attendee = await this.db.attendee.create({ data })
     const user = await this.userRepository.getById(attendee.userId)
 
-    return this.parseSelectionResponses({ ...attendee, user })
->>>>>>> 2523870b
+    return this.parse(attendee, user)
   }
 
   async delete(id: AttendeeId) {
-    const deletedUser = await this.db.attendee.delete({ where: { id }, include: this.includeUserFlags })
+    const deletedUser = await this.db.attendee.delete({ where: { id } })
 
     return this.parse(deletedUser)
   }
 
   async getById(id: AttendeeId): Promise<Attendee> {
-<<<<<<< HEAD
-    const user = await this.db.attendee.findUnique({ where: { id }, include: this.includeUserFlags })
-=======
     const attendee = await this.db.attendee.findUnique({ where: { id } })
->>>>>>> 2523870b
 
     if (!attendee) {
       throw new AttendeeNotFoundError(id)
     }
 
-<<<<<<< HEAD
-    return this.parse(user)
-=======
-    const user = await this.userRepository.getById(attendee.userId)
-
-    return this.parseSelectionResponses({ ...attendee, user })
->>>>>>> 2523870b
+    const user = await this.userRepository.getById(attendee.userId)
+
+    return this.parse(attendee, user)
   }
 
   async getByAttendanceId(attendanceId: AttendanceId) {
     const attendees = await this.db.attendee.findMany({
       where: { attendanceId },
       orderBy: { reserveTime: "asc" },
-<<<<<<< HEAD
-      include: this.includeUserFlags,
-    })
-
-    return attendees.map(this.parse)
-=======
     })
 
     const users = await Promise.all(attendees.map((attendee) => this.userRepository.getById(attendee.userId)))
 
-    return attendees.map((attendee, index) => this.parseSelectionResponses({ ...attendee, user: users[index] }))
->>>>>>> 2523870b
+    return attendees.map((attendee, index) => this.parse(attendee, users[index]))
   }
 
   async getByAttendancePoolId(attendancePoolId: AttendancePoolId) {
     const attendees = await this.db.attendee.findMany({
       where: { attendancePoolId },
       orderBy: { reserveTime: "asc" },
-<<<<<<< HEAD
-      include: this.includeUserFlags,
-    })
-
-    return attendees.map(this.parse)
-=======
     })
 
     const users = await Promise.all(attendees.map((attendee) => this.userRepository.getById(attendee.userId)))
 
-    return attendees.map((attendee, index) => this.parseSelectionResponses({ ...attendee, user: users[index] }))
->>>>>>> 2523870b
+    return attendees.map((attendee, index) => this.parse(attendee, users[index]))
   }
 
   async getFirstUnreservedByAttendancePoolId(attendancePoolId: AttendancePoolId) {
     const attendee = await this.db.attendee.findFirst({
       where: { attendancePoolId, reserved: false },
       orderBy: { reserveTime: "asc" },
-      include: this.includeUserFlags,
     })
 
     if (!attendee) {
       return null
     }
 
-<<<<<<< HEAD
-    return this.parse(attendee)
-=======
-    const user = await this.userRepository.getById(attendee.userId)
-
-    return this.parseSelectionResponses({ ...attendee, user })
->>>>>>> 2523870b
+    const user = await this.userRepository.getById(attendee.userId)
+
+    return this.parse(attendee, user)
   }
 
   async update(id: AttendeeId, data: Partial<AttendeeWrite>) {
     this.validateWrite(data)
 
-<<<<<<< HEAD
-    const updatedAttendee = await this.db.attendee.update({ where: { id }, data, include: this.includeUserFlags })
-
-    return this.parse(updatedAttendee)
-=======
     const updatedAttendee = await this.db.attendee.update({ where: { id }, data })
     const user = await this.userRepository.getById(updatedAttendee.userId)
 
-    return this.parseSelectionResponses({ ...updatedAttendee, user })
->>>>>>> 2523870b
+    return this.parse(updatedAttendee, user)
   }
 
   async countReservedCapacityForUpdate(attendancePoolId: AttendancePoolId, tx: DBContext) {
@@ -216,11 +157,17 @@
     }
   }
 
-  private parse<T extends UnparsedAttendee>({ selections, user, ...attendee }: T): Attendee {
+  private parse(unparsedAttendee: UnparsedAttendee, user: User): Attendee
+  private parse(unparsedAttendee: UnparsedAttendee, user?: undefined): Omit<Attendee, "user">
+  private parse(unparsedAttendee: UnparsedAttendee, user?: User): Attendee | Omit<Attendee, "user"> {
+    const parsedSelections = unparsedAttendee.selections
+      ? AttendeeSelectionResponsesSchema.parse(unparsedAttendee.selections)
+      : []
+
     return {
-      ...attendee,
-      selections: selections ? AttendeeSelectionResponsesSchema.parse(selections) : [],
-      userFlags: user.flags,
+      ...unparsedAttendee,
+      user,
+      selections: parsedSelections,
     }
   }
 
@@ -232,10 +179,11 @@
       data: {
         reserved: true,
       },
-      include: this.includeUserFlags,
-    })
-
-    return this.parse(attendee)
+    })
+
+    const user = await this.userRepository.getById(attendee.userId)
+
+    return this.parse(attendee, user)
   }
 
   async removeAllSelectionResponsesForSelection(attendanceId: AttendanceId, selectionId: string) {
