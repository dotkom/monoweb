--- conflicted
+++ resolved
@@ -1,4 +1,4 @@
-import { type DBClient, PrismaRuntime } from "@dotkomonline/db"
+import type { DBClient } from "@dotkomonline/db"
 import {
   type Attendance,
   type AttendanceId,
@@ -10,12 +10,8 @@
   type AttendeeId,
   YearCriteriaSchema,
 } from "@dotkomonline/types"
-<<<<<<< HEAD
 import type { Attendance as DBAttendance, AttendancePool as DBAttendancePool } from "@prisma/client"
 import { z } from "zod"
-=======
-import type { JsonValue } from "@prisma/client/runtime/library"
->>>>>>> a83a649c
 
 export interface AttendanceRepository {
   create(obj: AttendanceWrite): Promise<Attendance>
@@ -114,7 +110,6 @@
     return this.mapAttendance(attendance)
   }
 
-<<<<<<< HEAD
   async createPool(data: AttendancePoolWrite) {
     const createdPool = await this.db.attendancePool.create({
       data,
@@ -122,11 +117,6 @@
     })
 
     return this.mapAttendancePool(createdPool)
-=======
-  /** Prisma requires distinction between database null and json null, so here we choose database null */
-  private correctNullTypes<T extends { extras?: unknown }>(data: T) {
-    return { ...data, extras: data.extras === null ? PrismaRuntime.DbNull : data.extras }
->>>>>>> a83a649c
   }
 
   async deletePool(id: AttendancePoolId) {
@@ -158,10 +148,10 @@
 
   /** Parses the selections with AttendanceSelectionSchema and maps the pools */
   private mapAttendance({
-    selections,
-    pools,
-    ...attendance
-  }: DBAttendance & { pools: UnmappedAttendancePool[] }): Attendance {
+                          selections,
+                          pools,
+                          ...attendance
+                        }: DBAttendance & { pools: UnmappedAttendancePool[] }): Attendance {
     return {
       ...attendance,
       selections: z.array(AttendanceSelectionSchema).parse(selections),
@@ -171,10 +161,10 @@
 
   /** Renames _count on the prisma response for an attendee to numAttendees and parses the yearCriteria */
   private mapAttendancePool({
-    _count: { attendees: numAttendees },
-    yearCriteria,
-    ...attendee
-  }: UnmappedAttendancePool): AttendancePool {
+                              _count: { attendees: numAttendees },
+                              yearCriteria,
+                              ...attendee
+                            }: UnmappedAttendancePool): AttendancePool {
     return { numAttendees, ...attendee, yearCriteria: YearCriteriaSchema.parse(yearCriteria) }
   }
 }
