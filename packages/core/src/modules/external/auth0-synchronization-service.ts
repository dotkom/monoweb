import { User, UserWrite } from "@dotkomonline/types"
import { UserService } from "../user/user-service"
import { Auth0Repository } from "./auth0-repository"
import { getLogger, Logger } from "@dotkomonline/logger"
import { IllegalStateError } from "../../error"

export interface Auth0SynchronizationService {
  /**
   * Auth0 is the source of truth for user data. We keep a local read only copy of the user data in the application database to make it easier to query and to avoid having to cache results from Auth0.
   *
   * The only place user data is updated from is monoweb. Monoweb makes sure to keep the local user data in sync with Auth0 when updating user data.
   * However, the monoweb db can still get out of sync with the auth0 db. It is possible that users are updated from the Auth0 dashboard or that a monoweb update succeeds to auth0 but the update to the local database fails.
   *
   * To make sure the db user table is synchronized with Auth0 on such occasions, this method synchronizes the user data from Auth0 to the local database based on some given criteria left to the implementation.
   *
   * @returns The synchronized user object.
   */
  handleUserSync(sub: string): Promise<User>
}

export class Auth0SynchronizationServiceImpl implements Auth0SynchronizationService {
  private readonly logger: Logger = getLogger(Auth0SynchronizationServiceImpl.name)

  constructor(
    private readonly userService: UserService,
    private readonly auth0Repository: Auth0Repository
  ) {}

<<<<<<< HEAD
  // TODO: Include givenName and familyName when we gather this from our users.
  async createUser(token: Auth0IdToken) {
    if (
      !token.email ||
      !token.sub ||
      !token.name
      //  || !token.givenName || !token.familyName
    ) {
      throw new IllegalStateError("Missing user data in claims")
=======
  private async synchronizeUser(auth0Subject: string) {
    this.logger.log("info", "Synchronizing user with Auth0", { userId: auth0Subject })
    const auth0User = await this.auth0Repository.getBySubject(auth0Subject)

    if (auth0User === null) {
      throw new Error("User does not exist in Auth0")
>>>>>>> 8b90caeb
    }

    const user = await this.userService.getUserBySubject(auth0Subject)

    if (user === undefined) {
      this.logger.log("info", "User does not exist in local db, creating user", { userId: auth0Subject })

      const userData: UserWrite = {
        auth0Sub: auth0User.subject,
        studyYear: -1,
        email: auth0User.email,
        name: auth0User.name,
        lastSyncedAt: new Date(),
      }

      return this.userService.createUser(userData)
    }

    return await this.userService.updateUser(user.id, {
      email: auth0User.email,
      name: auth0User.name,
      lastSyncedAt: new Date(),
    })
  }

  /**
   * Syncs down user if not synced within the last 24 hours.
   * @param auth0Sub The Auth0 subject of the user to synchronize.
   * @returns User
   */
  async handleUserSync(auth0Sub: string) {
    const user = await this.userService.getUserBySubject(auth0Sub)

    if (user === undefined) {
      return this.synchronizeUser(auth0Sub)
    }

    const oneDay = 1000 * 60 * 60 * 24
    const oneDayAgo = new Date(Date.now() - oneDay)
<<<<<<< HEAD
    if (!user.lastSyncedAt || user.lastSyncedAt < oneDayAgo) {
      this.logger.log("info", "Synchronizing user with Auth0", { userId: user.id })
      const auth0User = await this.auth0Repository.getBySubject(user.auth0Sub)

      if (auth0User === null) {
        throw new IllegalStateError("User does not exist in Auth0")
      }
=======
>>>>>>> 8b90caeb

    const userShouldBeSynced = user.lastSyncedAt < oneDayAgo
    if (userShouldBeSynced) {
      return this.synchronizeUser(user.auth0Sub)
    }

    // User was not updated from Auth0
    return user
  }
}<|MERGE_RESOLUTION|>--- conflicted
+++ resolved
@@ -26,24 +26,12 @@
     private readonly auth0Repository: Auth0Repository
   ) {}
 
-<<<<<<< HEAD
-  // TODO: Include givenName and familyName when we gather this from our users.
-  async createUser(token: Auth0IdToken) {
-    if (
-      !token.email ||
-      !token.sub ||
-      !token.name
-      //  || !token.givenName || !token.familyName
-    ) {
-      throw new IllegalStateError("Missing user data in claims")
-=======
   private async synchronizeUser(auth0Subject: string) {
     this.logger.log("info", "Synchronizing user with Auth0", { userId: auth0Subject })
     const auth0User = await this.auth0Repository.getBySubject(auth0Subject)
 
     if (auth0User === null) {
-      throw new Error("User does not exist in Auth0")
->>>>>>> 8b90caeb
+      throw new IllegalStateError("Missing user data in claims")
     }
 
     const user = await this.userService.getUserBySubject(auth0Subject)
@@ -83,16 +71,6 @@
 
     const oneDay = 1000 * 60 * 60 * 24
     const oneDayAgo = new Date(Date.now() - oneDay)
-<<<<<<< HEAD
-    if (!user.lastSyncedAt || user.lastSyncedAt < oneDayAgo) {
-      this.logger.log("info", "Synchronizing user with Auth0", { userId: user.id })
-      const auth0User = await this.auth0Repository.getBySubject(user.auth0Sub)
-
-      if (auth0User === null) {
-        throw new IllegalStateError("User does not exist in Auth0")
-      }
-=======
->>>>>>> 8b90caeb
 
     const userShouldBeSynced = user.lastSyncedAt < oneDayAgo
     if (userShouldBeSynced) {
