--- conflicted
+++ resolved
@@ -59,15 +59,12 @@
 import { type UserRepository, UserRepositoryImpl } from "./user/user-repository"
 import { type UserService, UserServiceImpl } from "./user/user-service"
 import { type S3Repository, s3RepositoryImpl } from "../lib/s3/s3-repository"
-<<<<<<< HEAD
 import { type InterestGroupRepository, InterestGroupRepositoryImpl } from "./interest-group/interest-group-repository"
 import { type InterestGroupService, InterestGroupServiceImpl } from "./interest-group/interest-group-service"
-=======
 import { Auth0RepositoryImpl, Auth0Repository } from "../lib/auth0-repository"
 import { ManagementClient } from "auth0"
 import { env } from "@dotkomonline/env"
 import { Auth0SynchronizationService, Auth0SynchronizationServiceImpl } from "../lib/auth0-synchronization-service"
->>>>>>> 0d78c3d9
 
 export type ServiceLayer = Awaited<ReturnType<typeof createServiceLayer>>
 
@@ -155,15 +152,12 @@
     articleTagLinkRepository
   )
 
-<<<<<<< HEAD
   const interestGroupRepository: InterestGroupRepository = new InterestGroupRepositoryImpl(db)
   const interestGroupService: InterestGroupService = new InterestGroupServiceImpl(interestGroupRepository)
-=======
   const auth0SynchronizationService: Auth0SynchronizationService = new Auth0SynchronizationServiceImpl(
     userService,
     auth0Repository
   )
->>>>>>> 0d78c3d9
 
   return {
     userService,
@@ -183,12 +177,9 @@
     jobListingService,
     offlineService,
     articleService,
-<<<<<<< HEAD
     interestGroupRepository,
     interestGroupService,
-=======
     auth0Repository,
     auth0SynchronizationService,
->>>>>>> 0d78c3d9
   }
 }