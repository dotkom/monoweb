--- conflicted
+++ resolved
@@ -1,10 +1,9 @@
+import { S3Client } from "@aws-sdk/client-s3"
 import { type Database } from "@dotkomonline/db"
 import { env } from "@dotkomonline/env"
 import { ManagementClient } from "auth0"
 import { type Kysely } from "kysely"
-import { Auth0RepositoryImpl, type Auth0Repository } from "../lib/auth0-repository"
-import { Auth0SynchronizationService, Auth0SynchronizationServiceImpl } from "../lib/auth0-synchronization-service"
-import { s3RepositoryImpl, type S3Repository } from "../lib/s3/s3-repository"
+import Stripe from "stripe"
 import { ArticleRepositoryImpl, type ArticleRepository } from "./article/article-repository"
 import { ArticleServiceImpl, type ArticleService } from "./article/article-service"
 import { ArticleTagLinkRepositoryImpl, type ArticleTagLinkRepository } from "./article/article-tag-link-repository"
@@ -29,6 +28,9 @@
 import { EventCompanyServiceImpl, type EventCompanyService } from "./event/event-company-service"
 import { EventRepositoryImpl, type EventRepository } from "./event/event-repository"
 import { EventServiceImpl, type EventService } from "./event/event-service"
+import { S3Repository, S3RepositoryImpl } from "./external/s3-repository"
+import { InterestGroupRepositoryImpl, type InterestGroupRepository } from "./interest-group/interest-group-repository"
+import { InterestGroupServiceImpl, type InterestGroupService } from "./interest-group/interest-group-service"
 import {
   JobListingLocationLinkRepositoryImpl,
   type JobListingLocationLinkRepository,
@@ -67,22 +69,10 @@
   PrivacyPermissionsRepositoryImpl,
   type PrivacyPermissionsRepository,
 } from "./user/privacy-permissions-repository"
-<<<<<<< HEAD
 import { UserRepositoryImpl, type UserRepository } from "./user/user-repository"
 import { UserServiceImpl, type UserService } from "./user/user-service"
-=======
-import { type UserRepository, UserRepositoryImpl } from "./user/user-repository"
-import { type UserService, UserServiceImpl } from "./user/user-service"
-import { type S3Repository, S3RepositoryImpl } from "./external/s3-repository"
-import { type InterestGroupRepository, InterestGroupRepositoryImpl } from "./interest-group/interest-group-repository"
-import { type InterestGroupService, InterestGroupServiceImpl } from "./interest-group/interest-group-service"
-import { Auth0RepositoryImpl, Auth0Repository } from "./external/auth0-repository"
-import { ManagementClient } from "auth0"
-import { env } from "@dotkomonline/env"
+import { Auth0Repository, Auth0RepositoryImpl } from "./external/auth0-repository"
 import { Auth0SynchronizationService, Auth0SynchronizationServiceImpl } from "./external/auth0-synchronization-service"
-import { S3Client } from "@aws-sdk/client-s3"
-import Stripe from "stripe"
->>>>>>> 3bb8961d
 
 export type ServiceLayer = Awaited<ReturnType<typeof createServiceLayer>>
 
@@ -170,7 +160,6 @@
     waitlistAttendeRepository,
     attendancePoolRepository
   )
-  const attendancePoolService: AttendancePoolService = new AttendancePoolServiceImpl(attendancePoolRepository)
   const waitlistAttendeService: WaitlistAttendeService = new WaitlistAttendeServiceImpl(waitlistAttendeRepository)
   const attendeeService: AttendeeService = new AttendeeServiceImpl(
     attendeeRepository,
@@ -178,6 +167,7 @@
     attendanceRepository,
     userService
   )
+  const attendancePoolService: AttendancePoolService = new AttendancePoolServiceImpl(attendancePoolRepository, attendeeService)
 
   const eventService: EventService = new EventServiceImpl(eventRepository, attendanceService)
   const companyService: CompanyService = new CompanyServiceImpl(companyRepository)
@@ -232,15 +222,12 @@
     jobListingService,
     offlineService,
     articleService,
-<<<<<<< HEAD
     attendanceService,
     attendancePoolService,
     waitlistAttendeService,
     attendeeService,
-=======
     interestGroupRepository,
     interestGroupService,
->>>>>>> 3bb8961d
     auth0Repository,
     auth0SynchronizationService,
   }
