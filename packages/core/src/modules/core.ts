import type { S3Client } from "@aws-sdk/client-s3"
import type { DBClient } from "@dotkomonline/db"
import type { ManagementClient } from "auth0"
import type Stripe from "stripe"
import { type ArticleRepository, ArticleRepositoryImpl } from "./article/article-repository"
import { type ArticleService, ArticleServiceImpl } from "./article/article-service"
import { type ArticleTagLinkRepository, ArticleTagLinkRepositoryImpl } from "./article/article-tag-link-repository"
import { type ArticleTagRepository, ArticleTagRepositoryImpl } from "./article/article-tag-repository"
import { type AttendanceRepository, AttendanceRepositoryImpl } from "./attendance/attendance-repository"
import { type AttendanceService, AttendanceServiceImpl } from "./attendance/attendance-service"
import { type AttendeeRepository, AttendeeRepositoryImpl } from "./attendance/attendee-repository"
import { type AttendeeService, AttendeeServiceImpl } from "./attendance/attendee-service"
import { type CompanyEventRepository, CompanyEventRepositoryImpl } from "./company/company-event-repository"
import { type CompanyEventService, CompanyEventServiceImpl } from "./company/company-event-service"
import { type CompanyRepository, CompanyRepositoryImpl } from "./company/company-repository"
import { type CompanyService, CompanyServiceImpl } from "./company/company-service"
import { type EventCompanyRepository, EventCompanyRepositoryImpl } from "./event/event-company-repository"
import { type EventCompanyService, EventCompanyServiceImpl } from "./event/event-company-service"
import {
  type EventHostingGroupRepository,
  EventHostingGroupRepositoryImpl,
} from "./event/event-hosting-group-repository"
import { type EventHostingGroupService, EventHostingGroupServiceImpl } from "./event/event-hosting-group-service"
import { type EventRepository, EventRepositoryImpl } from "./event/event-repository"
import { type EventService, EventServiceImpl } from "./event/event-service"
import { type NTNUGroupsRepository, NTNUGroupsRepositoryImpl } from "./external/feide-groups-repository"
import {
  type NTNUStudyplanRepository,
  NTNUStudyplanRepositoryImpl,
} from "./external/ntnu-studyplan-repository/ntnu-studyplan-repository"
import { type S3Repository, S3RepositoryImpl } from "./external/s3-repository"
import { type GroupRepository, GroupRepositoryImpl } from "./group/group-repository"
import { type GroupService, GroupServiceImpl } from "./group/group-service"
import { type InterestGroupRepository, InterestGroupRepositoryImpl } from "./interest-group/interest-group-repository"
import { type InterestGroupService, InterestGroupServiceImpl } from "./interest-group/interest-group-service"
import { type JobListingRepository, JobListingRepositoryImpl } from "./job-listing/job-listing-repository"
import { type JobListingService, JobListingServiceImpl } from "./job-listing/job-listing-service"
import { JobExecutor } from "./job/job-executor"
import { type JobRepository, JobsRepositoryImpl } from "./job/job-repository"
import { type JobService, JobServiceImpl } from "./job/job-service"
import { type MarkRepository, MarkRepositoryImpl } from "./mark/mark-repository"
import { type MarkService, MarkServiceImpl } from "./mark/mark-service"
import { type PersonalMarkRepository, PersonalMarkRepositoryImpl } from "./mark/personal-mark-repository"
import { type PersonalMarkService, PersonalMarkServiceImpl } from "./mark/personal-mark-service"
import { type OfflineRepository, OfflineRepositoryImpl } from "./offline/offline-repository"
import { type OfflineService, OfflineServiceImpl } from "./offline/offline-service"
import { type PaymentRepository, PaymentRepositoryImpl } from "./payment/payment-repository"
import { type PaymentService, PaymentServiceImpl } from "./payment/payment-service"
import {
  type ProductPaymentProviderRepository,
  ProductPaymentProviderRepositoryImpl,
} from "./payment/product-payment-provider-repository"
import {
  type ProductPaymentProviderService,
  ProductPaymentProviderServiceImpl,
} from "./payment/product-payment-provider-service"
import { type ProductRepository, ProductRepositoryImpl } from "./payment/product-repository"
import { type ProductService, ProductServiceImpl } from "./payment/product-service"
import { type RefundRequestRepository, RefundRequestRepositoryImpl } from "./payment/refund-request-repository"
import { type RefundRequestService, RefundRequestServiceImpl } from "./payment/refund-request-service"
import {
  type NotificationPermissionsRepository,
  NotificationPermissionsRepositoryImpl,
} from "./user/notification-permissions-repository"
import {
  type PrivacyPermissionsRepository,
  PrivacyPermissionsRepositoryImpl,
} from "./user/privacy-permissions-repository"
import { type UserRepository, UserRepositoryImpl } from "./user/user-repository"
import { type UserService, UserServiceImpl } from "./user/user-service"

export type ServiceLayer = Awaited<ReturnType<typeof createServiceLayer>>

export type StripeAccount = {
  stripe: Stripe
  publicKey: string
  webhookSecret: string
}

export interface ServiceLayerOptions {
  db: DBClient
  s3Client: S3Client
  s3BucketName: string
  stripeAccounts: Record<string, StripeAccount>
  managementClient: ManagementClient
}

export const createServiceLayer = async ({
  db,
  s3Client,
  managementClient,
  stripeAccounts,
  s3BucketName,
}: ServiceLayerOptions) => {
  const jobRepository: JobRepository = new JobsRepositoryImpl(db)
  const jobService: JobService = new JobServiceImpl(jobRepository)

  const s3Repository: S3Repository = new S3RepositoryImpl(s3Client, s3BucketName)
  const eventRepository: EventRepository = new EventRepositoryImpl(db)
  const groupRepository: GroupRepository = new GroupRepositoryImpl(db)
  const jobListingRepository: JobListingRepository = new JobListingRepositoryImpl(db)
  const companyRepository: CompanyRepository = new CompanyRepositoryImpl(db)
  const companyEventRepository: CompanyEventRepository = new CompanyEventRepositoryImpl(db)
  const eventCompanyRepository: EventCompanyRepository = new EventCompanyRepositoryImpl(db)
  const eventHostingGroupRepository: EventHostingGroupRepository = new EventHostingGroupRepositoryImpl(db)

  const userRepository: UserRepository = new UserRepositoryImpl(managementClient, db)

  const attendanceRepository: AttendanceRepository = new AttendanceRepositoryImpl(db)
  const attendeeRepository: AttendeeRepository = new AttendeeRepositoryImpl(db)

  const productRepository: ProductRepository = new ProductRepositoryImpl(db)
  const paymentRepository: PaymentRepository = new PaymentRepositoryImpl(db)
  const productPaymentProviderRepository: ProductPaymentProviderRepository = new ProductPaymentProviderRepositoryImpl(
    db
  )
  const refundRequestRepository: RefundRequestRepository = new RefundRequestRepositoryImpl(db)
  const markRepository: MarkRepository = new MarkRepositoryImpl(db)
  const personalMarkRepository: PersonalMarkRepository = new PersonalMarkRepositoryImpl(db)
  const privacyPermissionsRepository: PrivacyPermissionsRepository = new PrivacyPermissionsRepositoryImpl(db)
  const notificationPermissionsRepository: NotificationPermissionsRepository =
    new NotificationPermissionsRepositoryImpl(db)
  const offlineRepository: OfflineRepository = new OfflineRepositoryImpl(db)
  const articleRepository: ArticleRepository = new ArticleRepositoryImpl(db)
  const articleTagRepository: ArticleTagRepository = new ArticleTagRepositoryImpl(db)
  const articleTagLinkRepository: ArticleTagLinkRepository = new ArticleTagLinkRepositoryImpl(db)

  const feideGroupsRepository: NTNUGroupsRepository = new NTNUGroupsRepositoryImpl()
  const ntnuStudyplanRepository: NTNUStudyplanRepository = new NTNUStudyplanRepositoryImpl()

  const userService: UserService = new UserServiceImpl(
    userRepository,
    privacyPermissionsRepository,
    notificationPermissionsRepository,
    feideGroupsRepository,
    ntnuStudyplanRepository
  )

  const eventHostingGroupService: EventHostingGroupService = new EventHostingGroupServiceImpl(
    eventHostingGroupRepository
  )
  const groupService: GroupService = new GroupServiceImpl(groupRepository)
  const jobListingService: JobListingService = new JobListingServiceImpl(jobListingRepository)

<<<<<<< HEAD
=======
  const attendanceService: AttendanceService = new AttendanceServiceImpl(
    attendanceRepository,
    attendeeRepository,
    jobService
  )
  const interestGroupRepository: InterestGroupRepository = new InterestGroupRepositoryImpl(db)
  const interestGroupService: InterestGroupService = new InterestGroupServiceImpl(interestGroupRepository)

>>>>>>> 64caf60c
  const attendeeService: AttendeeService = new AttendeeServiceImpl(
    attendeeRepository,
    attendanceRepository,
    userService,
    jobService
  )

  const attendanceService: AttendanceService = new AttendanceServiceImpl(
    attendanceRepository,
    attendeeRepository,
    attendeeService
  )
  const interestGroupRepository: InterestGroupRepository = new InterestGroupRepositoryImpl(db)
  const interestGroupService: InterestGroupService = new InterestGroupServiceImpl(interestGroupRepository)

  const eventCompanyService: EventCompanyService = new EventCompanyServiceImpl(eventCompanyRepository)
  const eventService: EventService = new EventServiceImpl(
    eventRepository,
    attendanceService,
    eventCompanyService,
    eventHostingGroupService,
    interestGroupService
  )
  const companyService: CompanyService = new CompanyServiceImpl(companyRepository)
  const companyEventService: CompanyEventService = new CompanyEventServiceImpl(companyEventRepository)
  const productService: ProductService = new ProductServiceImpl(productRepository)
  const paymentService: PaymentService = new PaymentServiceImpl(
    paymentRepository,
    productRepository,
    eventRepository,
    refundRequestRepository,
    stripeAccounts
  )
  const productPaymentProviderService: ProductPaymentProviderService = new ProductPaymentProviderServiceImpl(
    productPaymentProviderRepository
  )
  const refundRequestService: RefundRequestService = new RefundRequestServiceImpl(
    refundRequestRepository,
    paymentRepository,
    productRepository,
    paymentService
  )
  const markService: MarkService = new MarkServiceImpl(markRepository)
  const personalMarkService: PersonalMarkService = new PersonalMarkServiceImpl(personalMarkRepository, markService)
  const offlineService: OfflineService = new OfflineServiceImpl(offlineRepository, s3Repository)
  const articleService: ArticleService = new ArticleServiceImpl(
    articleRepository,
    articleTagRepository,
    articleTagLinkRepository
  )

  const jobExecutor = new JobExecutor(jobService, attendeeService, attendanceService)

  return {
    userService,
    eventService,
    groupService,
    companyService,
    companyEventService,
    eventCompanyService,
    productService,
    paymentService,
    productPaymentProviderService,
    refundRequestService,
    markService,
    personalMarkService,
    eventHostingGroupService,
    jobListingService,
    offlineService,
    articleService,
    attendanceService,
    attendanceRepository,
    attendeeService,
    interestGroupRepository,
    interestGroupService,
    jobService,
    jobExecutor,
  }
}<|MERGE_RESOLUTION|>--- conflicted
+++ resolved
@@ -142,17 +142,6 @@
   const groupService: GroupService = new GroupServiceImpl(groupRepository)
   const jobListingService: JobListingService = new JobListingServiceImpl(jobListingRepository)
 
-<<<<<<< HEAD
-=======
-  const attendanceService: AttendanceService = new AttendanceServiceImpl(
-    attendanceRepository,
-    attendeeRepository,
-    jobService
-  )
-  const interestGroupRepository: InterestGroupRepository = new InterestGroupRepositoryImpl(db)
-  const interestGroupService: InterestGroupService = new InterestGroupServiceImpl(interestGroupRepository)
-
->>>>>>> 64caf60c
   const attendeeService: AttendeeService = new AttendeeServiceImpl(
     attendeeRepository,
     attendanceRepository,
