--- conflicted
+++ resolved
@@ -34,14 +34,10 @@
 import { JobListingServiceImpl } from "./job-listing/job-listing-service"
 import { JobListingLocationRepositoryImpl } from "./job-listing/job-listing-location-repository"
 import { JobListingLocationLinkRepositoryImpl } from "./job-listing/job-listing-location-link-repository"
-<<<<<<< HEAD
 import { WebshopPurchaseServiceImpl } from "./webshop-purchase/webshop-purchase-service"
 import { WebshopPurchaseRepositoryImpl } from "./webshop-purchase/webshop-purchase-repository"
-=======
+import { s3RepositoryImpl } from "../lib/s3/s3-repository"
 import { OfflineRepositoryImpl } from "./offline/offline-repository"
-import { OfflineServiceImpl } from "./offline/offline-service"
-import { s3RepositoryImpl } from "../lib/s3/s3-repository"
->>>>>>> b089c20a
 
 export type ServiceLayer = Awaited<ReturnType<typeof createServiceLayer>>
 
@@ -70,11 +66,8 @@
   const personalMarkRepository = new PersonalMarkRepositoryImpl(db)
   const privacyPermissionsRepository = new PrivacyPermissionsRepositoryImpl(db)
   const notificationPermissionsRepository = new NotificationPermissionsRepositoryImpl(db)
-<<<<<<< HEAD
   const webshopPurchaseRepositoryImpl = new WebshopPurchaseRepositoryImpl(db)
-=======
   const offlineRepository = new OfflineRepositoryImpl(db)
->>>>>>> b089c20a
 
   const userService = new UserServiceImpl(
     userRepository,
@@ -109,11 +102,8 @@
   )
   const markService = new MarkServiceImpl(markRepository)
   const personalMarkService = new PersonalMarkServiceImpl(personalMarkRepository, markService)
-<<<<<<< HEAD
   const webshopPurchaseService = new WebshopPurchaseServiceImpl(webshopPurchaseRepositoryImpl)
-=======
   const offlineService = new OfflineServiceImpl(offlineRepository, s3Repository)
->>>>>>> b089c20a
 
   return {
     userService,
@@ -131,10 +121,7 @@
     personalMarkService,
     eventCommitteeService,
     jobListingService,
-<<<<<<< HEAD
     webshopPurchaseService,
-=======
     offlineService,
->>>>>>> b089c20a
   }
 }