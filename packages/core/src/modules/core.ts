import type { S3Client } from "@aws-sdk/client-s3"
import type { DBClient } from "@dotkomonline/db"
import type { ManagementClient } from "auth0"
import type Stripe from "stripe"
import { type ArticleRepository, ArticleRepositoryImpl } from "./article/article-repository"
import { type ArticleService, ArticleServiceImpl } from "./article/article-service"
import { type ArticleTagLinkRepository, ArticleTagLinkRepositoryImpl } from "./article/article-tag-link-repository"
import { type ArticleTagRepository, ArticleTagRepositoryImpl } from "./article/article-tag-repository"
import { type AttendanceRepository, AttendanceRepositoryImpl } from "./attendance/attendance-repository"
import { type AttendanceService, AttendanceServiceImpl } from "./attendance/attendance-service"
import { type AttendeeRepository, AttendeeRepositoryImpl } from "./attendance/attendee-repository"
import { type AttendeeService, AttendeeServiceImpl } from "./attendance/attendee-service"
import {
  type WaitlistAttendeRepository,
  WaitlistAttendeRepositoryImpl,
} from "./attendance/waitlist-attendee-repository"
import { type WaitlistAttendeService, WaitlistAttendeServiceImpl } from "./attendance/waitlist-attendee-service"
import { type CompanyEventRepository, CompanyEventRepositoryImpl } from "./company/company-event-repository"
import { type CompanyEventService, CompanyEventServiceImpl } from "./company/company-event-service"
import { type CompanyRepository, CompanyRepositoryImpl } from "./company/company-repository"
import { type CompanyService, CompanyServiceImpl } from "./company/company-service"
import { type EventCompanyRepository, EventCompanyRepositoryImpl } from "./event/event-company-repository"
import { type EventCompanyService, EventCompanyServiceImpl } from "./event/event-company-service"
import {
  type EventHostingGroupRepository,
  EventHostingGroupRepositoryImpl,
} from "./event/event-hosting-group-repository"
import { type EventHostingGroupService, EventHostingGroupServiceImpl } from "./event/event-hosting-group-service"
import { type EventRepository, EventRepositoryImpl } from "./event/event-repository"
import { type EventService, EventServiceImpl } from "./event/event-service"
import { type S3Repository, S3RepositoryImpl } from "./external/s3-repository"
import { type GroupRepository, GroupRepositoryImpl } from "./group/group-repository"
import { type GroupService, GroupServiceImpl } from "./group/group-service"
import { type InterestGroupRepository, InterestGroupRepositoryImpl } from "./interest-group/interest-group-repository"
import { type InterestGroupService, InterestGroupServiceImpl } from "./interest-group/interest-group-service"
import { type JobListingRepository, JobListingRepositoryImpl } from "./job-listing/job-listing-repository"
import { type JobListingService, JobListingServiceImpl } from "./job-listing/job-listing-service"
import { type MarkRepository, MarkRepositoryImpl } from "./mark/mark-repository"
import { type MarkService, MarkServiceImpl } from "./mark/mark-service"
import { type PersonalMarkRepository, PersonalMarkRepositoryImpl } from "./mark/personal-mark-repository"
import { type PersonalMarkService, PersonalMarkServiceImpl } from "./mark/personal-mark-service"
import { type OfflineRepository, OfflineRepositoryImpl } from "./offline/offline-repository"
import { type OfflineService, OfflineServiceImpl } from "./offline/offline-service"
import { type PaymentRepository, PaymentRepositoryImpl } from "./payment/payment-repository"
import { type PaymentService, PaymentServiceImpl } from "./payment/payment-service"
import {
  type ProductPaymentProviderRepository,
  ProductPaymentProviderRepositoryImpl,
} from "./payment/product-payment-provider-repository"
import {
  type ProductPaymentProviderService,
  ProductPaymentProviderServiceImpl,
} from "./payment/product-payment-provider-service"
import { type ProductRepository, ProductRepositoryImpl } from "./payment/product-repository"
import { type ProductService, ProductServiceImpl } from "./payment/product-service"
import { type RefundRequestRepository, RefundRequestRepositoryImpl } from "./payment/refund-request-repository"
import { type RefundRequestService, RefundRequestServiceImpl } from "./payment/refund-request-service"
import {
  type NotificationPermissionsRepository,
  NotificationPermissionsRepositoryImpl,
} from "./user/notification-permissions-repository"
import {
  type PrivacyPermissionsRepository,
  PrivacyPermissionsRepositoryImpl,
} from "./user/privacy-permissions-repository"
import { type UserRepository, UserRepositoryImpl } from "./user/user-repository"
import { type UserService, UserServiceImpl } from "./user/user-service"

export type ServiceLayer = Awaited<ReturnType<typeof createServiceLayer>>

export type StripeAccount = {
  stripe: Stripe
  publicKey: string
  webhookSecret: string
}

export interface ServiceLayerOptions {
  db: DBClient
  s3Client: S3Client
  s3BucketName: string
  stripeAccounts: Record<string, StripeAccount>
  managementClient: ManagementClient
}

export const createServiceLayer = async ({
  db,
  s3Client,
  managementClient,
  stripeAccounts,
  s3BucketName,
}: ServiceLayerOptions) => {
  const s3Repository: S3Repository = new S3RepositoryImpl(s3Client, s3BucketName)
  const eventRepository: EventRepository = new EventRepositoryImpl(db)
  const groupRepository: GroupRepository = new GroupRepositoryImpl(db)
  const jobListingRepository: JobListingRepository = new JobListingRepositoryImpl(db)
  const companyRepository: CompanyRepository = new CompanyRepositoryImpl(db)
  const companyEventRepository: CompanyEventRepository = new CompanyEventRepositoryImpl(db)
  const eventCompanyRepository: EventCompanyRepository = new EventCompanyRepositoryImpl(db)
  const eventHostingGroupRepository: EventHostingGroupRepository = new EventHostingGroupRepositoryImpl(db)

  const userRepository: UserRepository = new UserRepositoryImpl(managementClient, db)

  const attendanceRepository: AttendanceRepository = new AttendanceRepositoryImpl(db)
  const waitlistAttendeRepository: WaitlistAttendeRepository = new WaitlistAttendeRepositoryImpl(db)
  const attendeeRepository: AttendeeRepository = new AttendeeRepositoryImpl(db)

  const productRepository: ProductRepository = new ProductRepositoryImpl(db)
  const paymentRepository: PaymentRepository = new PaymentRepositoryImpl(db)
  const productPaymentProviderRepository: ProductPaymentProviderRepository = new ProductPaymentProviderRepositoryImpl(
    db
  )
  const refundRequestRepository: RefundRequestRepository = new RefundRequestRepositoryImpl(db)
  const markRepository: MarkRepository = new MarkRepositoryImpl(db)
  const personalMarkRepository: PersonalMarkRepository = new PersonalMarkRepositoryImpl(db)
  const privacyPermissionsRepository: PrivacyPermissionsRepository = new PrivacyPermissionsRepositoryImpl(db)
  const notificationPermissionsRepository: NotificationPermissionsRepository =
    new NotificationPermissionsRepositoryImpl(db)
  const offlineRepository: OfflineRepository = new OfflineRepositoryImpl(db)
  const articleRepository: ArticleRepository = new ArticleRepositoryImpl(db)
  const articleTagRepository: ArticleTagRepository = new ArticleTagRepositoryImpl(db)
  const articleTagLinkRepository: ArticleTagLinkRepository = new ArticleTagLinkRepositoryImpl(db)

  const userService: UserService = new UserServiceImpl(
    userRepository,
    privacyPermissionsRepository,
    notificationPermissionsRepository
  )

  const eventHostingGroupService: EventHostingGroupService = new EventHostingGroupServiceImpl(
    eventHostingGroupRepository
  )
  const groupService: GroupService = new GroupServiceImpl(groupRepository)
  const jobListingService: JobListingService = new JobListingServiceImpl(jobListingRepository)

  const interestGroupRepository: InterestGroupRepository = new InterestGroupRepositoryImpl(db)
  const interestGroupService: InterestGroupService = new InterestGroupServiceImpl(interestGroupRepository)

  const attendanceService: AttendanceService = new AttendanceServiceImpl(
    attendanceRepository,
    attendeeRepository,
    waitlistAttendeRepository,
    userService
  )

  const waitlistAttendeService: WaitlistAttendeService = new WaitlistAttendeServiceImpl(
    waitlistAttendeRepository,
    attendanceRepository
  )

  const attendeeService: AttendeeService = new AttendeeServiceImpl(
    attendeeRepository,
    attendanceRepository,
    userService,
    waitlistAttendeService
  )

  const eventCompanyService: EventCompanyService = new EventCompanyServiceImpl(eventCompanyRepository)
  const eventService: EventService = new EventServiceImpl(
    eventRepository,
    attendanceService,
<<<<<<< HEAD
    eventCommitteeService,
    eventCompanyService
=======
    attendancePoolService,
    eventCompanyService,
    eventHostingGroupService,
    interestGroupService
>>>>>>> a83a649c
  )
  const companyService: CompanyService = new CompanyServiceImpl(companyRepository)
  const companyEventService: CompanyEventService = new CompanyEventServiceImpl(companyEventRepository)
  const productService: ProductService = new ProductServiceImpl(productRepository)
  const paymentService: PaymentService = new PaymentServiceImpl(
    paymentRepository,
    productRepository,
    eventRepository,
    refundRequestRepository,
    stripeAccounts
  )
  const productPaymentProviderService: ProductPaymentProviderService = new ProductPaymentProviderServiceImpl(
    productPaymentProviderRepository
  )
  const refundRequestService: RefundRequestService = new RefundRequestServiceImpl(
    refundRequestRepository,
    paymentRepository,
    productRepository,
    paymentService
  )
  const markService: MarkService = new MarkServiceImpl(markRepository)
  const personalMarkService: PersonalMarkService = new PersonalMarkServiceImpl(personalMarkRepository, markService)
  const offlineService: OfflineService = new OfflineServiceImpl(offlineRepository, s3Repository)
  const articleService: ArticleService = new ArticleServiceImpl(
    articleRepository,
    articleTagRepository,
    articleTagLinkRepository
  )

  return {
    userService,
    eventService,
    groupService,
    companyService,
    companyEventService,
    eventCompanyService,
    productService,
    paymentService,
    productPaymentProviderService,
    refundRequestService,
    markService,
    personalMarkService,
    eventHostingGroupService,
    jobListingService,
    offlineService,
    articleService,
    attendanceService,
    attendanceRepository,
    waitlistAttendeService,
    attendeeService,
    interestGroupRepository,
    interestGroupService,
  }
}<|MERGE_RESOLUTION|>--- conflicted
+++ resolved
@@ -11,7 +11,7 @@
 import { type AttendeeRepository, AttendeeRepositoryImpl } from "./attendance/attendee-repository"
 import { type AttendeeService, AttendeeServiceImpl } from "./attendance/attendee-service"
 import {
-  type WaitlistAttendeRepository,
+  type WaitlistAttendeeRepository,
   WaitlistAttendeRepositoryImpl,
 } from "./attendance/waitlist-attendee-repository"
 import { type WaitlistAttendeService, WaitlistAttendeServiceImpl } from "./attendance/waitlist-attendee-service"
@@ -101,7 +101,7 @@
   const userRepository: UserRepository = new UserRepositoryImpl(managementClient, db)
 
   const attendanceRepository: AttendanceRepository = new AttendanceRepositoryImpl(db)
-  const waitlistAttendeRepository: WaitlistAttendeRepository = new WaitlistAttendeRepositoryImpl(db)
+  const waitlistAttendeRepository: WaitlistAttendeeRepository = new WaitlistAttendeRepositoryImpl(db)
   const attendeeRepository: AttendeeRepository = new AttendeeRepositoryImpl(db)
 
   const productRepository: ProductRepository = new ProductRepositoryImpl(db)
@@ -158,15 +158,9 @@
   const eventService: EventService = new EventServiceImpl(
     eventRepository,
     attendanceService,
-<<<<<<< HEAD
-    eventCommitteeService,
-    eventCompanyService
-=======
-    attendancePoolService,
     eventCompanyService,
     eventHostingGroupService,
     interestGroupService
->>>>>>> a83a649c
   )
   const companyService: CompanyService = new CompanyServiceImpl(companyRepository)
   const companyEventService: CompanyEventService = new CompanyEventServiceImpl(companyEventRepository)
