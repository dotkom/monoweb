import type { Company } from "@dotkomonline/types"
import { addDays, addMinutes } from "date-fns"
<<<<<<< HEAD
import { afterEach, beforeEach, describe, expect, it } from "vitest"
import { type CleanupFunction, createServiceLayerForTesting } from "../../../../vitest-integration.setup"
import { getCompanyMock, getJobListingMock } from "../../../mock"
import type { ServiceLayer } from "../../core"
=======
import { beforeEach, describe, expect, it } from "vitest"
import { core } from "../../../../vitest-integration.setup"
import { getCompanyMock, getJobListingMock } from "../../../mock"
>>>>>>> 1e293f5b
import { InvalidDeadlineError, InvalidEndDateError } from "../job-listing-error"

describe("job-listings", async () => {
  let company: Company

  beforeEach(async () => {
    company = await core.companyService.createCompany(getCompanyMock())
  })

  it("can create new job listings", async () => {
    const jobListing = await core.jobListingService.create(getJobListingMock(company.id))

    const match = await core.jobListingService.getById(jobListing.id)
    expect(match).toEqual(jobListing)
  })

  it("should fail if the start date is after the end date", async () => {
    await expect(
      core.jobListingService.create(
        getJobListingMock(company.id, {
          start: addDays(new Date(), 2),
          end: new Date(),
        })
      )
    ).rejects.toThrow(InvalidEndDateError)
  })

  it("should fail if the deadline is after job start", async () => {
    await expect(
      core.jobListingService.create(
        getJobListingMock(company.id, {
          start: addMinutes(new Date(), 1),
          end: addDays(new Date(), 1),
          deadline: addDays(new Date(), 2),
        })
      )
    ).rejects.toThrow(InvalidDeadlineError)
  })

  it("should be able to update locations by diffing", async () => {
    const jobListing = await core.jobListingService.create(
      getJobListingMock(company.id, {
        locations: ["Oslo", "Trondheim"],
      })
    )
    const newLocations = ["Trondheim", "Bergen"]
    const updated = await core.jobListingService.update(jobListing.id, {
      ...getJobListingMock(company.id),
      locations: newLocations,
    })

    expect(updated.locations).not.toContain("Oslo")
    expect(updated.locations).toEqual(newLocations)
  })

  it("performing a diff which leaves a tag unused deletes the unused tag", async () => {
    const jobListing = await core.jobListingService.create(
      getJobListingMock(company.id, {
        locations: ["Oslo", "Trondheim"],
      })
    )

    const allLocations = await core.jobListingService.getLocations()
    expect(allLocations).toContain("Oslo")

    const newLocations = ["Trondheim"]
    const updated = await core.jobListingService.update(jobListing.id, {
      ...getJobListingMock(company.id),
      locations: newLocations,
    })

    const updatedAllLocations = await core.jobListingService.getLocations()
    expect(updatedAllLocations).not.toContain("Oslo")
    expect(updatedAllLocations).toContain("Trondheim")
    expect(updated.locations).toEqual(newLocations)
  })
})<|MERGE_RESOLUTION|>--- conflicted
+++ resolved
@@ -1,15 +1,8 @@
 import type { Company } from "@dotkomonline/types"
 import { addDays, addMinutes } from "date-fns"
-<<<<<<< HEAD
-import { afterEach, beforeEach, describe, expect, it } from "vitest"
-import { type CleanupFunction, createServiceLayerForTesting } from "../../../../vitest-integration.setup"
-import { getCompanyMock, getJobListingMock } from "../../../mock"
-import type { ServiceLayer } from "../../core"
-=======
 import { beforeEach, describe, expect, it } from "vitest"
 import { core } from "../../../../vitest-integration.setup"
 import { getCompanyMock, getJobListingMock } from "../../../mock"
->>>>>>> 1e293f5b
 import { InvalidDeadlineError, InvalidEndDateError } from "../job-listing-error"
 
 describe("job-listings", async () => {
