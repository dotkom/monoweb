<<<<<<< HEAD
import type { DBClient } from "@dotkomonline/db"
import type { InterestGroup, InterestGroupId, InterestGroupWrite } from "@dotkomonline/types"
=======
import type { Database } from "@dotkomonline/db"
import {
  type InterestGroup,
  type InterestGroupId,
  type InterestGroupMember,
  InterestGroupMemberSchema,
  InterestGroupSchema,
  type InterestGroupWrite,
  type UserId,
} from "@dotkomonline/types"
import type { Kysely, Selectable } from "kysely"
import { type Collection, type Pageable, paginatedQuery } from "../../query"
>>>>>>> ce333425

export interface InterestGroupRepository {
  getById(id: InterestGroupId): Promise<InterestGroup | null>
  getAll(): Promise<InterestGroup[]>
  create(values: InterestGroupWrite): Promise<InterestGroup>
  update(id: InterestGroupId, values: Partial<InterestGroupWrite>): Promise<InterestGroup>
  delete(id: InterestGroupId): Promise<void>
  getAllMembers(id: InterestGroupId): Promise<InterestGroupMember[]>
  getAllByMember(userId: UserId): Promise<InterestGroup[]>
  addMember(interestGroupId: InterestGroupId, userId: UserId): Promise<InterestGroupMember>
  removeMember(interestGroupId: InterestGroupId, userId: UserId): Promise<void>
}

<<<<<<< HEAD
=======
export function mapToInterestGroup(interestGroup: Selectable<Database["interestGroup"]>): InterestGroup {
  return InterestGroupSchema.parse(interestGroup)
}

export function mapToInterestGroupMember(
  interestGroupMember: Selectable<Database["interestGroupMember"]>
): InterestGroupMember {
  return InterestGroupMemberSchema.parse(interestGroupMember)
}

>>>>>>> ce333425
export class InterestGroupRepositoryImpl implements InterestGroupRepository {
  constructor(private readonly db: DBClient) {}

  async getById(id: InterestGroupId): Promise<InterestGroup | null> {
    return await this.db.interestGroup.findUnique({ where: { id } })
  }

  async getAll(): Promise<InterestGroup[]> {
    return await this.db.interestGroup.findMany({})
  }

  async create(data: InterestGroupWrite): Promise<InterestGroup> {
    return await this.db.interestGroup.create({ data })
  }

  async update(id: InterestGroupId, data: Partial<InterestGroupWrite>): Promise<InterestGroup> {
    return await this.db.interestGroup.update({ where: { id }, data })
  }

  async delete(id: InterestGroupId): Promise<void> {
    await this.db.interestGroup.delete({ where: { id } })
  }

  async getAllMembers(id: InterestGroupId): Promise<InterestGroupMember[]> {
    const members = await this.db
      .selectFrom("interestGroupMember")
      .selectAll("interestGroupMember")
      .where("interestGroupId", "=", id)
      .execute()

    return members.map(mapToInterestGroupMember)
  }

  async getAllByMember(userId: UserId): Promise<InterestGroup[]> {
    const interestGroups = await this.db
      .selectFrom("interestGroup")
      .innerJoin("interestGroupMember", "interestGroupMember.userId", "interestGroup.id")
      .selectAll("interestGroup")
      .where("interestGroupMember.userId", "=", userId)
      .execute()

    return interestGroups.map(mapToInterestGroup)
  }

  async addMember(interestGroupId: InterestGroupId, userId: UserId): Promise<InterestGroupMember> {
    const interestGroupMember = await this.db
      .insertInto("interestGroupMember")
      .values({ interestGroupId: interestGroupId, userId: userId })
      .returningAll()
      .executeTakeFirstOrThrow()

    return mapToInterestGroupMember(interestGroupMember)
  }

  async removeMember(interestGroupId: InterestGroupId, userId: UserId): Promise<void> {
    await this.db
      .deleteFrom("interestGroupMember")
      .where("interestGroupId", "=", interestGroupId)
      .where("userId", "=", userId)
      .execute()
  }
}<|MERGE_RESOLUTION|>--- conflicted
+++ resolved
@@ -1,20 +1,5 @@
-<<<<<<< HEAD
 import type { DBClient } from "@dotkomonline/db"
-import type { InterestGroup, InterestGroupId, InterestGroupWrite } from "@dotkomonline/types"
-=======
-import type { Database } from "@dotkomonline/db"
-import {
-  type InterestGroup,
-  type InterestGroupId,
-  type InterestGroupMember,
-  InterestGroupMemberSchema,
-  InterestGroupSchema,
-  type InterestGroupWrite,
-  type UserId,
-} from "@dotkomonline/types"
-import type { Kysely, Selectable } from "kysely"
-import { type Collection, type Pageable, paginatedQuery } from "../../query"
->>>>>>> ce333425
+import type { InterestGroup, InterestGroupId, InterestGroupMember, InterestGroupWrite, UserId } from "@dotkomonline/types"
 
 export interface InterestGroupRepository {
   getById(id: InterestGroupId): Promise<InterestGroup | null>
@@ -28,21 +13,8 @@
   removeMember(interestGroupId: InterestGroupId, userId: UserId): Promise<void>
 }
 
-<<<<<<< HEAD
-=======
-export function mapToInterestGroup(interestGroup: Selectable<Database["interestGroup"]>): InterestGroup {
-  return InterestGroupSchema.parse(interestGroup)
-}
-
-export function mapToInterestGroupMember(
-  interestGroupMember: Selectable<Database["interestGroupMember"]>
-): InterestGroupMember {
-  return InterestGroupMemberSchema.parse(interestGroupMember)
-}
-
->>>>>>> ce333425
 export class InterestGroupRepositoryImpl implements InterestGroupRepository {
-  constructor(private readonly db: DBClient) {}
+  constructor(private readonly db: DBClient) {} 
 
   async getById(id: InterestGroupId): Promise<InterestGroup | null> {
     return await this.db.interestGroup.findUnique({ where: { id } })
@@ -64,42 +36,19 @@
     await this.db.interestGroup.delete({ where: { id } })
   }
 
-  async getAllMembers(id: InterestGroupId): Promise<InterestGroupMember[]> {
-    const members = await this.db
-      .selectFrom("interestGroupMember")
-      .selectAll("interestGroupMember")
-      .where("interestGroupId", "=", id)
-      .execute()
-
-    return members.map(mapToInterestGroupMember)
+  async getAllMembers(interestGroupId: InterestGroupId): Promise<InterestGroupMember[]> {
+    return await this.db.interestGroupMember.findMany({ where: { interestGroupId } })
   }
 
   async getAllByMember(userId: UserId): Promise<InterestGroup[]> {
-    const interestGroups = await this.db
-      .selectFrom("interestGroup")
-      .innerJoin("interestGroupMember", "interestGroupMember.userId", "interestGroup.id")
-      .selectAll("interestGroup")
-      .where("interestGroupMember.userId", "=", userId)
-      .execute()
-
-    return interestGroups.map(mapToInterestGroup)
+    return await this.db.interestGroup.findMany({ where: { members: { some: { userId } } } })
   }
 
   async addMember(interestGroupId: InterestGroupId, userId: UserId): Promise<InterestGroupMember> {
-    const interestGroupMember = await this.db
-      .insertInto("interestGroupMember")
-      .values({ interestGroupId: interestGroupId, userId: userId })
-      .returningAll()
-      .executeTakeFirstOrThrow()
-
-    return mapToInterestGroupMember(interestGroupMember)
+    return await this.db.interestGroupMember.create({ data: { interestGroupId, userId }})
   }
 
   async removeMember(interestGroupId: InterestGroupId, userId: UserId): Promise<void> {
-    await this.db
-      .deleteFrom("interestGroupMember")
-      .where("interestGroupId", "=", interestGroupId)
-      .where("userId", "=", userId)
-      .execute()
+    await this.db.interestGroupMember.delete({ where: { interestGroupId, userId }})
   }
 }