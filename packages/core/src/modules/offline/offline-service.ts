import { type Offline, type OfflineId, type OfflineWrite } from "@dotkomonline/types"
import { env } from "@dotkomonline/env"
import { type OfflineRepository } from "./offline-repository"
import { type Cursor } from "../../utils/db-utils"
<<<<<<< HEAD
import { type S3Repository } from "../external/s3-repository"
import { OfflineNotFoundError } from "./offline-error"
=======
import { NotFoundError } from "../../errors/errors"
import { type S3Repository } from "../external/s3-repository"
>>>>>>> 618bc765

type Fields = Record<string, string>

export interface PresignedPost {
  url: string
  fields: Fields
}

export interface OfflineService {
  get(id: OfflineId): Promise<Offline>
  getAll(take: number, cursor?: Cursor): Promise<Offline[]>
  create(payload: OfflineWrite): Promise<Offline>
  update(id: OfflineId, payload: Partial<OfflineWrite>): Promise<Offline>
  createPresignedPost(filename: string, mimeType: string): Promise<PresignedPost>
}

export class OfflineServiceImpl implements OfflineService {
  constructor(
    private readonly offlineRepository: OfflineRepository,
    private readonly s3Repository: S3Repository
  ) {}

  /**
   * Get an offline by its id
   *
   * @throws {OfflineNotFoundError} if the offline does not exist
   */
  async get(id: OfflineId): Promise<Offline> {
    const offline = await this.offlineRepository.getById(id)
    if (offline === undefined) {
      throw new OfflineNotFoundError(id)
    }
    return offline
  }

  async getAll(take: number, cursor?: Cursor): Promise<Offline[]> {
    const offlines = await this.offlineRepository.getAll(take, cursor)
    return offlines
  }

  async create(payload: OfflineWrite): Promise<Offline> {
    const offline = await this.offlineRepository.create(payload)
    return offline
  }

  async update(id: OfflineId, payload: Partial<OfflineWrite>): Promise<Offline> {
    const offline = await this.offlineRepository.update(id, payload)
    return offline
  }

  async createPresignedPost(filename: string, mimeType: string): Promise<PresignedPost> {
    return this.s3Repository.createPresignedPost(env.S3_BUCKET_MONOWEB, `offlines/${filename}`, mimeType, 60) // 60 MB file limit
  }
}<|MERGE_RESOLUTION|>--- conflicted
+++ resolved
@@ -1,14 +1,9 @@
+import { env } from "@dotkomonline/env"
 import { type Offline, type OfflineId, type OfflineWrite } from "@dotkomonline/types"
-import { env } from "@dotkomonline/env"
-import { type OfflineRepository } from "./offline-repository"
 import { type Cursor } from "../../utils/db-utils"
-<<<<<<< HEAD
 import { type S3Repository } from "../external/s3-repository"
 import { OfflineNotFoundError } from "./offline-error"
-=======
-import { NotFoundError } from "../../errors/errors"
-import { type S3Repository } from "../external/s3-repository"
->>>>>>> 618bc765
+import { type OfflineRepository } from "./offline-repository"
 
 type Fields = Record<string, string>
 
