--- conflicted
+++ resolved
@@ -1,10 +1,4 @@
 import type { CompanyWrite, JobListingWrite, UserWrite } from "@dotkomonline/types"
-<<<<<<< HEAD
-import type { GetUsers200ResponseOneOfInner } from "auth0"
-import { addWeeks, addYears } from "date-fns"
-import { ulid } from "ulid"
-
-=======
 import type { ApiResponse, GetUsers200ResponseOneOfInner } from "auth0"
 import { addWeeks, addYears } from "date-fns"
 import { ulid } from "ulid"
@@ -21,7 +15,6 @@
     statusText: statusText ?? "OK",
   }) as unknown as ApiResponse<GetUsers200ResponseOneOfInner> // to avoid having to write out headers fake data
 
->>>>>>> 4133181f
 export const getAuth0UserMock = (write?: Partial<UserWrite>): GetUsers200ResponseOneOfInner =>
   ({
     user_id: write?.auth0Id ?? "auth0|test",
