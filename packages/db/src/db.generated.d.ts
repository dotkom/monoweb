<<<<<<< HEAD
import type { ColumnType } from "kysely";
=======
import type { ColumnType } from "kysely"
>>>>>>> af02d0bd

export type EventStatus = "ATTENDANCE" | "NO_LIMIT" | "PUBLIC" | "TBA";

export type EventType = "ACADEMIC" | "BEDPRES" | "COMPANY" | "SOCIAL";

export type Generated<T> = T extends ColumnType<infer S, infer I, infer U>
  ? ColumnType<S, I | undefined, U>
  : ColumnType<T, T | undefined, T>;

export type Json = ColumnType<JsonValue, string, string>;

export type JsonArray = JsonValue[];

export type JsonObject = {
  [K in string]?: JsonValue;
};

export type JsonPrimitive = boolean | number | string | null;

export type JsonValue = JsonArray | JsonObject | JsonPrimitive;

export type PaymentProvider = "STRIPE";

export type PaymentStatus = "PAID" | "REFUNDED" | "UNPAID";

export type ProductType = "EVENT";

export type RefundRequestStatus = "APPROVED" | "PENDING" | "REJECTED";

export type Timestamp = ColumnType<Date, Date | string, Date | string>;

export interface Articles {
  author: string;
  content: string;
  createdAt: Generated<Timestamp>;
  excerpt: string;
  id: Generated<string>;
  imageUrl: string;
  photographer: string;
  slug: string;
  title: string;
  updatedAt: Generated<Timestamp>;
}

export interface ArticleTagLink {
  article: string;
  tag: string;
}

export interface ArticleTags {
  name: string;
}

export interface Attendance {
  createdAt: Generated<Timestamp>;
  deregisterDeadline: Timestamp;
  id: Generated<string>;
  mergeTime: Timestamp;
  registerEnd: Timestamp;
  registerStart: Timestamp;
  updatedAt: Generated<Timestamp>;
}

export interface AttendancePool {
  attendanceId: string;
  createdAt: Generated<Timestamp>;
  id: Generated<string>;
  limit: number;
  updatedAt: Generated<Timestamp>;
  yearCriteria: Json | null;
}

export interface Attendee {
  attendancePoolId: string | null;
  attended: Generated<boolean>;
  createdAt: Generated<Timestamp>;
  extrasChoices: Json | null;
  id: Generated<string>;
  updatedAt: Generated<Timestamp>;
  userId: string | null;
}

export interface Committee {
  createdAt: Generated<Timestamp>;
  description: Generated<string>;
  email: Generated<string>;
  id: Generated<string>;
  image: string | null;
  name: string;
}

export interface Company {
  createdAt: Generated<Timestamp>;
  description: string;
  email: string;
  id: Generated<string>;
  image: string | null;
  location: string | null;
  name: string;
  phone: string | null;
  type: string | null;
  website: string;
}

export interface Event {
  attendanceId: string | null;
  createdAt: Generated<Timestamp>;
  description: string | null;
  end: Timestamp;
  extras: Json | null;
  id: Generated<string>;
  imageUrl: string | null;
  location: string | null;
  public: boolean;
  start: Timestamp;
  status: EventStatus;
  subtitle: string | null;
  title: string;
  type: EventType | null;
  updatedAt: Generated<Timestamp>;
}

export interface EventCommittee {
  committeeId: string;
  eventId: string;
}

export interface EventCompany {
  companyId: string;
  eventId: string;
}

export interface JobListing {
  applicationEmail: string | null;
  applicationLink: string | null;
  companyId: string | null;
  createdAt: Generated<Timestamp>;
  deadline: Timestamp | null;
  deadlineAsap: boolean;
  description: string;
  employment: string;
  end: Timestamp;
  featured: boolean;
  id: Generated<string>;
  ingress: string;
  start: Timestamp;
  title: string;
}

export interface JobListingLocation {
  createdAt: Generated<Timestamp>;
  id: Generated<string>;
  name: string;
}

export interface JobListingLocationLink {
  createdAt: Generated<Timestamp>;
  id: Generated<string>;
  jobListingId: string | null;
  locationId: string | null;
}

export interface Mark {
  category: string;
  createdAt: Timestamp;
  details: string | null;
  duration: number;
  id: Generated<string>;
  title: string;
  updatedAt: Generated<Timestamp>;
}

export interface NotificationPermissions {
  applications: Generated<boolean>;
  createdAt: Generated<Timestamp>;
  groupMessages: Generated<boolean>;
  markRulesUpdates: Generated<boolean>;
  newArticles: Generated<boolean>;
  receipts: Generated<boolean>;
  registrationByAdministrator: Generated<boolean>;
  registrationStart: Generated<boolean>;
  standardNotifications: Generated<boolean>;
  updatedAt: Generated<Timestamp>;
  userId: string;
}

export interface Offline {
  createdAt: Generated<Timestamp>;
  fileUrl: string | null;
  id: Generated<string>;
  imageUrl: string | null;
  published: Timestamp;
  title: string;
  updatedAt: Generated<Timestamp>;
}

export interface OwUser {
<<<<<<< HEAD
  auth0Sub: string;
  createdAt: Generated<Timestamp>;
  id: Generated<string>;
  studyYear: Generated<number>;
=======
  auth0Sub: string | null
  createdAt: Generated<Timestamp>
  email: string
  familyName: string
  givenName: string
  id: Generated<string>
  lastSyncedAt: Timestamp | null
  name: string
  studyYear: Generated<number>
  updatedAt: Generated<Timestamp>
>>>>>>> af02d0bd
}

export interface Payment {
  createdAt: Generated<Timestamp>;
  id: Generated<string>;
  paymentProviderId: string;
  paymentProviderOrderId: string | null;
  paymentProviderSessionId: string;
  productId: string | null;
  status: PaymentStatus;
  updatedAt: Generated<Timestamp>;
  userId: string | null;
}

export interface PersonalMark {
  markId: string;
  userId: string;
}

export interface PrivacyPermissions {
  addressVisible: Generated<boolean>;
  attendanceVisible: Generated<boolean>;
  createdAt: Generated<Timestamp>;
  emailVisible: Generated<boolean>;
  phoneVisible: Generated<boolean>;
  profileVisible: Generated<boolean>;
  updatedAt: Generated<Timestamp>;
  userId: string;
  usernameVisible: Generated<boolean>;
}

export interface Product {
  amount: number;
  createdAt: Generated<Timestamp>;
  deletedAt: Timestamp | null;
  id: Generated<string>;
  isRefundable: Generated<boolean>;
  objectId: string | null;
  refundRequiresApproval: Generated<boolean>;
  type: ProductType;
  updatedAt: Generated<Timestamp>;
}

export interface ProductPaymentProvider {
  paymentProvider: PaymentProvider;
  paymentProviderId: string;
  productId: string;
}

export interface RefundRequest {
  createdAt: Generated<Timestamp>;
  handledBy: string | null;
  id: Generated<string>;
  paymentId: string | null;
  reason: string;
  status: Generated<RefundRequestStatus>;
  updatedAt: Generated<Timestamp>;
  userId: string | null;
}

export interface WaitlistAttendee {
  attendanceId: string | null;
  createdAt: Generated<Timestamp>;
  id: Generated<string>;
  isPunished: boolean | null;
  position: number | null;
  registeredAt: Timestamp | null;
  updatedAt: Generated<Timestamp>;
  userId: string | null;
}

export interface DB {
  articles: Articles;
  articleTagLink: ArticleTagLink;
  articleTags: ArticleTags;
  attendance: Attendance;
  attendancePool: AttendancePool;
  attendee: Attendee;
  committee: Committee;
  company: Company;
  event: Event;
  eventCommittee: EventCommittee;
  eventCompany: EventCompany;
  jobListing: JobListing;
  jobListingLocation: JobListingLocation;
  jobListingLocationLink: JobListingLocationLink;
  mark: Mark;
  notificationPermissions: NotificationPermissions;
  offline: Offline;
  owUser: OwUser;
  payment: Payment;
  personalMark: PersonalMark;
  privacyPermissions: PrivacyPermissions;
  product: Product;
  productPaymentProvider: ProductPaymentProvider;
  refundRequest: RefundRequest;
  waitlistAttendee: WaitlistAttendee;
}<|MERGE_RESOLUTION|>--- conflicted
+++ resolved
@@ -1,8 +1,4 @@
-<<<<<<< HEAD
 import type { ColumnType } from "kysely";
-=======
-import type { ColumnType } from "kysely"
->>>>>>> af02d0bd
 
 export type EventStatus = "ATTENDANCE" | "NO_LIMIT" | "PUBLIC" | "TBA";
 
@@ -200,23 +196,16 @@
 }
 
 export interface OwUser {
-<<<<<<< HEAD
   auth0Sub: string;
   createdAt: Generated<Timestamp>;
-  id: Generated<string>;
+  email: string;
+  familyName: string;
+  givenName: string;
+  id: Generated<string>;
+  lastSyncedAt: Timestamp | null;
+  name: string;
   studyYear: Generated<number>;
-=======
-  auth0Sub: string | null
-  createdAt: Generated<Timestamp>
-  email: string
-  familyName: string
-  givenName: string
-  id: Generated<string>
-  lastSyncedAt: Timestamp | null
-  name: string
-  studyYear: Generated<number>
-  updatedAt: Generated<Timestamp>
->>>>>>> af02d0bd
+  updatedAt: Generated<Timestamp>;
 }
 
 export interface Payment {
