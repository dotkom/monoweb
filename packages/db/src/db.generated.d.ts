<<<<<<< HEAD
import type { ColumnType } from "kysely"
=======
import type { ColumnType } from "kysely";
>>>>>>> 1ad3c864

export type EventStatus = "ATTENDANCE" | "NO_LIMIT" | "PUBLIC" | "TBA";

export type EventType = "ACADEMIC" | "BEDPRES" | "COMPANY" | "SOCIAL";

export type Generated<T> = T extends ColumnType<infer S, infer I, infer U>
  ? ColumnType<S, I | undefined, U>
  : ColumnType<T, T | undefined, T>;

export type Json = ColumnType<JsonValue, string, string>;

export type JsonArray = JsonValue[];

export type JsonObject = {
  [K in string]?: JsonValue;
};

export type JsonPrimitive = boolean | number | string | null;

export type JsonValue = JsonArray | JsonObject | JsonPrimitive;

export type PaymentProvider = "STRIPE";

export type PaymentStatus = "PAID" | "REFUNDED" | "UNPAID";

export type ProductType = "EVENT";

export type RefundRequestStatus = "APPROVED" | "PENDING" | "REJECTED";

export type Timestamp = ColumnType<Date, Date | string, Date | string>;

export interface Articles {
  author: string;
  content: string;
  createdAt: Generated<Timestamp>;
  excerpt: string;
  id: Generated<string>;
  imageUrl: string;
  photographer: string;
  slug: string;
  title: string;
  updatedAt: Generated<Timestamp>;
}

export interface ArticleTagLink {
  article: string;
  tag: string;
}

export interface ArticleTags {
  name: string;
}

export interface Attendance {
<<<<<<< HEAD
  createdAt: Generated<Timestamp>
  deregisterDeadline: Timestamp
  eventId: string | null
  id: Generated<string>
  mergeTime: Timestamp
  registerEnd: Timestamp
  registerStart: Timestamp
  updatedAt: Generated<Timestamp>
}

export interface AttendancePool {
  attendanceId: string | null
  createdAt: Generated<Timestamp>
  id: Generated<string>
  limit: number | null
  max: number | null
  min: number | null
  updatedAt: Generated<Timestamp>
  waitlist: string | null
}

export interface Attendee {
  attendancePoolId: string | null
  attended: Generated<boolean>
  createdAt: Generated<Timestamp>
  extrasChoices: Json | null
  id: Generated<string>
  updatedAt: Generated<Timestamp>
  userId: string | null
=======
  createdAt: Generated<Timestamp>;
  deregisterDeadline: Timestamp;
  end: Timestamp;
  eventId: string | null;
  id: Generated<string>;
  limit: number;
  max: Generated<number>;
  min: Generated<number>;
  start: Timestamp;
  updatedAt: Generated<Timestamp>;
}

export interface Attendee {
  attendanceId: string | null;
  attended: Generated<boolean>;
  createdAt: Generated<Timestamp>;
  extrasChoices: Json | null;
  id: Generated<string>;
  updatedAt: Generated<Timestamp>;
  userId: string | null;
>>>>>>> 1ad3c864
}

export interface Committee {
  createdAt: Generated<Timestamp>;
  description: Generated<string>;
  email: Generated<string>;
  id: Generated<string>;
  image: string | null;
  name: string;
}

export interface Company {
  createdAt: Generated<Timestamp>;
  description: string;
  email: string;
  id: Generated<string>;
  image: string | null;
  location: string | null;
  name: string;
  phone: string | null;
  type: string | null;
  website: string;
}

export interface Event {
<<<<<<< HEAD
  createdAt: Generated<Timestamp>
  description: string | null
  end: Timestamp
  extras: Json | null
  id: Generated<string>
  imageUrl: string | null
  location: string | null
  public: boolean
  start: Timestamp
  status: EventStatus
  subtitle: string | null
  title: string
  type: EventType | null
  updatedAt: Generated<Timestamp>
=======
  createdAt: Generated<Timestamp>;
  description: string | null;
  end: Timestamp;
  extras: Json | null;
  id: Generated<string>;
  imageUrl: string | null;
  location: string | null;
  public: boolean;
  start: Timestamp;
  status: EventStatus;
  subtitle: string | null;
  title: string;
  type: EventType | null;
  updatedAt: Generated<Timestamp>;
  waitlist: string | null;
>>>>>>> 1ad3c864
}

export interface EventCommittee {
  committeeId: string;
  eventId: string;
}

export interface EventCompany {
  companyId: string;
  eventId: string;
}

export interface JobListing {
  applicationEmail: string | null;
  applicationLink: string | null;
  companyId: string | null;
  createdAt: Generated<Timestamp>;
  deadline: Timestamp | null;
  deadlineAsap: boolean;
  description: string;
  employment: string;
  end: Timestamp;
  featured: boolean;
  id: Generated<string>;
  ingress: string;
  start: Timestamp;
  title: string;
}

export interface JobListingLocation {
  createdAt: Generated<Timestamp>;
  id: Generated<string>;
  name: string;
}

export interface JobListingLocationLink {
  createdAt: Generated<Timestamp>;
  id: Generated<string>;
  jobListingId: string | null;
  locationId: string | null;
}

export interface Mark {
  category: string;
  createdAt: Timestamp;
  details: string | null;
  duration: number;
  id: Generated<string>;
  title: string;
  updatedAt: Generated<Timestamp>;
}

export interface NotificationPermissions {
  applications: Generated<boolean>;
  createdAt: Generated<Timestamp>;
  groupMessages: Generated<boolean>;
  markRulesUpdates: Generated<boolean>;
  newArticles: Generated<boolean>;
  receipts: Generated<boolean>;
  registrationByAdministrator: Generated<boolean>;
  registrationStart: Generated<boolean>;
  standardNotifications: Generated<boolean>;
  updatedAt: Generated<Timestamp>;
  userId: string;
}

export interface Offline {
  createdAt: Generated<Timestamp>;
  fileUrl: string | null;
  id: Generated<string>;
  imageUrl: string | null;
  published: Timestamp;
  title: string;
  updatedAt: Generated<Timestamp>;
}

export interface OwUser {
<<<<<<< HEAD
  auth0Sub: string | null
  createdAt: Generated<Timestamp>
  id: Generated<string>
  studyYear: Generated<number>
=======
  auth0Sub: string | null;
  createdAt: Generated<Timestamp>;
  id: Generated<string>;
  studyYear: Generated<number>;
>>>>>>> 1ad3c864
}

export interface Payment {
  createdAt: Generated<Timestamp>;
  id: Generated<string>;
  paymentProviderId: string;
  paymentProviderOrderId: string | null;
  paymentProviderSessionId: string;
  productId: string | null;
  status: PaymentStatus;
  updatedAt: Generated<Timestamp>;
  userId: string | null;
}

export interface PersonalMark {
  markId: string;
  userId: string;
}

export interface PrivacyPermissions {
  addressVisible: Generated<boolean>;
  attendanceVisible: Generated<boolean>;
  createdAt: Generated<Timestamp>;
  emailVisible: Generated<boolean>;
  phoneVisible: Generated<boolean>;
  profileVisible: Generated<boolean>;
  updatedAt: Generated<Timestamp>;
  userId: string;
  usernameVisible: Generated<boolean>;
}

export interface Product {
  amount: number;
  createdAt: Generated<Timestamp>;
  deletedAt: Timestamp | null;
  id: Generated<string>;
  isRefundable: Generated<boolean>;
  objectId: string | null;
  refundRequiresApproval: Generated<boolean>;
  type: ProductType;
  updatedAt: Generated<Timestamp>;
}

export interface ProductPaymentProvider {
  paymentProvider: PaymentProvider;
  paymentProviderId: string;
  productId: string;
}

export interface RefundRequest {
  createdAt: Generated<Timestamp>;
  handledBy: string | null;
  id: Generated<string>;
  paymentId: string | null;
  reason: string;
  status: Generated<RefundRequestStatus>;
  updatedAt: Generated<Timestamp>;
  userId: string | null;
}

export interface DB {
<<<<<<< HEAD
  articles: Articles
  articleTagLink: ArticleTagLink
  articleTags: ArticleTags
  attendance: Attendance
  attendancePool: AttendancePool
  attendee: Attendee
  committee: Committee
  company: Company
  event: Event
  eventCommittee: EventCommittee
  eventCompany: EventCompany
  jobListing: JobListing
  jobListingLocation: JobListingLocation
  jobListingLocationLink: JobListingLocationLink
  mark: Mark
  notificationPermissions: NotificationPermissions
  offline: Offline
  owUser: OwUser
  payment: Payment
  personalMark: PersonalMark
  privacyPermissions: PrivacyPermissions
  product: Product
  productPaymentProvider: ProductPaymentProvider
  refundRequest: RefundRequest
=======
  articles: Articles;
  articleTagLink: ArticleTagLink;
  articleTags: ArticleTags;
  attendance: Attendance;
  attendee: Attendee;
  committee: Committee;
  company: Company;
  event: Event;
  eventCommittee: EventCommittee;
  eventCompany: EventCompany;
  jobListing: JobListing;
  jobListingLocation: JobListingLocation;
  jobListingLocationLink: JobListingLocationLink;
  mark: Mark;
  notificationPermissions: NotificationPermissions;
  offline: Offline;
  owUser: OwUser;
  payment: Payment;
  personalMark: PersonalMark;
  privacyPermissions: PrivacyPermissions;
  product: Product;
  productPaymentProvider: ProductPaymentProvider;
  refundRequest: RefundRequest;
>>>>>>> 1ad3c864
}<|MERGE_RESOLUTION|>--- conflicted
+++ resolved
@@ -1,8 +1,4 @@
-<<<<<<< HEAD
-import type { ColumnType } from "kysely"
-=======
 import type { ColumnType } from "kysely";
->>>>>>> 1ad3c864
 
 export type EventStatus = "ATTENDANCE" | "NO_LIMIT" | "PUBLIC" | "TBA";
 
@@ -57,58 +53,35 @@
 }
 
 export interface Attendance {
-<<<<<<< HEAD
-  createdAt: Generated<Timestamp>
-  deregisterDeadline: Timestamp
-  eventId: string | null
-  id: Generated<string>
-  mergeTime: Timestamp
-  registerEnd: Timestamp
-  registerStart: Timestamp
-  updatedAt: Generated<Timestamp>
+  createdAt: Generated<Timestamp>;
+  deregisterDeadline: Timestamp;
+  eventId: string | null;
+  id: Generated<string>;
+  mergeTime: Timestamp;
+  registerEnd: Timestamp;
+  registerStart: Timestamp;
+  updatedAt: Generated<Timestamp>;
 }
 
 export interface AttendancePool {
-  attendanceId: string | null
-  createdAt: Generated<Timestamp>
-  id: Generated<string>
-  limit: number | null
-  max: number | null
-  min: number | null
-  updatedAt: Generated<Timestamp>
-  waitlist: string | null
+  attendanceId: string | null;
+  createdAt: Generated<Timestamp>;
+  id: Generated<string>;
+  limit: number | null;
+  max: number | null;
+  min: number | null;
+  updatedAt: Generated<Timestamp>;
+  waitlist: string | null;
 }
 
 export interface Attendee {
-  attendancePoolId: string | null
-  attended: Generated<boolean>
-  createdAt: Generated<Timestamp>
-  extrasChoices: Json | null
-  id: Generated<string>
-  updatedAt: Generated<Timestamp>
-  userId: string | null
-=======
-  createdAt: Generated<Timestamp>;
-  deregisterDeadline: Timestamp;
-  end: Timestamp;
-  eventId: string | null;
-  id: Generated<string>;
-  limit: number;
-  max: Generated<number>;
-  min: Generated<number>;
-  start: Timestamp;
-  updatedAt: Generated<Timestamp>;
-}
-
-export interface Attendee {
-  attendanceId: string | null;
+  attendancePoolId: string | null;
   attended: Generated<boolean>;
   createdAt: Generated<Timestamp>;
   extrasChoices: Json | null;
   id: Generated<string>;
   updatedAt: Generated<Timestamp>;
   userId: string | null;
->>>>>>> 1ad3c864
 }
 
 export interface Committee {
@@ -134,22 +107,6 @@
 }
 
 export interface Event {
-<<<<<<< HEAD
-  createdAt: Generated<Timestamp>
-  description: string | null
-  end: Timestamp
-  extras: Json | null
-  id: Generated<string>
-  imageUrl: string | null
-  location: string | null
-  public: boolean
-  start: Timestamp
-  status: EventStatus
-  subtitle: string | null
-  title: string
-  type: EventType | null
-  updatedAt: Generated<Timestamp>
-=======
   createdAt: Generated<Timestamp>;
   description: string | null;
   end: Timestamp;
@@ -164,8 +121,6 @@
   title: string;
   type: EventType | null;
   updatedAt: Generated<Timestamp>;
-  waitlist: string | null;
->>>>>>> 1ad3c864
 }
 
 export interface EventCommittee {
@@ -243,17 +198,10 @@
 }
 
 export interface OwUser {
-<<<<<<< HEAD
-  auth0Sub: string | null
-  createdAt: Generated<Timestamp>
-  id: Generated<string>
-  studyYear: Generated<number>
-=======
   auth0Sub: string | null;
   createdAt: Generated<Timestamp>;
   id: Generated<string>;
   studyYear: Generated<number>;
->>>>>>> 1ad3c864
 }
 
 export interface Payment {
@@ -315,36 +263,11 @@
 }
 
 export interface DB {
-<<<<<<< HEAD
-  articles: Articles
-  articleTagLink: ArticleTagLink
-  articleTags: ArticleTags
-  attendance: Attendance
-  attendancePool: AttendancePool
-  attendee: Attendee
-  committee: Committee
-  company: Company
-  event: Event
-  eventCommittee: EventCommittee
-  eventCompany: EventCompany
-  jobListing: JobListing
-  jobListingLocation: JobListingLocation
-  jobListingLocationLink: JobListingLocationLink
-  mark: Mark
-  notificationPermissions: NotificationPermissions
-  offline: Offline
-  owUser: OwUser
-  payment: Payment
-  personalMark: PersonalMark
-  privacyPermissions: PrivacyPermissions
-  product: Product
-  productPaymentProvider: ProductPaymentProvider
-  refundRequest: RefundRequest
-=======
   articles: Articles;
   articleTagLink: ArticleTagLink;
   articleTags: ArticleTags;
   attendance: Attendance;
+  attendancePool: AttendancePool;
   attendee: Attendee;
   committee: Committee;
   company: Company;
@@ -364,5 +287,4 @@
   product: Product;
   productPaymentProvider: ProductPaymentProvider;
   refundRequest: RefundRequest;
->>>>>>> 1ad3c864
 }