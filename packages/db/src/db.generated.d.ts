import { type ColumnType } from "kysely"

export type EventStatus = "ATTENDANCE" | "NO_LIMIT" | "PUBLIC" | "TBA"

export type EventType = "ACADEMIC" | "BEDPRES" | "COMPANY" | "SOCIAL"

export type Generated<T> = T extends ColumnType<infer S, infer I, infer U>
  ? ColumnType<S, I | undefined, U>
  : ColumnType<T, T | undefined, T>

export type Int8 = ColumnType<string, bigint | number | string, bigint | number | string>

export type PaymentProvider = "STRIPE"

export type PaymentStatus = "PAID" | "REFUNDED" | "UNPAID"

export type ProductType = "EVENT"

export type RefundRequestStatus = "APPROVED" | "PENDING" | "REJECTED"

export type Timestamp = ColumnType<Date, Date | string, Date | string>

export interface Attendance {
  createdAt: Generated<Timestamp>
  deregisterDeadline: Timestamp
  end: Timestamp
  eventId: string | null
  id: Generated<string>
  limit: number
  max: Generated<number>
  min: Generated<number>
  start: Timestamp
  updatedAt: Generated<Timestamp>
}

export interface Attendee {
  attendanceId: string | null
  attended: Generated<boolean>
  createdAt: Generated<Timestamp>
  id: Generated<string>
  updatedAt: Generated<Timestamp>
  userId: string | null
}

export interface Committee {
  createdAt: Generated<Timestamp>
  description: Generated<string>
  email: Generated<string>
  id: Generated<string>
  image: string | null
  name: string
}

export interface Company {
  createdAt: Generated<Timestamp>
  description: string
  email: string
  id: Generated<string>
  image: string | null
  location: string | null
  name: string
  phone: string | null
  type: string | null
  website: string
}

export interface DrizzleDrizzleMigrations {
  id: Generated<number>
  hash: string
  createdAt: Int8 | null
}

export interface Event {
  createdAt: Generated<Timestamp>
  description: string | null
  end: Timestamp
  id: Generated<string>
  imageUrl: string | null
  location: string | null
  public: boolean
  start: Timestamp
  status: EventStatus
  subtitle: string | null
  title: string
  type: EventType | null
  updatedAt: Generated<Timestamp>
  waitlist: string | null
}

export interface EventCommittee {
  committeeId: string
  eventId: string
}

export interface EventCompany {
  companyId: string
  eventId: string
}

export interface JobListing {
  applicationEmail: string | null
  applicationLink: string | null
  companyId: string | null
  createdAt: Generated<Timestamp>
  deadline: Timestamp | null
  deadlineAsap: boolean
  description: string
  employment: string
  end: Timestamp
  featured: boolean
  id: Generated<string>
  ingress: string
  start: Timestamp
  title: string
}

export interface JobListingLocation {
  createdAt: Generated<Timestamp>
  id: Generated<string>
  name: string
}

export interface JobListingLocationLink {
  createdAt: Generated<Timestamp>
  id: Generated<string>
  jobListingId: string | null
  locationId: string | null
}

export interface Mark {
  category: string
  createdAt: Timestamp
  details: string | null
  duration: number
  id: Generated<string>
  title: string
  updatedAt: Generated<Timestamp>
}

export interface NotificationPermissions {
  applications: Generated<boolean>
  createdAt: Generated<Timestamp>
  groupMessages: Generated<boolean>
  markRulesUpdates: Generated<boolean>
  newArticles: Generated<boolean>
  receipts: Generated<boolean>
  registrationByAdministrator: Generated<boolean>
  registrationStart: Generated<boolean>
  standardNotifications: Generated<boolean>
  updatedAt: Generated<Timestamp>
  userId: string
}

export interface OwUser {
<<<<<<< HEAD
  cognitoSub: string;
  createdAt: Generated<Timestamp>;
  id: Generated<string>;
  studyYear: Generated<number>;
=======
  cognitoSub: string
  createdAt: Generated<Timestamp>
  id: Generated<string>
>>>>>>> 757f1d8a
}

export interface Payment {
  createdAt: Generated<Timestamp>
  id: Generated<string>
  paymentProviderId: string
  paymentProviderOrderId: string | null
  paymentProviderSessionId: string
  productId: string | null
  status: PaymentStatus
  updatedAt: Generated<Timestamp>
  userId: string | null
}

export interface PersonalMark {
  markId: string
  userId: string
}

export interface PrivacyPermissions {
  addressVisible: Generated<boolean>
  attendanceVisible: Generated<boolean>
  createdAt: Generated<Timestamp>
  emailVisible: Generated<boolean>
  phoneVisible: Generated<boolean>
  profileVisible: Generated<boolean>
  updatedAt: Generated<Timestamp>
  userId: string
  usernameVisible: Generated<boolean>
}

export interface Product {
  amount: number
  createdAt: Generated<Timestamp>
  deletedAt: Timestamp | null
  id: Generated<string>
  isRefundable: Generated<boolean>
  objectId: string | null
  refundRequiresApproval: Generated<boolean>
  type: ProductType
  updatedAt: Generated<Timestamp>
}

export interface ProductPaymentProvider {
  paymentProvider: PaymentProvider
  paymentProviderId: string
  productId: string
}

export interface RefundRequest {
  createdAt: Generated<Timestamp>
  handledBy: string | null
  id: Generated<string>
  paymentId: string | null
  reason: string
  status: Generated<RefundRequestStatus>
  updatedAt: Generated<Timestamp>
  userId: string | null
}

export interface DB {
  "attendance": Attendance
  "attendee": Attendee
  "committee": Committee
  "company": Company
  "drizzle.DrizzleMigrations": DrizzleDrizzleMigrations
  "event": Event
  "eventCommittee": EventCommittee
  "eventCompany": EventCompany
  "jobListing": JobListing
  "jobListingLocation": JobListingLocation
  "jobListingLocationLink": JobListingLocationLink
  "mark": Mark
  "notificationPermissions": NotificationPermissions
  "owUser": OwUser
  "payment": Payment
  "personalMark": PersonalMark
  "privacyPermissions": PrivacyPermissions
  "product": Product
  "productPaymentProvider": ProductPaymentProvider
  "refundRequest": RefundRequest
}<|MERGE_RESOLUTION|>--- conflicted
+++ resolved
@@ -152,16 +152,10 @@
 }
 
 export interface OwUser {
-<<<<<<< HEAD
   cognitoSub: string;
   createdAt: Generated<Timestamp>;
   id: Generated<string>;
   studyYear: Generated<number>;
-=======
-  cognitoSub: string
-  createdAt: Generated<Timestamp>
-  id: Generated<string>
->>>>>>> 757f1d8a
 }
 
 export interface Payment {
