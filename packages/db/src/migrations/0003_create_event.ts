--- conflicted
+++ resolved
@@ -1,61 +1,4 @@
-<<<<<<< HEAD
 import { type Kysely, sql } from "kysely"
-import { createTableWithDefaults } from "../utils"
-
-export async function up(db: Kysely<any>) {
-  await db.schema.createType("event_status").asEnum(["TBA", "PUBLIC", "NO_LIMIT", "ATTENDANCE"]).execute()
-
-  await createTableWithDefaults("event", { id: true, createdAt: true, updatedAt: true }, db.schema)
-    .addColumn("title", "varchar(255)", (col) => col.notNull())
-    .addColumn("start", "timestamptz", (col) => col.notNull())
-    .addColumn("end", "timestamptz", (col) => col.notNull())
-    .addColumn("status", sql`event_status`, (col) => col.notNull())
-    .addColumn("public", "boolean", (col) => col.notNull())
-    .addColumn("description", "text")
-    .addColumn("subtitle", "varchar(255)")
-    .addColumn("image_url", "varchar(255)")
-    .addColumn("location", "varchar(255)")
-    .addColumn("committee_id", "uuid", (col) => col.references("committee.id").onDelete("set null"))
-    .execute()
-
-  await createTableWithDefaults("attendance", { id: true, createdAt: true, updatedAt: true }, db.schema)
-    .addColumn("start", "timestamptz", (col) => col.notNull())
-    .addColumn("end", "timestamptz", (col) => col.notNull())
-    .addColumn("deregister_deadline", "timestamptz", (col) => col.notNull())
-    .addColumn("limit", "integer", (col) => col.notNull())
-    .addColumn("event_id", "uuid", (col) => col.references("event.id").onDelete("cascade"))
-    .execute()
-
-  await createTableWithDefaults("attendee", { id: true, createdAt: true, updatedAt: true }, db.schema)
-    .addColumn("user_id", "text", (col) => col.references("ow_user.id").onDelete("cascade"))
-    .addColumn("attendance_id", "uuid", (col) => col.references("attendance.id").onDelete("cascade"))
-    .execute()
-
-  await db.schema
-    .createIndex("attendee_user_attendance_unique_index")
-    .on("attendee")
-    .columns(["user_id", "attendance_id"])
-    .unique()
-    .execute()
-
-  await db.schema
-    .createTable("event_company")
-    .addColumn("event_id", "uuid", (col) => col.references("event.id").onDelete("cascade"))
-    .addColumn("company_id", "uuid", (col) => col.references("company.id").onDelete("cascade"))
-    .addPrimaryKeyConstraint("event_company_pk", ["event_id", "company_id"])
-    .execute()
-}
-
-export async function down(db: Kysely<any>): Promise<void> {
-  await db.schema.dropTable("attendee").execute()
-  await db.schema.dropTable("attendance").execute()
-  await db.schema.dropTable("event_company").execute()
-  await db.schema.dropTable("event").execute()
-  await db.schema.dropType("event_status").execute()
-}
-=======
-import { Kysely, sql } from "kysely"
-
 import { createTableWithDefaults } from "../utils"
 
 export async function up(db: Kysely<any>) {
@@ -108,5 +51,4 @@
   await db.schema.dropTable("event_company").execute()
   await db.schema.dropTable("event").execute()
   await db.schema.dropType("event_status").execute()
-}
->>>>>>> 1ea17061
+}