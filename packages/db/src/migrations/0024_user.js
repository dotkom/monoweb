import { sql } from "kysely"

/** @param db {import('kysely').Kysely} */
export async function up(db) {
  await db.schema
    .alterTable("ow_user")
    .addColumn("email", "varchar(255)")
    .addColumn("name", "varchar(255)")
<<<<<<< HEAD
    .addColumn("updated_at", "timestamptz", (col) => col.defaultTo(sql`now()`))
    .addColumn("last_synced_at", "timestampz", (col) => col.defaultTo(sql`now()`))
    .addColumn("study_year", "integer", (col) => col.defaultTo(-1))
=======
    .addColumn("last_synced_at", "timestamptz", (col) => col.defaultTo(sql`now()`))
    .addColumn("updated_at", "timestamptz", (col) => col.defaultTo(sql`now()`))
>>>>>>> 0d78c3d9
    .execute()

  // populate data for new columns
  const users = await db.selectFrom("ow_user").selectAll().execute()
  for (const user of users) {
    const email = `${user.id}@invalid.local`
<<<<<<< HEAD
    await db
      .updateTable("ow_user")
      .set({ email, name: user.id, updated_at: sql`now()`, last_synced_at: sql`now()`, study_year: -1 })
      .where("id", "=", user.id)
      .execute()
=======
    const now = new Date()
    await db
      .updateTable("ow_user")
      .set({ email, name: user.id, updated_at: now, last_synced_at: now })
      .where("id", "=", user.id)
      .executeTakeFirst()
>>>>>>> 0d78c3d9
  }

  // enforce constraints
  await db.schema.alterTable("ow_user").addUniqueConstraint("", ["email"]).execute()
  await db.schema
    .alterTable("ow_user")
    .alterColumn("email", (col) => col.setNotNull())
    .alterColumn("name", (col) => col.setNotNull())
    .alterColumn("updated_at", (col) => col.setNotNull())
    .alterColumn("last_synced_at", (col) => col.setNotNull())
<<<<<<< HEAD
    .alterColumn("study_year", (col) => col.setNotNull())
=======
>>>>>>> 0d78c3d9
    .execute()
}

/** @param db {import('kysely').Kysely} */
export async function down(db) {
  await db.schema
    .alterTable("ow_user")
    .dropColumn("email")
    .dropColumn("name")
    .dropColumn("last_synced_at")
    .dropColumn("updated_at")
    .dropColumn("study_year")
    .execute()
}<|MERGE_RESOLUTION|>--- conflicted
+++ resolved
@@ -6,34 +6,20 @@
     .alterTable("ow_user")
     .addColumn("email", "varchar(255)")
     .addColumn("name", "varchar(255)")
-<<<<<<< HEAD
-    .addColumn("updated_at", "timestamptz", (col) => col.defaultTo(sql`now()`))
-    .addColumn("last_synced_at", "timestampz", (col) => col.defaultTo(sql`now()`))
-    .addColumn("study_year", "integer", (col) => col.defaultTo(-1))
-=======
     .addColumn("last_synced_at", "timestamptz", (col) => col.defaultTo(sql`now()`))
     .addColumn("updated_at", "timestamptz", (col) => col.defaultTo(sql`now()`))
->>>>>>> 0d78c3d9
     .execute()
 
   // populate data for new columns
   const users = await db.selectFrom("ow_user").selectAll().execute()
   for (const user of users) {
     const email = `${user.id}@invalid.local`
-<<<<<<< HEAD
-    await db
-      .updateTable("ow_user")
-      .set({ email, name: user.id, updated_at: sql`now()`, last_synced_at: sql`now()`, study_year: -1 })
-      .where("id", "=", user.id)
-      .execute()
-=======
     const now = new Date()
     await db
       .updateTable("ow_user")
       .set({ email, name: user.id, updated_at: now, last_synced_at: now })
       .where("id", "=", user.id)
       .executeTakeFirst()
->>>>>>> 0d78c3d9
   }
 
   // enforce constraints
@@ -44,10 +30,6 @@
     .alterColumn("name", (col) => col.setNotNull())
     .alterColumn("updated_at", (col) => col.setNotNull())
     .alterColumn("last_synced_at", (col) => col.setNotNull())
-<<<<<<< HEAD
-    .alterColumn("study_year", (col) => col.setNotNull())
-=======
->>>>>>> 0d78c3d9
     .execute()
 }
 
