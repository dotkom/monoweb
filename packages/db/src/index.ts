--- conflicted
+++ resolved
@@ -1,26 +1,15 @@
-<<<<<<< HEAD
-import { PrismaClient } from "@prisma/client"
-=======
 import { createRequire } from "node:module"
 import type { Prisma, PrismaClient } from "@prisma/client"
 import type { DefaultArgs } from "@prisma/client/runtime/library"
->>>>>>> a83a649c
 
 const require = createRequire(import.meta.url)
 const { Prisma: _Prisma, PrismaClient: _PrismaClient } = require("@prisma/client")
 export type * from "@prisma/client"
 
-<<<<<<< HEAD
-export const createPrisma = (databaseUrl: string) =>
-  new PrismaClient({
-=======
 export const PrismaRuntime = _Prisma
 export const PrismaClientRuntime = _PrismaClient
 export type DBClient = PrismaClient<Prisma.PrismaClientOptions, never, DefaultArgs>
 export const createPrisma = (databaseUrl: string): DBClient =>
   new _PrismaClient({
->>>>>>> a83a649c
     datasourceUrl: databaseUrl,
-  })
-
-export type DBClient = ReturnType<typeof createPrisma>+  })