generator client {
  provider = "prisma-client-js"
}

generator zod {
  provider = "zod-prisma-types"
  output   = "../src/schemas"

  useMultipleFiles = false
  createInputTypes = false
  addIncludeType   = false
  addSelectType    = false
}

datasource db {
  provider = "postgresql"
  url      = env("DATABASE_URL")
}

enum EventStatus {
  DRAFT
  PUBLIC
  DELETED

  @@map("event_status")
}

enum EventType {
  SOCIAL
  ACADEMIC
  COMPANY
  BEDPRES

  @@map("event_type")
}

enum PaymentProvider {
  STRIPE

  @@map("payment_provider")
}

enum ProductType {
  EVENT

  @@map("product_type")
}

enum PaymentStatus {
  UNPAID
  PAID
  REFUNDED

  @@map("payment_status")
}

enum RefundRequestStatus {
  PENDING
  APPROVED
  REJECTED

  @@map("refund_request_status")
}

enum CompanyType {
  CONSULTING
  RESEARCH
  DEVELOPMENT
  OTHER
  UNKNOWN

  @@map("company_type")
}

enum EmploymentType {
  PARTTIME
  FULLTIME
  SUMMER_INTERNSHIP
  OTHER

  @@map("employment_type")
}

enum GroupType {
  COMMITTEE
  NODECOMMITTEE
  OTHERGROUP

  @@map("group_type")
}

model OwUser {
  id                        String                   @id
  Attendee                  Attendee[]
  Payment                   Payment[]
  RequestedRefunds          RefundRequest[]          @relation("RequestedBy")
  HandledRefunds            RefundRequest[]          @relation("HandledBy")
  PrivacyPermissions        PrivacyPermissions?
  NotificationPermissions   NotificationPermissions?
  PersonalMark              PersonalMark[]
  InterestGroupsMemberships InterestGroupMember[]
  GroupMemberships          GroupMember[]
  privacyPermissionsId      String?                  @unique
  notificationPermissionsId String?                  @unique
  flags                     UserFlag[]

  @@map("ow_user")
}

enum UserFlag {
  VANITY_VERIFIED
}

model Company {
  id          String         @id @default(uuid())
  createdAt   DateTime       @default(now()) @db.Timestamptz(3)
  name        String
  slug        String         @unique
  description String?
  phone       String?
  email       String?
  website     String
  location    String?
  type        CompanyType
  image       String?
  events      EventCompany[]
  JobListing  JobListing[]

  @@map("company")
}

model Group {
  id              String              @id @default(uuid())
<<<<<<< HEAD
  createdAt       DateTime            @default(now())
=======
  createdAt       DateTime            @default(now()) @db.Timestamptz(3)
>>>>>>> 50533922
  name            String
  description     String
  email           String
  image           String?
  longDescription String?
  events          EventHostingGroup[]
  type            GroupType
  members         GroupMember[]

  @@map("group")
}

model GroupMember {
  groupId String
  group   Group  @relation(fields: [groupId], references: [id])

  userId String
  user   OwUser @relation(fields: [userId], references: [id])

  @@id([groupId])
  @@map("group_member")
}

model Attendance {
  id        String   @id @default(uuid())
<<<<<<< HEAD
  createdAt DateTime @default(now())
  updatedAt DateTime @updatedAt
=======
  createdAt DateTime @default(now()) @db.Timestamptz(3)
  updatedAt DateTime @updatedAt @db.Timestamptz(3)
>>>>>>> 50533922

  registerStart      DateTime @db.Timestamptz(3)
  deregisterDeadline DateTime @db.Timestamptz(3)
  registerEnd        DateTime @db.Timestamptz(3)

  selections Json @default("[]")

  pools     AttendancePool[]
  attendees Attendee[]

  events Event[]

  @@map("attendance")
}

model AttendancePool {
  id        String   @id @default(uuid())
<<<<<<< HEAD
  createdAt DateTime @default(now())
  updatedAt DateTime @updatedAt
=======
  createdAt DateTime @default(now()) @db.Timestamptz(3)
  updatedAt DateTime @updatedAt @db.Timestamptz(3)
>>>>>>> 50533922

  attendance   Attendance @relation(fields: [attendanceId], references: [id])
  attendanceId String

  title String

  mergeDelayHours Int?
  yearCriteria    Json
  capacity        Int

  attendees Attendee[]

  @@map("attendance_pool")
}

model Attendee {
  id        String   @id @default(uuid())
<<<<<<< HEAD
  createdAt DateTime @default(now())
  updatedAt DateTime @updatedAt
=======
  createdAt DateTime @default(now()) @db.Timestamptz(3)
  updatedAt DateTime @updatedAt @db.Timestamptz(3)
>>>>>>> 50533922

  attendance   Attendance @relation(fields: [attendanceId], references: [id])
  attendanceId String

  user   OwUser @relation(fields: [userId], references: [id])
  userId String

  attendancePool   AttendancePool @relation(fields: [attendancePoolId], references: [id])
  attendancePoolId String

  /// Which options the user has selected from the Attendance selections
  selections Json @default("[]")

  displayName String
  userGrade   Int?

  reserved Boolean
  attended Boolean @default(false)

<<<<<<< HEAD
  reserveTime DateTime
=======
  reserveTime DateTime @db.Timestamptz(3)
>>>>>>> 50533922

  @@unique([attendanceId, userId], name: "attendee_unique")
  @@map("attendee")
}

model Event {
  id              String               @id @default(uuid())
<<<<<<< HEAD
  createdAt       DateTime             @default(now())
  updatedAt       DateTime             @updatedAt
=======
  createdAt       DateTime             @default(now()) @db.Timestamptz(3)
  updatedAt       DateTime             @updatedAt @db.Timestamptz(3)
>>>>>>> 50533922
  title           String
  start           DateTime             @db.Timestamptz(3)
  end             DateTime             @db.Timestamptz(3)
  status          EventStatus
  public          Boolean
  description     String?
  subtitle        String?
  imageUrl        String?
  locationTitle   String
  locationAddress String?
  locationLink    String?
  attendance      Attendance?          @relation(fields: [attendanceId], references: [id])
  attendanceId    String?
  type            EventType
  companies       EventCompany[]
  hostingGroups   EventHostingGroup[]
  interestGroups  EventInterestGroup[]

  @@map("event")
}

model EventCompany {
  eventId   String
  companyId String
  event     Event   @relation(fields: [eventId], references: [id])
  company   Company @relation(fields: [companyId], references: [id])

  @@id([eventId, companyId])
  @@map("event_company")
}

model Mark {
  id        String         @id @default(uuid())
  title     String
  updatedAt DateTime       @updatedAt @db.Timestamptz(3)
  createdAt DateTime       @default(now()) @db.Timestamptz(3)
  category  String
  details   String?
  duration  Int
  users     PersonalMark[]

  @@map("mark")
}

model PersonalMark {
  mark   Mark   @relation(fields: [markId], references: [id])
  markId String
  user   OwUser @relation(fields: [userId], references: [id])
  userId String

  @@id([markId, userId])
  @@map("personal_mark")
}

model Product {
  id                     String                   @id @default(uuid())
  createdAt              DateTime                 @default(now()) @db.Timestamptz(3)
  updatedAt              DateTime                 @updatedAt @db.Timestamptz(3)
  type                   ProductType
  objectId               String?                  @unique
  amount                 Int
  deletedAt              DateTime?                @db.Timestamptz(3)
  isRefundable           Boolean                  @default(true)
  refundRequiresApproval Boolean                  @default(true)
  payments               Payment[]
  paymentProviders       ProductPaymentProvider[]

  @@map("product")
}

model Payment {
  id                       String         @id @default(uuid())
  createdAt                DateTime       @default(now()) @db.Timestamptz(3)
  updatedAt                DateTime       @updatedAt @db.Timestamptz(3)
  product                  Product        @relation(fields: [productId], references: [id])
  productId                String
  user                     OwUser         @relation(fields: [userId], references: [id])
  userId                   String
  paymentProviderId        String
  paymentProviderSessionId String
  paymentProviderOrderId   String?
  status                   PaymentStatus
  refundRequest            RefundRequest?

  @@map("payment")
}

model ProductPaymentProvider {
  product           Product         @relation(fields: [productId], references: [id])
  productId         String
  paymentProvider   PaymentProvider
  paymentProviderId String

  @@id([productId, paymentProviderId])
  @@map("product_payment_provider")
}

model RefundRequest {
  id          String              @id @default(uuid())
  createdAt   DateTime            @default(now()) @db.Timestamptz(3)
  updatedAt   DateTime            @updatedAt @db.Timestamptz(3)
  payment     Payment             @relation(fields: [paymentId], references: [id])
  paymentId   String              @unique
  user        OwUser              @relation("RequestedBy", fields: [userId], references: [id])
  userId      String
  reason      String
  status      RefundRequestStatus @default(PENDING)
  handledBy   OwUser?             @relation("HandledBy", fields: [handledById], references: [id])
  handledById String?

  @@map("refund_request")
}

model PrivacyPermissions {
  id                String   @id @default(uuid())
  createdAt         DateTime @default(now()) @db.Timestamptz(3)
  updatedAt         DateTime @updatedAt @db.Timestamptz(3)
  user              OwUser   @relation(fields: [userId], references: [id])
  userId            String   @unique
  profileVisible    Boolean  @default(true)
  usernameVisible   Boolean  @default(true)
  emailVisible      Boolean  @default(false)
  phoneVisible      Boolean  @default(false)
  addressVisible    Boolean  @default(false)
  attendanceVisible Boolean  @default(false)

  @@map("privacy_permissions")
}

model NotificationPermissions {
  id                          String   @id @default(uuid())
  createdAt                   DateTime @default(now()) @db.Timestamptz(3)
  updatedAt                   DateTime @updatedAt @db.Timestamptz(3)
  user                        OwUser   @relation(fields: [userId], references: [id])
  userId                      String   @unique
  applications                Boolean  @default(true)
  newArticles                 Boolean  @default(true)
  standardNotifications       Boolean  @default(true)
  groupMessages               Boolean  @default(true)
  markRulesUpdates            Boolean  @default(true)
  receipts                    Boolean  @default(true)
  registrationByAdministrator Boolean  @default(true)
  registrationStart           Boolean  @default(true)

  @@map("notification_permissions")
}

model EventHostingGroup {
  groupId String
  eventId String
  group   Group  @relation(fields: [groupId], references: [id])
  event   Event  @relation(fields: [eventId], references: [id])

  @@id([groupId, eventId])
  @@map("event_hosting_group")
}

model JobListing {
  id               String               @id @default(uuid())
  createdAt        DateTime             @default(now()) @db.Timestamptz(3)
  company          Company              @relation(fields: [companyId], references: [id])
  companyId        String
  title            String
  ingress          String
  description      String
  start            DateTime             @db.Timestamptz(3)
  end              DateTime             @db.Timestamptz(3)
  featured         Boolean
  hidden           Boolean
  deadline         DateTime?            @db.Timestamptz(3)
  employment       EmploymentType
  applicationLink  String?
  applicationEmail String?
  deadlineAsap     Boolean
  locations        JobListingLocation[]

  @@map("job_listing")
}

model JobListingLocation {
  name         String
  createdAt    DateTime   @default(now()) @db.Timestamptz(3)
  jobListing   JobListing @relation(fields: [jobListingId], references: [id])
  jobListingId String

  @@id([name, jobListingId])
  @@map("job_listing_location")
}

model Offline {
  id        String   @id @default(uuid())
  createdAt DateTime @default(now()) @db.Timestamptz(3)
  updatedAt DateTime @updatedAt @db.Timestamptz(3)
  title     String
  published DateTime @db.Timestamptz(3)
  fileUrl   String?
  imageUrl  String?

  @@map("offline")
}

model Article {
  id           String           @id @default(uuid())
  createdAt    DateTime         @default(now()) @db.Timestamptz(3)
  updatedAt    DateTime         @updatedAt @db.Timestamptz(3)
  title        String
  author       String
  photographer String
  imageUrl     String
  slug         String           @unique
  excerpt      String
  content      String
  tags         ArticleTagLink[]

  @@map("article")
}

model ArticleTag {
  name     String           @id
  articles ArticleTagLink[]

  @@map("article_tag")
}

model ArticleTagLink {
  article   Article    @relation(fields: [articleId], references: [id])
  articleId String
  tag       ArticleTag @relation(fields: [tagName], references: [name])
  tagName   String

  @@id([articleId, tagName])
  @@map("article_tag_link")
}

model InterestGroup {
  id              String                @id @default(uuid())
<<<<<<< HEAD
  createdAt       DateTime              @default(now())
  updatedAt       DateTime              @updatedAt
=======
  createdAt       DateTime              @default(now()) @db.Timestamptz(3)
  updatedAt       DateTime              @updatedAt @db.Timestamptz(3)
>>>>>>> 50533922
  name            String
  description     String
  link            String?
  isActive        Boolean               @default(true)
  longDescription String?
  joinInfo        String?
  image           String?
  members         InterestGroupMember[]
  events          EventInterestGroup[]

  @@map("interest_group")
}

model InterestGroupMember {
  interestGroupId String
  interestGroup   InterestGroup @relation(fields: [interestGroupId], references: [id])

  userId String
  user   OwUser @relation(fields: [userId], references: [id])

  @@id([interestGroupId])
  @@map("interest_group_member")
}

model EventInterestGroup {
  eventId         String
  interestGroupId String
  event           Event         @relation(fields: [eventId], references: [id])
  interestGroup   InterestGroup @relation(fields: [interestGroupId], references: [id])

  @@id([eventId, interestGroupId])
  @@map("event_interest_group")
}

enum JobName {
  ATTEMPT_RESERVE_ATTENDEE
  MERGE_POOLS

  @@map("job_name")
}

enum JobStatus {
  PENDING
  COMPLETED
  FAILED
  CANCELED

  @@map("job_status")
}

model Job {
  id             String    @id @default(uuid())
  createdAt      DateTime  @default(now()) @db.Timestamptz(3)
  scheduledAt    DateTime  @db.Timestamptz(3)
  processedAt    DateTime? @db.Timestamptz(3)
  name           JobName
  status         JobStatus @default(PENDING)
  payload        Json      @default("{}")

  @@index([scheduledAt, status], name: "idx_job_scheduled_at_status")
  @@map("job")
}<|MERGE_RESOLUTION|>--- conflicted
+++ resolved
@@ -131,11 +131,7 @@
 
 model Group {
   id              String              @id @default(uuid())
-<<<<<<< HEAD
-  createdAt       DateTime            @default(now())
-=======
   createdAt       DateTime            @default(now()) @db.Timestamptz(3)
->>>>>>> 50533922
   name            String
   description     String
   email           String
@@ -161,13 +157,8 @@
 
 model Attendance {
   id        String   @id @default(uuid())
-<<<<<<< HEAD
-  createdAt DateTime @default(now())
-  updatedAt DateTime @updatedAt
-=======
   createdAt DateTime @default(now()) @db.Timestamptz(3)
   updatedAt DateTime @updatedAt @db.Timestamptz(3)
->>>>>>> 50533922
 
   registerStart      DateTime @db.Timestamptz(3)
   deregisterDeadline DateTime @db.Timestamptz(3)
@@ -185,13 +176,8 @@
 
 model AttendancePool {
   id        String   @id @default(uuid())
-<<<<<<< HEAD
-  createdAt DateTime @default(now())
-  updatedAt DateTime @updatedAt
-=======
   createdAt DateTime @default(now()) @db.Timestamptz(3)
   updatedAt DateTime @updatedAt @db.Timestamptz(3)
->>>>>>> 50533922
 
   attendance   Attendance @relation(fields: [attendanceId], references: [id])
   attendanceId String
@@ -209,13 +195,8 @@
 
 model Attendee {
   id        String   @id @default(uuid())
-<<<<<<< HEAD
-  createdAt DateTime @default(now())
-  updatedAt DateTime @updatedAt
-=======
   createdAt DateTime @default(now()) @db.Timestamptz(3)
   updatedAt DateTime @updatedAt @db.Timestamptz(3)
->>>>>>> 50533922
 
   attendance   Attendance @relation(fields: [attendanceId], references: [id])
   attendanceId String
@@ -235,11 +216,7 @@
   reserved Boolean
   attended Boolean @default(false)
 
-<<<<<<< HEAD
-  reserveTime DateTime
-=======
   reserveTime DateTime @db.Timestamptz(3)
->>>>>>> 50533922
 
   @@unique([attendanceId, userId], name: "attendee_unique")
   @@map("attendee")
@@ -247,13 +224,8 @@
 
 model Event {
   id              String               @id @default(uuid())
-<<<<<<< HEAD
-  createdAt       DateTime             @default(now())
-  updatedAt       DateTime             @updatedAt
-=======
   createdAt       DateTime             @default(now()) @db.Timestamptz(3)
   updatedAt       DateTime             @updatedAt @db.Timestamptz(3)
->>>>>>> 50533922
   title           String
   start           DateTime             @db.Timestamptz(3)
   end             DateTime             @db.Timestamptz(3)
@@ -490,13 +462,8 @@
 
 model InterestGroup {
   id              String                @id @default(uuid())
-<<<<<<< HEAD
-  createdAt       DateTime              @default(now())
-  updatedAt       DateTime              @updatedAt
-=======
   createdAt       DateTime              @default(now()) @db.Timestamptz(3)
   updatedAt       DateTime              @updatedAt @db.Timestamptz(3)
->>>>>>> 50533922
   name            String
   description     String
   link            String?
