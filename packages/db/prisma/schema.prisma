generator client {
  provider = "prisma-client-js"
}

generator zod {
  provider = "zod-prisma-types"
  output   = "../src/schemas"

  useMultipleFiles = false
  createInputTypes = false
  addIncludeType   = false
  addSelectType    = false
}

datasource db {
  provider = "postgresql"
  url      = env("DATABASE_URL")
}

enum MembershipType {
  BACHELOR_STUDENT @map("BACHELOR_STUDENT")
  MASTER_STUDENT   @map("MASTER_STUDENT")
  PHD_STUDENT      @map("PHD_STUDENT")
  KNIGHT           @map("KNIGHT")
  SOCIAL_MEMBER    @map("SOCIAL_MEMBER")

  @@map("membership_type")
}

/// Taken from the Feide API. The values were found by digging around in our Auth0 user profiles.
///
/// We have an additional value `UNKNOWN` to represent users that do not have a specialization or if some new value is
/// suddenly added to the Feide API that we do not yet know about.
enum MembershipSpecialization {
  ARTIFICIAL_INTELLIGENCE @map("ARTIFICIAL_INTELLIGENCE")
  DATABASE_AND_SEARCH     @map("DATABASE_AND_SEARCH")
  INTERACTION_DESIGN      @map("INTERACTION_DESIGN")
  SOFTWARE_ENGINEERING    @map("SOFTWARE_ENGINEERING")
  UNKNOWN                 @map("UNKNOWN")

  @@map("membership_specialization")
}

model Membership {
  id             String                    @id @default(uuid())
  userId         String
  user           User                      @relation(fields: [userId], references: [id])
  type           MembershipType
  specialization MembershipSpecialization? @default(UNKNOWN)
  start          DateTime                  @db.Timestamptz(3)
  end            DateTime                  @db.Timestamptz(3)

  @@map("membership")
}

model User {
  /// OpenID Connect Subject claim - for this reason there is no @default(uuid()) here.
  id                  String   @id
  profileSlug         String   @unique @default(uuid())
  name                String?
  email               String?
  imageUrl            String?
  biography           String?
  phone               String?
  gender              String?
  dietaryRestrictions String?
  ntnuUsername        String?
  flags               String[]

  createdAt DateTime @default(now()) @db.Timestamptz(3)
  updatedAt DateTime @default(now()) @updatedAt @db.Timestamptz(3)

  privacyPermissionsId String?             @unique
  privacyPermissions   PrivacyPermissions?

  notificationPermissionsId String?                  @unique
  notificationPermissions   NotificationPermissions?

<<<<<<< HEAD
  attendee                  Attendee[]
  payment                   Payment[]
  requestedRefunds          RefundRequest[]       @relation("RequestedBy")
  handledRefunds            RefundRequest[]       @relation("HandledBy")
  personalMark              PersonalMark[]
  groupMemberships          GroupMembership[]
  memberships               Membership[]
  givenMarks                PersonalMark[] @relation("GivenBy")
=======
  attendee         Attendee[]
  payment          Payment[]
  requestedRefunds RefundRequest[]   @relation("RequestedBy")
  handledRefunds   RefundRequest[]   @relation("HandledBy")
  personalMark     PersonalMark[]
  groupMemberships GroupMembership[]
  memberships      Membership[]
>>>>>>> 958725ea

  @@map("ow_user")
}

model Company {
  id          String   @id @default(uuid())
  name        String
  slug        String   @unique
  description String?
  phone       String?
  email       String?
  website     String
  location    String?
  imageUrl    String?
  createdAt   DateTime @default(now()) @db.Timestamptz(3)
  updatedAt   DateTime @default(now()) @updatedAt @db.Timestamptz(3)

  events     EventCompany[]
  JobListing JobListing[]

  @@map("company")
}

enum GroupType {
  COMMITTEE      @map("COMMITTEE")
  NODE_COMMITTEE @map("NODE_COMMITTEE")
  ASSOCIATED     @map("ASSOCIATED")
  INTEREST_GROUP @map("INTEREST_GROUP")

  @@map("group_type")
}

model Group {
  slug          String    @id @unique
  abbreviation  String
  name          String?
  description   String?
  about         String
  imageUrl      String?
  email         String?
  contactUrl    String?
  createdAt     DateTime  @default(now()) @db.Timestamptz(3)
  deactivatedAt DateTime?

  events      EventHostingGroup[]
  type        GroupType
  memberships GroupMembership[]
  marks       Mark[]

  @@map("group")
}

model GroupMembership {
  id        String    @id @default(uuid())
  groupId   String
  group     Group     @relation(fields: [groupId], references: [slug])
  userId    String
  user      User      @relation(fields: [userId], references: [id])
  start     DateTime  @db.Timestamptz(3)
  end       DateTime? @db.Timestamptz(3)
  createdAt DateTime  @default(now()) @db.Timestamptz(3)
  updatedAt DateTime  @default(now()) @updatedAt @db.Timestamptz(3)

  roles GroupMembershipRole[]

  @@map("group_membership")
}

model GroupMembershipRole {
  membershipId String
  membership   GroupMembership @relation(fields: [membershipId], references: [id])
  groupId      String
  roleName     String
  role         GroupRole       @relation(fields: [groupId, roleName], references: [groupId, name])

  @@id([membershipId, groupId, roleName])
  @@map("group_membership_role")
}

enum GroupRoleType {
  LEADER   @map("LEADER")
  PUNISHER @map("PUNISHER")
  COSMETIC @map("COSMETIC")

  @@map("group_role_type")
}

model GroupRole {
  groupId String
  name    String
  type    GroupRoleType @default(COSMETIC)

  groupMembershipRoles GroupMembershipRole[]

  @@id([groupId, name])
  @@map("group_role")
}

enum EventStatus {
  DRAFT   @map("DRAFT")
  PUBLIC  @map("PUBLIC")
  DELETED @map("DELETED")

  @@map("event_status")
}

enum EventType {
  SOCIAL           @map("SOCIAL")
  ACADEMIC         @map("ACADEMIC")
  COMPANY          @map("COMPANY")
  // This is called "Generalforsamling" in Norwegian and happens twice a year.
  GENERAL_ASSEMBLY @map("GENERAL_ASSEMBLY")
  INTERNAL         @map("INTERNAL")
  OTHER            @map("OTHER")

  @@map("event_type")
}

model Attendance {
  id                 String   @id @default(uuid())
  registerStart      DateTime @db.Timestamptz(3)
  registerEnd        DateTime @db.Timestamptz(3)
  deregisterDeadline DateTime @db.Timestamptz(3)
  selections         Json     @default("[]")
  createdAt          DateTime @default(now()) @db.Timestamptz(3)
  updatedAt          DateTime @default(now()) @updatedAt @db.Timestamptz(3)

  pools     AttendancePool[]
  attendees Attendee[]
  events    Event[]

  @@map("attendance")
}

model AttendancePool {
  id              String     @id @default(uuid())
  attendanceId    String
  attendance      Attendance @relation(fields: [attendanceId], references: [id])
  title           String
  mergeDelayHours Int?
  yearCriteria    Json
  capacity        Int
  createdAt       DateTime   @default(now()) @db.Timestamptz(3)
  updatedAt       DateTime   @default(now()) @updatedAt @db.Timestamptz(3)

  attendees Attendee[]

  @@map("attendance_pool")
}

model Attendee {
  id                    String              @id @default(uuid())
  attendance            Attendance          @relation(fields: [attendanceId], references: [id])
  attendanceId          String
  user                  User                @relation(fields: [userId], references: [id])
  userId                String
  userGrade             Int?
  attendancePool        AttendancePool      @relation(fields: [attendancePoolId], references: [id])
  attendancePoolId      String
  feedbackFormAnswer    FeedbackFormAnswer?
  /// Which options the user has selected from the Attendance selections
  selections            Json                @default("[]")
  /// To preserve the user's grade at the time of registration
  attended              Boolean             @default(false)
  reserved              Boolean
  earliestReservationAt DateTime            @db.Timestamptz(3)
  createdAt             DateTime            @default(now()) @db.Timestamptz(3)
  updatedAt             DateTime            @default(now()) @updatedAt @db.Timestamptz(3)

  @@unique([attendanceId, userId], name: "attendee_unique")
  @@map("attendee")
}

model Event {
  id              String        @id @default(uuid())
  title           String
  start           DateTime      @db.Timestamptz(3)
  end             DateTime      @db.Timestamptz(3)
  status          EventStatus
  description     String
  subtitle        String?
  imageUrl        String?
  locationTitle   String?
  locationAddress String?
  locationLink    String?
  attendance      Attendance?   @relation(fields: [attendanceId], references: [id])
  attendanceId    String?
  type            EventType
  feedbackForm    FeedbackForm?
  createdAt       DateTime      @default(now()) @db.Timestamptz(3)
  updatedAt       DateTime      @default(now()) @updatedAt @db.Timestamptz(3)

  companies     EventCompany[]
  hostingGroups EventHostingGroup[]

  @@map("event")
}

model EventCompany {
  eventId   String
  companyId String
  event     Event   @relation(fields: [eventId], references: [id])
  company   Company @relation(fields: [companyId], references: [id])

  @@id([eventId, companyId])
  @@map("event_company")
}

enum MarkType {
  MANUAL
  LATE_ATTENDANCE
  MISSED_ATTENDANCE
}

model Mark {
  id       String  @id @default(uuid())
  title    String
  details  String?
  duration Int
  weight   Int
  type     MarkType @default(MANUAL)

  createdAt DateTime @default(now()) @db.Timestamptz(3)
  updatedAt DateTime @default(now()) @updatedAt @db.Timestamptz(3)

  users PersonalMark[]

  group Group @relation(fields: [groupSlug], references: [slug])
  groupSlug String

  @@map("mark")
}

model PersonalMark {
  mark   Mark   @relation(fields: [markId], references: [id])
  markId String
  user   User   @relation(fields: [userId], references: [id])
  userId String

  givenBy User @relation("GivenBy", fields: [givenById], references: [id])
  givenById String

  createdAt DateTime @default(now()) @db.Timestamptz(3)

  @@id([markId, userId])
  @@map("personal_mark")
}

enum PaymentProvider {
  STRIPE @map("STRIPE")

  @@map("payment_provider")
}

enum ProductType {
  EVENT @map("EVENT")

  @@map("product_type")
}

enum PaymentStatus {
  UNPAID   @map("UNPAID")
  PAID     @map("PAID")
  REFUNDED @map("REFUNDED")

  @@map("payment_status")
}

enum RefundRequestStatus {
  PENDING  @map("PENDING")
  APPROVED @map("APPROVED")
  REJECTED @map("REJECTED")

  @@map("refund_request_status")
}

model Product {
  id                     String      @id @default(uuid())
  type                   ProductType
  objectId               String?     @unique
  amount                 Int
  deletedAt              DateTime?   @db.Timestamptz(3)
  isRefundable           Boolean     @default(true)
  refundRequiresApproval Boolean     @default(true)

  createdAt DateTime @default(now()) @db.Timestamptz(3)
  updatedAt DateTime @default(now()) @updatedAt @db.Timestamptz(3)

  payments         Payment[]
  paymentProviders ProductPaymentProvider[]

  @@map("product")
}

model Payment {
  id                       String         @id @default(uuid())
  product                  Product        @relation(fields: [productId], references: [id])
  productId                String
  user                     User           @relation(fields: [userId], references: [id])
  userId                   String
  paymentProviderId        String
  paymentProviderSessionId String
  paymentProviderOrderId   String?
  status                   PaymentStatus
  refundRequest            RefundRequest?
  createdAt                DateTime       @default(now()) @db.Timestamptz(3)
  updatedAt                DateTime       @default(now()) @updatedAt @db.Timestamptz(3)

  @@map("payment")
}

model ProductPaymentProvider {
  product           Product         @relation(fields: [productId], references: [id])
  productId         String
  paymentProvider   PaymentProvider
  paymentProviderId String

  @@id([productId, paymentProviderId])
  @@map("product_payment_provider")
}

model RefundRequest {
  id          String              @id @default(uuid())
  payment     Payment             @relation(fields: [paymentId], references: [id])
  paymentId   String              @unique
  user        User                @relation("RequestedBy", fields: [userId], references: [id])
  userId      String
  reason      String
  status      RefundRequestStatus @default(PENDING)
  handledBy   User?               @relation("HandledBy", fields: [handledById], references: [id])
  handledById String?

  createdAt DateTime @default(now()) @db.Timestamptz(3)
  updatedAt DateTime @default(now()) @updatedAt @db.Timestamptz(3)

  @@map("refund_request")
}

model PrivacyPermissions {
  id                String   @id @default(uuid())
  user              User     @relation(fields: [userId], references: [id])
  userId            String   @unique
  profileVisible    Boolean  @default(true)
  usernameVisible   Boolean  @default(true)
  emailVisible      Boolean  @default(false)
  phoneVisible      Boolean  @default(false)
  addressVisible    Boolean  @default(false)
  attendanceVisible Boolean  @default(false)
  createdAt         DateTime @default(now()) @db.Timestamptz(3)
  updatedAt         DateTime @default(now()) @updatedAt @db.Timestamptz(3)

  @@map("privacy_permissions")
}

model NotificationPermissions {
  id                          String   @id @default(uuid())
  user                        User     @relation(fields: [userId], references: [id])
  userId                      String   @unique
  applications                Boolean  @default(true)
  newArticles                 Boolean  @default(true)
  standardNotifications       Boolean  @default(true)
  groupMessages               Boolean  @default(true)
  markRulesUpdates            Boolean  @default(true)
  receipts                    Boolean  @default(true)
  registrationByAdministrator Boolean  @default(true)
  registrationStart           Boolean  @default(true)
  createdAt                   DateTime @default(now()) @db.Timestamptz(3)
  updatedAt                   DateTime @default(now()) @updatedAt @db.Timestamptz(3)

  @@map("notification_permissions")
}

model EventHostingGroup {
  groupId String
  eventId String
  group   Group  @relation(fields: [groupId], references: [slug])
  event   Event  @relation(fields: [eventId], references: [id])

  @@id([groupId, eventId])
  @@map("event_hosting_group")
}

enum EmploymentType {
  PARTTIME          @map("PARTTIME")
  FULLTIME          @map("FULLTIME")
  SUMMER_INTERNSHIP @map("SUMMER_INTERNSHIP")
  OTHER             @map("OTHER")

  @@map("employment_type")
}

model JobListing {
  id               String         @id @default(uuid())
  companyId        String
  company          Company        @relation(fields: [companyId], references: [id])
  title            String
  description      String
  about            String
  start            DateTime       @db.Timestamptz(3)
  end              DateTime       @db.Timestamptz(3)
  featured         Boolean
  hidden           Boolean
  deadline         DateTime?      @db.Timestamptz(3)
  employment       EmploymentType
  applicationLink  String?
  applicationEmail String?
  // TODO: Find a better name for this
  deadlineAsap     Boolean

  createdAt DateTime @default(now()) @db.Timestamptz(3)
  updatedAt DateTime @default(now()) @updatedAt @db.Timestamptz(3)

  locations JobListingLocation[]

  @@map("job_listing")
}

model JobListingLocation {
  name         String
  createdAt    DateTime   @default(now()) @db.Timestamptz(3)
  jobListing   JobListing @relation(fields: [jobListingId], references: [id])
  jobListingId String

  @@id([name, jobListingId])
  @@map("job_listing_location")
}

model Offline {
  id          String   @id @default(uuid())
  title       String
  fileUrl     String?
  imageUrl    String?
  publishedAt DateTime @db.Timestamptz(3)
  createdAt   DateTime @default(now()) @db.Timestamptz(3)
  updatedAt   DateTime @default(now()) @updatedAt @db.Timestamptz(3)

  @@map("offline")
}

model Article {
  id           String  @id @default(uuid())
  title        String
  author       String
  photographer String
  imageUrl     String
  slug         String  @unique
  excerpt      String
  content      String
  isFeatured   Boolean @default(false)
  vimeoId      String?

  createdAt DateTime @default(now()) @db.Timestamptz(3)
  updatedAt DateTime @default(now()) @updatedAt @db.Timestamptz(3)

  tags ArticleTagLink[]

  @@map("article")
}

model ArticleTag {
  name String @id

  articles ArticleTagLink[]

  @@map("article_tag")
}

model ArticleTagLink {
  article   Article    @relation(fields: [articleId], references: [id])
  articleId String
  tag       ArticleTag @relation(fields: [tagName], references: [name])
  tagName   String

  @@id([articleId, tagName])
  @@map("article_tag_link")
}

enum TaskType {
  ATTEMPT_RESERVE_ATTENDEE @map("ATTEMPT_RESERVE_ATTENDEE")
  MERGE_POOLS              @map("MERGE_POOLS")

  // The table is called job_name for legacy reasons.
  @@map("task_type")
}

enum TaskStatus {
  PENDING   @map("PENDING")
  RUNNING   @map("RUNNING")
  COMPLETED @map("COMPLETED")
  FAILED    @map("FAILED")
  CANCELED  @map("CANCELED")

  // The table is called job_status for legacy reasons.
  @@map("task_status")
}

model Task {
  id          String     @id @default(uuid())
  type        TaskType
  status      TaskStatus @default(PENDING)
  payload     Json       @default("{}")
  createdAt   DateTime   @default(now()) @db.Timestamptz(3)
  scheduledAt DateTime   @db.Timestamptz(3)
  processedAt DateTime?  @db.Timestamptz(3)

  @@index([scheduledAt, status], name: "idx_job_scheduled_at_status")
  @@map("task")
}

enum FeedbackQuestionType {
  TEXT        @map("TEXT")
  LONGTEXT    @map("LONGTEXT")
  RATING      @map("RATING")
  CHECKBOX    @map("CHECKBOX")
  SELECT      @map("SELECT")
  MULTISELECT @map("MULTISELECT")

  @@map("feedback_question_type")
}

model FeedbackForm {
  id                 String   @id @default(uuid())
  eventId            String   @unique
  event              Event    @relation(fields: [eventId], references: [id])
  isActive           Boolean  @default(false)
  publicResultsToken String   @unique @default(uuid())
  createdAt          DateTime @default(now()) @db.Timestamptz(3)
  updatedAt          DateTime @default(now()) @updatedAt @db.Timestamptz(3)

  questions FeedbackQuestion[]
  answers   FeedbackFormAnswer[]

  @@map("feedback_form")
}

model FeedbackQuestion {
  id                  String               @id @default(uuid())
  feedbackFormId      String
  feedbackForm        FeedbackForm         @relation(fields: [feedbackFormId], references: [id], onDelete: Cascade)
  label               String
  required            Boolean              @default(false)
  showInPublicResults Boolean              @default(true)
  type                FeedbackQuestionType
  order               Int
  createdAt           DateTime             @default(now()) @db.Timestamptz(3)
  updatedAt           DateTime             @default(now()) @updatedAt @db.Timestamptz(3)

  options FeedbackQuestionOption[]
  answers FeedbackQuestionAnswer[] @relation("QuestionAnswers")

  @@map("feedback_question")
}

model FeedbackQuestionOption {
  id         String           @id @default(uuid())
  name       String
  questionId String
  question   FeedbackQuestion @relation(fields: [questionId], references: [id], onDelete: Cascade)

  selectedInAnswers FeedbackQuestionAnswerOptionLink[]

  @@unique([questionId, name])
  @@map("feedback_question_option")
}

model FeedbackQuestionAnswer {
  id           String             @id @default(uuid())
  questionId   String
  question     FeedbackQuestion   @relation("QuestionAnswers", fields: [questionId], references: [id])
  formAnswerId String
  formAnswer   FeedbackFormAnswer @relation("FormAnswers", fields: [formAnswerId], references: [id], onDelete: Cascade)
  value        Json?

  selectedOptions FeedbackQuestionAnswerOptionLink[]

  @@map("feedback_question_answer")
}

model FeedbackQuestionAnswerOptionLink {
  feedbackQuestionOption   FeedbackQuestionOption @relation(fields: [feedbackQuestionOptionId], references: [id])
  feedbackQuestionOptionId String
  feedbackQuestionAnswer   FeedbackQuestionAnswer @relation(fields: [feedbackQuestionAnswerId], references: [id], onDelete: Cascade)
  feedbackQuestionAnswerId String

  @@id([feedbackQuestionOptionId, feedbackQuestionAnswerId])
  @@map("feedback_answer_option_link")
}

model FeedbackFormAnswer {
  id             String       @id @default(uuid())
  feedbackFormId String
  feedbackForm   FeedbackForm @relation(fields: [feedbackFormId], references: [id])
  attendeeId     String       @unique
  attendee       Attendee     @relation(fields: [attendeeId], references: [id], onDelete: Cascade)
  createdAt      DateTime     @default(now()) @db.Timestamptz(3)
  updatedAt      DateTime     @default(now()) @updatedAt @db.Timestamptz(3)

  answers FeedbackQuestionAnswer[] @relation("FormAnswers")

  @@map("feedback_form_answer")
}<|MERGE_RESOLUTION|>--- conflicted
+++ resolved
@@ -76,7 +76,6 @@
   notificationPermissionsId String?                  @unique
   notificationPermissions   NotificationPermissions?
 
-<<<<<<< HEAD
   attendee                  Attendee[]
   payment                   Payment[]
   requestedRefunds          RefundRequest[]       @relation("RequestedBy")
@@ -85,15 +84,6 @@
   groupMemberships          GroupMembership[]
   memberships               Membership[]
   givenMarks                PersonalMark[] @relation("GivenBy")
-=======
-  attendee         Attendee[]
-  payment          Payment[]
-  requestedRefunds RefundRequest[]   @relation("RequestedBy")
-  handledRefunds   RefundRequest[]   @relation("HandledBy")
-  personalMark     PersonalMark[]
-  groupMemberships GroupMembership[]
-  memberships      Membership[]
->>>>>>> 958725ea
 
   @@map("ow_user")
 }
