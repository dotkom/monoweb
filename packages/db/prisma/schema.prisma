generator client {
  provider = "prisma-client-js"
}

generator zod {
  provider = "zod-prisma-types"
  output   = "../src/schemas"

  useMultipleFiles = false
  createInputTypes = false
  addIncludeType   = false
  addSelectType    = false
}

datasource db {
  provider = "postgresql"
  url      = env("DATABASE_URL")
}

enum MembershipType {
  BACHELOR_STUDENT @map("BACHELOR_STUDENT")
  MASTER_STUDENT   @map("MASTER_STUDENT")
  PHD_STUDENT      @map("PHD_STUDENT")
  KNIGHT           @map("KNIGHT")
  SOCIAL_MEMBER    @map("SOCIAL_MEMBER")
  OTHER            @map("OTHER")

  @@map("membership_type")
}

/// Taken from the Feide API. The values were found by digging around in our Auth0 user profiles.
///
/// We have an additional value `UNKNOWN` to represent users that do not have a specialization or if some new value is
/// suddenly added to the Feide API that we do not yet know about.
enum MembershipSpecialization {
  ARTIFICIAL_INTELLIGENCE @map("ARTIFICIAL_INTELLIGENCE")
  DATABASE_AND_SEARCH     @map("DATABASE_AND_SEARCH")
  INTERACTION_DESIGN      @map("INTERACTION_DESIGN")
  SOFTWARE_ENGINEERING    @map("SOFTWARE_ENGINEERING")
  UNKNOWN                 @map("UNKNOWN")

  @@map("membership_specialization")
}

model Membership {
  id             String                    @id @default(uuid())
  userId         String
  user           User                      @relation(fields: [userId], references: [id])
  type           MembershipType
  specialization MembershipSpecialization? @default(UNKNOWN)
  start          DateTime                  @db.Timestamptz(3)
  end            DateTime                  @db.Timestamptz(3)

  @@map("membership")
}

model User {
  /// OpenID Connect Subject claim - for this reason there is no @default(uuid()) here.
  id                  String   @id
  profileSlug         String   @unique
  name                String?
  email               String?
  imageUrl            String?
  biography           String?
  phone               String?
  gender              String?
  dietaryRestrictions String?
  ntnuUsername        String?
  flags               String[]

  createdAt DateTime @default(now()) @db.Timestamptz(3)
  updatedAt DateTime @default(now()) @updatedAt @db.Timestamptz(3)

  privacyPermissionsId String?             @unique
  privacyPermissions   PrivacyPermissions?

  notificationPermissionsId String?                  @unique
  notificationPermissions   NotificationPermissions?

<<<<<<< HEAD
  attendee         Attendee[]
  payment          Payment[]
  requestedRefunds RefundRequest[]   @relation("RequestedBy")
  handledRefunds   RefundRequest[]   @relation("HandledBy")
  personalMark     PersonalMark[]
  groupMemberships GroupMembership[]
  memberships      Membership[]
  givenMarks       PersonalMark[]    @relation("GivenBy")
=======
  attendee                  Attendee[]
  personalMark              PersonalMark[]
  groupMemberships          GroupMembership[]
  memberships               Membership[]
  givenMarks                PersonalMark[] @relation("GivenBy")
  attendeesRefunded         Attendee[] @relation(name: "RefundedBy")
>>>>>>> 71b8d4ab

  @@map("ow_user")
}

model Company {
  id          String   @id @default(uuid())
  name        String
  slug        String   @unique
  description String?
  phone       String?
  email       String?
  website     String
  location    String?
  imageUrl    String?
  createdAt   DateTime @default(now()) @db.Timestamptz(3)
  updatedAt   DateTime @default(now()) @updatedAt @db.Timestamptz(3)

  events     EventCompany[]
  JobListing JobListing[]

  @@map("company")
}

enum GroupType {
  COMMITTEE      @map("COMMITTEE")
  NODE_COMMITTEE @map("NODE_COMMITTEE")
  ASSOCIATED     @map("ASSOCIATED")
  INTEREST_GROUP @map("INTEREST_GROUP")

  @@map("group_type")
}

model Group {
  slug          String    @id @unique
  abbreviation  String
  name          String?
  description   String?
  about         String
  imageUrl      String?
  email         String?
  contactUrl    String?
  createdAt     DateTime  @default(now()) @db.Timestamptz(3)
  deactivatedAt DateTime?

  events      EventHostingGroup[]
  type        GroupType
  memberships GroupMembership[]
  marks       Mark[]
  roles       GroupRole[]

  @@map("group")
}

model GroupMembership {
  id        String    @id @default(uuid())
  groupId   String
  group     Group     @relation(fields: [groupId], references: [slug])
  userId    String
  user      User      @relation(fields: [userId], references: [id])
  start     DateTime  @db.Timestamptz(3)
  end       DateTime? @db.Timestamptz(3)
  createdAt DateTime  @default(now()) @db.Timestamptz(3)
  updatedAt DateTime  @default(now()) @updatedAt @db.Timestamptz(3)

  roles GroupMembershipRole[]

  @@map("group_membership")
}

model GroupMembershipRole {
  membershipId String
  membership   GroupMembership @relation(fields: [membershipId], references: [id])
  roleId       String
  role         GroupRole       @relation(fields: [roleId], references: [id])

  @@id([membershipId, roleId])
  @@map("group_membership_role")
}

enum GroupRoleType {
  LEADER   @map("LEADER")
  PUNISHER @map("PUNISHER")
  COSMETIC @map("COSMETIC")

  @@map("group_role_type")
}

model GroupRole {
  id      String        @id @default(uuid())
  groupId String
  group   Group         @relation(fields: [groupId], references: [slug])
  name    String
  type    GroupRoleType @default(COSMETIC)

  groupMembershipRoles GroupMembershipRole[]

  @@unique([groupId, name])
  @@map("group_role")
}

enum EventStatus {
  DRAFT   @map("DRAFT")
  PUBLIC  @map("PUBLIC")
  DELETED @map("DELETED")

  @@map("event_status")
}

enum EventType {
  SOCIAL           @map("SOCIAL")
  ACADEMIC         @map("ACADEMIC")
  COMPANY          @map("COMPANY")
  // This is called "Generalforsamling" in Norwegian and happens twice a year.
  GENERAL_ASSEMBLY @map("GENERAL_ASSEMBLY")
  INTERNAL         @map("INTERNAL")
  OTHER            @map("OTHER")
  WELCOME          @map("WELCOME")

  @@map("event_type")
}

model Attendance {
  id                 String   @id @default(uuid())
  registerStart      DateTime @db.Timestamptz(3)
  registerEnd        DateTime @db.Timestamptz(3)
  deregisterDeadline DateTime @db.Timestamptz(3)
  selections         Json     @default("[]")
  createdAt          DateTime @default(now()) @db.Timestamptz(3)
  updatedAt          DateTime @default(now()) @updatedAt @db.Timestamptz(3)

  attendancePrice    Int?

  pools     AttendancePool[]
  attendees Attendee[]
  events    Event[]

  @@map("attendance")
}

model AttendancePool {
  id              String     @id @default(uuid())
  attendanceId    String
  attendance      Attendance @relation(fields: [attendanceId], references: [id])
  title           String
  mergeDelayHours Int?
  yearCriteria    Json
  capacity        Int
  createdAt       DateTime   @default(now()) @db.Timestamptz(3)
  updatedAt       DateTime   @default(now()) @updatedAt @db.Timestamptz(3)

  attendees Attendee[]

  @@map("attendance_pool")
}

model Attendee {
  id                    String              @id @default(uuid())
  attendance            Attendance          @relation(fields: [attendanceId], references: [id])
  attendanceId          String
  user                  User                @relation(fields: [userId], references: [id])
  userId                String
  /// To preserve the user's grade at the time of registration
  userGrade             Int?
  attendancePool        AttendancePool      @relation(fields: [attendancePoolId], references: [id])
  attendancePoolId      String
  feedbackFormAnswer    FeedbackFormAnswer?
  /// Which options the user has selected from the Attendance selections
  selections            Json                @default("[]")
  reserved              Boolean
  earliestReservationAt DateTime            @db.Timestamptz(3)
  attendedAt            DateTime?           @db.Timestamptz(3)
  createdAt             DateTime            @default(now()) @db.Timestamptz(3)
  updatedAt             DateTime            @default(now()) @updatedAt @db.Timestamptz(3)

  paymentDeadline       DateTime?
  paymentLink           String?
  paymentId             String?
  paymentReservedAt     DateTime?
  paymentChargedAt      DateTime?
  paymentRefundedAt     DateTime?
  paymentRefundedById   String?
  paymentRefundedBy     User?                @relation(fields: [paymentRefundedById], references: [id], name: "RefundedBy")

  @@unique([attendanceId, userId], name: "attendee_unique")
  @@map("attendee")
}

model Event {
  id              String        @id @default(uuid())
  title           String
  start           DateTime      @db.Timestamptz(3)
  end             DateTime      @db.Timestamptz(3)
  status          EventStatus
  description     String
  subtitle        String?
  imageUrl        String?
  locationTitle   String?
  locationAddress String?
  locationLink    String?
  attendance      Attendance?   @relation(fields: [attendanceId], references: [id])
  attendanceId    String?
  type            EventType
  feedbackForm    FeedbackForm?
  createdAt       DateTime      @default(now()) @db.Timestamptz(3)
  updatedAt       DateTime      @default(now()) @updatedAt @db.Timestamptz(3)

  companies     EventCompany[]
  hostingGroups EventHostingGroup[]

  @@map("event")
}

model EventCompany {
  eventId   String
  companyId String
  event     Event   @relation(fields: [eventId], references: [id])
  company   Company @relation(fields: [companyId], references: [id])

  @@id([eventId, companyId])
  @@map("event_company")
}

enum MarkType {
  MANUAL
  LATE_ATTENDANCE
  MISSED_ATTENDANCE
}

model Mark {
  id       String   @id @default(uuid())
  title    String
  details  String?
  /// Duration in days
  duration Int
  weight   Int
  type     MarkType @default(MANUAL)

  createdAt DateTime @default(now()) @db.Timestamptz(3)
  updatedAt DateTime @default(now()) @updatedAt @db.Timestamptz(3)

  users PersonalMark[]

  group     Group  @relation(fields: [groupSlug], references: [slug])
  groupSlug String

  @@map("mark")
}

model PersonalMark {
  mark   Mark   @relation(fields: [markId], references: [id])
  markId String
  user   User   @relation(fields: [userId], references: [id])
  userId String

  givenBy   User   @relation("GivenBy", fields: [givenById], references: [id])
  givenById String

  createdAt DateTime @default(now()) @db.Timestamptz(3)

  @@id([markId, userId])
  @@map("personal_mark")
}

model PrivacyPermissions {
  id                String   @id @default(uuid())
  user              User     @relation(fields: [userId], references: [id])
  userId            String   @unique
  profileVisible    Boolean  @default(true)
  usernameVisible   Boolean  @default(true)
  emailVisible      Boolean  @default(false)
  phoneVisible      Boolean  @default(false)
  addressVisible    Boolean  @default(false)
  attendanceVisible Boolean  @default(false)
  createdAt         DateTime @default(now()) @db.Timestamptz(3)
  updatedAt         DateTime @default(now()) @updatedAt @db.Timestamptz(3)

  @@map("privacy_permissions")
}

model NotificationPermissions {
  id                          String   @id @default(uuid())
  user                        User     @relation(fields: [userId], references: [id])
  userId                      String   @unique
  applications                Boolean  @default(true)
  newArticles                 Boolean  @default(true)
  standardNotifications       Boolean  @default(true)
  groupMessages               Boolean  @default(true)
  markRulesUpdates            Boolean  @default(true)
  receipts                    Boolean  @default(true)
  registrationByAdministrator Boolean  @default(true)
  registrationStart           Boolean  @default(true)
  createdAt                   DateTime @default(now()) @db.Timestamptz(3)
  updatedAt                   DateTime @default(now()) @updatedAt @db.Timestamptz(3)

  @@map("notification_permissions")
}

model EventHostingGroup {
  groupId String
  eventId String
  group   Group  @relation(fields: [groupId], references: [slug])
  event   Event  @relation(fields: [eventId], references: [id])

  @@id([groupId, eventId])
  @@map("event_hosting_group")
}

enum EmploymentType {
  PARTTIME          @map("PARTTIME")
  FULLTIME          @map("FULLTIME")
  SUMMER_INTERNSHIP @map("SUMMER_INTERNSHIP")
  OTHER             @map("OTHER")

  @@map("employment_type")
}

model JobListing {
  id               String         @id @default(uuid())
  companyId        String
  company          Company        @relation(fields: [companyId], references: [id])
  title            String
  description      String
  about            String
  start            DateTime       @db.Timestamptz(3)
  end              DateTime       @db.Timestamptz(3)
  featured         Boolean
  hidden           Boolean
  deadline         DateTime?      @db.Timestamptz(3)
  employment       EmploymentType
  applicationLink  String?
  applicationEmail String?
  // TODO: Find a better name for this
  deadlineAsap     Boolean

  createdAt DateTime @default(now()) @db.Timestamptz(3)
  updatedAt DateTime @default(now()) @updatedAt @db.Timestamptz(3)

  locations JobListingLocation[]

  @@map("job_listing")
}

model JobListingLocation {
  name         String
  createdAt    DateTime   @default(now()) @db.Timestamptz(3)
  jobListing   JobListing @relation(fields: [jobListingId], references: [id])
  jobListingId String

  @@id([name, jobListingId])
  @@map("job_listing_location")
}

model Offline {
  id          String   @id @default(uuid())
  title       String
  fileUrl     String?
  imageUrl    String?
  publishedAt DateTime @db.Timestamptz(3)
  createdAt   DateTime @default(now()) @db.Timestamptz(3)
  updatedAt   DateTime @default(now()) @updatedAt @db.Timestamptz(3)

  @@map("offline")
}

model Article {
  id           String  @id @default(uuid())
  title        String
  author       String
  photographer String
  imageUrl     String
  slug         String  @unique
  excerpt      String
  content      String
  isFeatured   Boolean @default(false)
  vimeoId      String?

  createdAt DateTime @default(now()) @db.Timestamptz(3)
  updatedAt DateTime @default(now()) @updatedAt @db.Timestamptz(3)

  tags ArticleTagLink[]

  @@map("article")
}

model ArticleTag {
  name String @id

  articles ArticleTagLink[]

  @@map("article_tag")
}

model ArticleTagLink {
  article   Article    @relation(fields: [articleId], references: [id])
  articleId String
  tag       ArticleTag @relation(fields: [tagName], references: [name])
  tagName   String

  @@id([articleId, tagName])
  @@map("article_tag_link")
}

enum TaskType {
<<<<<<< HEAD
  // Tasks related to Event/Attendance
  /// Attempt to reserve an attendee for an event
  ///
  /// The associated payload contains the Event ID and the attending user's User ID.
  RESERVE_ATTENDEE       @map("RESERVE_ATTENDEE")
  /// Merge all attendance pools for an event
  ///
  /// The associated payload contains the Event ID.
  MERGE_ATTENDANCE_POOLS @map("MERGE_ATTENDANCE_POOLS")
=======
  ATTEMPT_RESERVE_ATTENDEE    @map("ATTEMPT_RESERVE_ATTENDEE")
  MERGE_POOLS                 @map("MERGE_POOLS")
  VERIFY_PAYMENT              @map("VERIFY_PAYMENT")
  CHARGE_ATTENDANCE_PAYMENTS  @map("CHARGE_ATTENDANCE_PAYMENTS")
>>>>>>> 71b8d4ab

  @@map("task_type")
}

enum TaskStatus {
  PENDING   @map("PENDING")
  RUNNING   @map("RUNNING")
  COMPLETED @map("COMPLETED")
  FAILED    @map("FAILED")
  CANCELED  @map("CANCELED")

  @@map("task_status")
}

model Task {
  id          String     @id @default(uuid())
  type        TaskType
  status      TaskStatus @default(PENDING)
  payload     Json       @default("{}")
  createdAt   DateTime   @default(now()) @db.Timestamptz(3)
  scheduledAt DateTime   @db.Timestamptz(3)
  processedAt DateTime?  @db.Timestamptz(3)

  @@index([scheduledAt, status], name: "idx_job_scheduled_at_status")
  @@map("task")
}

enum FeedbackQuestionType {
  TEXT        @map("TEXT")
  LONGTEXT    @map("LONGTEXT")
  RATING      @map("RATING")
  CHECKBOX    @map("CHECKBOX")
  SELECT      @map("SELECT")
  MULTISELECT @map("MULTISELECT")

  @@map("feedback_question_type")
}

model FeedbackForm {
  id                 String   @id @default(uuid())
  eventId            String   @unique
  event              Event    @relation(fields: [eventId], references: [id])
  isActive           Boolean  @default(false)
  publicResultsToken String   @unique @default(uuid())
  createdAt          DateTime @default(now()) @db.Timestamptz(3)
  updatedAt          DateTime @default(now()) @updatedAt @db.Timestamptz(3)

  questions FeedbackQuestion[]
  answers   FeedbackFormAnswer[]

  @@map("feedback_form")
}

model FeedbackQuestion {
  id                  String               @id @default(uuid())
  feedbackFormId      String
  feedbackForm        FeedbackForm         @relation(fields: [feedbackFormId], references: [id], onDelete: Cascade)
  label               String
  required            Boolean              @default(false)
  showInPublicResults Boolean              @default(true)
  type                FeedbackQuestionType
  order               Int
  createdAt           DateTime             @default(now()) @db.Timestamptz(3)
  updatedAt           DateTime             @default(now()) @updatedAt @db.Timestamptz(3)

  options FeedbackQuestionOption[]
  answers FeedbackQuestionAnswer[] @relation("QuestionAnswers")

  @@map("feedback_question")
}

model FeedbackQuestionOption {
  id         String           @id @default(uuid())
  name       String
  questionId String
  question   FeedbackQuestion @relation(fields: [questionId], references: [id], onDelete: Cascade)

  selectedInAnswers FeedbackQuestionAnswerOptionLink[]

  @@unique([questionId, name])
  @@map("feedback_question_option")
}

model FeedbackQuestionAnswer {
  id           String             @id @default(uuid())
  questionId   String
  question     FeedbackQuestion   @relation("QuestionAnswers", fields: [questionId], references: [id])
  formAnswerId String
  formAnswer   FeedbackFormAnswer @relation("FormAnswers", fields: [formAnswerId], references: [id], onDelete: Cascade)
  value        Json?

  selectedOptions FeedbackQuestionAnswerOptionLink[]

  @@map("feedback_question_answer")
}

model FeedbackQuestionAnswerOptionLink {
  feedbackQuestionOption   FeedbackQuestionOption @relation(fields: [feedbackQuestionOptionId], references: [id])
  feedbackQuestionOptionId String
  feedbackQuestionAnswer   FeedbackQuestionAnswer @relation(fields: [feedbackQuestionAnswerId], references: [id], onDelete: Cascade)
  feedbackQuestionAnswerId String

  @@id([feedbackQuestionOptionId, feedbackQuestionAnswerId])
  @@map("feedback_answer_option_link")
}

model FeedbackFormAnswer {
  id             String       @id @default(uuid())
  feedbackFormId String
  feedbackForm   FeedbackForm @relation(fields: [feedbackFormId], references: [id])
  attendeeId     String       @unique
  attendee       Attendee     @relation(fields: [attendeeId], references: [id], onDelete: Cascade)
  createdAt      DateTime     @default(now()) @db.Timestamptz(3)
  updatedAt      DateTime     @default(now()) @updatedAt @db.Timestamptz(3)

  answers FeedbackQuestionAnswer[] @relation("FormAnswers")

  @@map("feedback_form_answer")
}<|MERGE_RESOLUTION|>--- conflicted
+++ resolved
@@ -77,23 +77,12 @@
   notificationPermissionsId String?                  @unique
   notificationPermissions   NotificationPermissions?
 
-<<<<<<< HEAD
-  attendee         Attendee[]
-  payment          Payment[]
-  requestedRefunds RefundRequest[]   @relation("RequestedBy")
-  handledRefunds   RefundRequest[]   @relation("HandledBy")
-  personalMark     PersonalMark[]
-  groupMemberships GroupMembership[]
-  memberships      Membership[]
-  givenMarks       PersonalMark[]    @relation("GivenBy")
-=======
-  attendee                  Attendee[]
-  personalMark              PersonalMark[]
-  groupMemberships          GroupMembership[]
-  memberships               Membership[]
-  givenMarks                PersonalMark[] @relation("GivenBy")
-  attendeesRefunded         Attendee[] @relation(name: "RefundedBy")
->>>>>>> 71b8d4ab
+  attendee          Attendee[]
+  personalMark      PersonalMark[]
+  groupMemberships  GroupMembership[]
+  memberships       Membership[]
+  givenMarks        PersonalMark[]    @relation("GivenBy")
+  attendeesRefunded Attendee[]        @relation(name: "RefundedBy")
 
   @@map("ow_user")
 }
@@ -224,7 +213,7 @@
   createdAt          DateTime @default(now()) @db.Timestamptz(3)
   updatedAt          DateTime @default(now()) @updatedAt @db.Timestamptz(3)
 
-  attendancePrice    Int?
+  attendancePrice Int?
 
   pools     AttendancePool[]
   attendees Attendee[]
@@ -268,14 +257,14 @@
   createdAt             DateTime            @default(now()) @db.Timestamptz(3)
   updatedAt             DateTime            @default(now()) @updatedAt @db.Timestamptz(3)
 
-  paymentDeadline       DateTime?
-  paymentLink           String?
-  paymentId             String?
-  paymentReservedAt     DateTime?
-  paymentChargedAt      DateTime?
-  paymentRefundedAt     DateTime?
-  paymentRefundedById   String?
-  paymentRefundedBy     User?                @relation(fields: [paymentRefundedById], references: [id], name: "RefundedBy")
+  paymentDeadline     DateTime?
+  paymentLink         String?
+  paymentId           String?
+  paymentReservedAt   DateTime?
+  paymentChargedAt    DateTime?
+  paymentRefundedAt   DateTime?
+  paymentRefundedById String?
+  paymentRefundedBy   User?     @relation(fields: [paymentRefundedById], references: [id], name: "RefundedBy")
 
   @@unique([attendanceId, userId], name: "attendee_unique")
   @@map("attendee")
@@ -497,7 +486,6 @@
 }
 
 enum TaskType {
-<<<<<<< HEAD
   // Tasks related to Event/Attendance
   /// Attempt to reserve an attendee for an event
   ///
@@ -507,12 +495,10 @@
   ///
   /// The associated payload contains the Event ID.
   MERGE_ATTENDANCE_POOLS @map("MERGE_ATTENDANCE_POOLS")
-=======
-  ATTEMPT_RESERVE_ATTENDEE    @map("ATTEMPT_RESERVE_ATTENDEE")
-  MERGE_POOLS                 @map("MERGE_POOLS")
-  VERIFY_PAYMENT              @map("VERIFY_PAYMENT")
-  CHARGE_ATTENDANCE_PAYMENTS  @map("CHARGE_ATTENDANCE_PAYMENTS")
->>>>>>> 71b8d4ab
+
+  // Tasks related to Payments
+  VERIFY_PAYMENT             @map("VERIFY_PAYMENT")
+  CHARGE_ATTENDANCE_PAYMENTS @map("CHARGE_ATTENDANCE_PAYMENTS")
 
   @@map("task_type")
 }
