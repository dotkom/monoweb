generator client {
  provider = "prisma-client-js"
}

generator zod {
  provider = "zod-prisma-types"
  output   = "../src/schemas"

  useMultipleFiles = false
  createInputTypes = false
  addIncludeType   = false
  addSelectType    = false
}

datasource db {
  provider = "postgresql"
  url      = env("DATABASE_URL")
}

enum MembershipType {
  BACHELOR_STUDENT @map("BACHELOR_STUDENT")
  MASTER_STUDENT   @map("MASTER_STUDENT")
  PHD_STUDENT      @map("PHD_STUDENT")
  KNIGHT           @map("KNIGHT")
  SOCIAL_MEMBER    @map("SOCIAL_MEMBER")

  @@map("membership_type")
}

/// Taken from the Feide API. The values were found by digging around in our Auth0 user profiles.
///
/// We have an additional value `UNKNOWN` to represent users that do not have a specialization or if some new value is
/// suddenly added to the Feide API that we do not yet know about.
enum MembershipSpecialization {
  ARTIFICIAL_INTELLIGENCE @map("ARTIFICIAL_INTELLIGENCE")
  DATABASE_AND_SEARCH     @map("DATABASE_AND_SEARCH")
  INTERACTION_DESIGN      @map("INTERACTION_DESIGN")
  SOFTWARE_ENGINEERING    @map("SOFTWARE_ENGINEERING")
  UNKNOWN                 @map("UNKNOWN")

  @@map("membership_specialization")
}

model Membership {
  id             String                    @id @default(uuid())
  userId         String
  user           User                      @relation(fields: [userId], references: [id])
  type           MembershipType
  specialization MembershipSpecialization? @default(UNKNOWN)
  start          DateTime                  @db.Timestamptz(3)
  end            DateTime                  @db.Timestamptz(3)

  @@map("membership")
}

model User {
  /// OpenID Connect Subject claim - for this reason there is no @default(uuid()) here.
  id                  String   @id
  profileSlug         String   @unique
  name                String?
  email               String?
  imageUrl            String?
  biography           String?
  phone               String?
  gender              String?
  dietaryRestrictions String?
  ntnuUsername        String?
  flags               String[]

  createdAt DateTime @default(now()) @db.Timestamptz(3)
  updatedAt DateTime @default(now()) @updatedAt @db.Timestamptz(3)

  privacyPermissionsId String?             @unique
  privacyPermissions   PrivacyPermissions?

  notificationPermissionsId String?                  @unique
  notificationPermissions   NotificationPermissions?

  attendee                  Attendee[]
  payment                   Payment[]
  requestedRefunds          RefundRequest[]       @relation("RequestedBy")
  handledRefunds            RefundRequest[]       @relation("HandledBy")
  personalMark              PersonalMark[]
  groupMemberships          GroupMembership[]
  memberships               Membership[]
  givenMarks                PersonalMark[] @relation("GivenBy")

  @@map("ow_user")
}

model Company {
  id          String   @id @default(uuid())
  name        String
  slug        String   @unique
  description String?
  phone       String?
  email       String?
  website     String
  location    String?
  imageUrl    String?
  createdAt   DateTime @default(now()) @db.Timestamptz(3)
  updatedAt   DateTime @default(now()) @updatedAt @db.Timestamptz(3)

  events     EventCompany[]
  JobListing JobListing[]

  @@map("company")
}

enum GroupType {
  COMMITTEE      @map("COMMITTEE")
  NODE_COMMITTEE @map("NODE_COMMITTEE")
  ASSOCIATED     @map("ASSOCIATED")
  INTEREST_GROUP @map("INTEREST_GROUP")

  @@map("group_type")
}

model Group {
  slug          String    @id @unique
  abbreviation  String
  name          String?
  description   String?
  about         String
  imageUrl      String?
  email         String?
  contactUrl    String?
  createdAt     DateTime  @default(now()) @db.Timestamptz(3)
  deactivatedAt DateTime?

  events      EventHostingGroup[]
  type        GroupType
  memberships GroupMembership[]
<<<<<<< HEAD
  marks       Mark[]
=======
  roles       GroupRole[]
>>>>>>> 7dce404a

  @@map("group")
}

model GroupMembership {
  id        String    @id @default(uuid())
  groupId   String
  group     Group     @relation(fields: [groupId], references: [slug])
  userId    String
  user      User      @relation(fields: [userId], references: [id])
  start     DateTime  @db.Timestamptz(3)
  end       DateTime? @db.Timestamptz(3)
  createdAt DateTime  @default(now()) @db.Timestamptz(3)
  updatedAt DateTime  @default(now()) @updatedAt @db.Timestamptz(3)

  roles GroupMembershipRole[]

  @@map("group_membership")
}

model GroupMembershipRole {
  membershipId String
  membership   GroupMembership @relation(fields: [membershipId], references: [id])
  roleId       String
  role         GroupRole       @relation(fields: [roleId], references: [id])

  @@id([membershipId, roleId])
  @@map("group_membership_role")
}

enum GroupRoleType {
  LEADER   @map("LEADER")
  PUNISHER @map("PUNISHER")
  COSMETIC @map("COSMETIC")

  @@map("group_role_type")
}

model GroupRole {
  id      String        @id @default(uuid())
  groupId String
  group   Group         @relation(fields: [groupId], references: [slug])
  name    String
  type    GroupRoleType @default(COSMETIC)

  groupMembershipRoles GroupMembershipRole[]

  @@unique([groupId, name])
  @@map("group_role")
}

enum EventStatus {
  DRAFT   @map("DRAFT")
  PUBLIC  @map("PUBLIC")
  DELETED @map("DELETED")

  @@map("event_status")
}

enum EventType {
  SOCIAL           @map("SOCIAL")
  ACADEMIC         @map("ACADEMIC")
  COMPANY          @map("COMPANY")
  // This is called "Generalforsamling" in Norwegian and happens twice a year.
  GENERAL_ASSEMBLY @map("GENERAL_ASSEMBLY")
  INTERNAL         @map("INTERNAL")
  OTHER            @map("OTHER")

  @@map("event_type")
}

model Attendance {
  id                 String   @id @default(uuid())
  registerStart      DateTime @db.Timestamptz(3)
  registerEnd        DateTime @db.Timestamptz(3)
  deregisterDeadline DateTime @db.Timestamptz(3)
  selections         Json     @default("[]")
  createdAt          DateTime @default(now()) @db.Timestamptz(3)
  updatedAt          DateTime @default(now()) @updatedAt @db.Timestamptz(3)

  pools     AttendancePool[]
  attendees Attendee[]
  events    Event[]

  @@map("attendance")
}

model AttendancePool {
  id              String     @id @default(uuid())
  attendanceId    String
  attendance      Attendance @relation(fields: [attendanceId], references: [id])
  title           String
  mergeDelayHours Int?
  yearCriteria    Json
  capacity        Int
  createdAt       DateTime   @default(now()) @db.Timestamptz(3)
  updatedAt       DateTime   @default(now()) @updatedAt @db.Timestamptz(3)

  attendees Attendee[]

  @@map("attendance_pool")
}

model Attendee {
  id                    String              @id @default(uuid())
  attendance            Attendance          @relation(fields: [attendanceId], references: [id])
  attendanceId          String
  user                  User                @relation(fields: [userId], references: [id])
  userId                String
  userGrade             Int?
  attendancePool        AttendancePool      @relation(fields: [attendancePoolId], references: [id])
  attendancePoolId      String
  feedbackFormAnswer    FeedbackFormAnswer?
  /// Which options the user has selected from the Attendance selections
  selections            Json                @default("[]")
  /// To preserve the user's grade at the time of registration
  attended              Boolean             @default(false)
  reserved              Boolean
  earliestReservationAt DateTime            @db.Timestamptz(3)
  createdAt             DateTime            @default(now()) @db.Timestamptz(3)
  updatedAt             DateTime            @default(now()) @updatedAt @db.Timestamptz(3)

  @@unique([attendanceId, userId], name: "attendee_unique")
  @@map("attendee")
}

model Event {
  id              String        @id @default(uuid())
  title           String
  start           DateTime      @db.Timestamptz(3)
  end             DateTime      @db.Timestamptz(3)
  status          EventStatus
  description     String
  subtitle        String?
  imageUrl        String?
  locationTitle   String?
  locationAddress String?
  locationLink    String?
  attendance      Attendance?   @relation(fields: [attendanceId], references: [id])
  attendanceId    String?
  type            EventType
  feedbackForm    FeedbackForm?
  createdAt       DateTime      @default(now()) @db.Timestamptz(3)
  updatedAt       DateTime      @default(now()) @updatedAt @db.Timestamptz(3)

  companies     EventCompany[]
  hostingGroups EventHostingGroup[]

  @@map("event")
}

model EventCompany {
  eventId   String
  companyId String
  event     Event   @relation(fields: [eventId], references: [id])
  company   Company @relation(fields: [companyId], references: [id])

  @@id([eventId, companyId])
  @@map("event_company")
}

enum MarkType {
  MANUAL
  LATE_ATTENDANCE
  MISSED_ATTENDANCE
}

model Mark {
  id       String  @id @default(uuid())
  title    String
  details  String?
  duration Int
  weight   Int
  type     MarkType @default(MANUAL)

  createdAt DateTime @default(now()) @db.Timestamptz(3)
  updatedAt DateTime @default(now()) @updatedAt @db.Timestamptz(3)

  users PersonalMark[]

  group Group @relation(fields: [groupSlug], references: [slug])
  groupSlug String

  @@map("mark")
}

model PersonalMark {
  mark   Mark   @relation(fields: [markId], references: [id])
  markId String
  user   User   @relation(fields: [userId], references: [id])
  userId String

  givenBy User @relation("GivenBy", fields: [givenById], references: [id])
  givenById String

  createdAt DateTime @default(now()) @db.Timestamptz(3)

  @@id([markId, userId])
  @@map("personal_mark")
}

enum PaymentProvider {
  STRIPE @map("STRIPE")

  @@map("payment_provider")
}

enum ProductType {
  EVENT @map("EVENT")

  @@map("product_type")
}

enum PaymentStatus {
  UNPAID   @map("UNPAID")
  PAID     @map("PAID")
  REFUNDED @map("REFUNDED")

  @@map("payment_status")
}

enum RefundRequestStatus {
  PENDING  @map("PENDING")
  APPROVED @map("APPROVED")
  REJECTED @map("REJECTED")

  @@map("refund_request_status")
}

model Product {
  id                     String      @id @default(uuid())
  type                   ProductType
  objectId               String?     @unique
  amount                 Int
  deletedAt              DateTime?   @db.Timestamptz(3)
  isRefundable           Boolean     @default(true)
  refundRequiresApproval Boolean     @default(true)

  createdAt DateTime @default(now()) @db.Timestamptz(3)
  updatedAt DateTime @default(now()) @updatedAt @db.Timestamptz(3)

  payments         Payment[]
  paymentProviders ProductPaymentProvider[]

  @@map("product")
}

model Payment {
  id                       String         @id @default(uuid())
  product                  Product        @relation(fields: [productId], references: [id])
  productId                String
  user                     User           @relation(fields: [userId], references: [id])
  userId                   String
  paymentProviderId        String
  paymentProviderSessionId String
  paymentProviderOrderId   String?
  status                   PaymentStatus
  refundRequest            RefundRequest?
  createdAt                DateTime       @default(now()) @db.Timestamptz(3)
  updatedAt                DateTime       @default(now()) @updatedAt @db.Timestamptz(3)

  @@map("payment")
}

model ProductPaymentProvider {
  product           Product         @relation(fields: [productId], references: [id])
  productId         String
  paymentProvider   PaymentProvider
  paymentProviderId String

  @@id([productId, paymentProviderId])
  @@map("product_payment_provider")
}

model RefundRequest {
  id          String              @id @default(uuid())
  payment     Payment             @relation(fields: [paymentId], references: [id])
  paymentId   String              @unique
  user        User                @relation("RequestedBy", fields: [userId], references: [id])
  userId      String
  reason      String
  status      RefundRequestStatus @default(PENDING)
  handledBy   User?               @relation("HandledBy", fields: [handledById], references: [id])
  handledById String?

  createdAt DateTime @default(now()) @db.Timestamptz(3)
  updatedAt DateTime @default(now()) @updatedAt @db.Timestamptz(3)

  @@map("refund_request")
}

model PrivacyPermissions {
  id                String   @id @default(uuid())
  user              User     @relation(fields: [userId], references: [id])
  userId            String   @unique
  profileVisible    Boolean  @default(true)
  usernameVisible   Boolean  @default(true)
  emailVisible      Boolean  @default(false)
  phoneVisible      Boolean  @default(false)
  addressVisible    Boolean  @default(false)
  attendanceVisible Boolean  @default(false)
  createdAt         DateTime @default(now()) @db.Timestamptz(3)
  updatedAt         DateTime @default(now()) @updatedAt @db.Timestamptz(3)

  @@map("privacy_permissions")
}

model NotificationPermissions {
  id                          String   @id @default(uuid())
  user                        User     @relation(fields: [userId], references: [id])
  userId                      String   @unique
  applications                Boolean  @default(true)
  newArticles                 Boolean  @default(true)
  standardNotifications       Boolean  @default(true)
  groupMessages               Boolean  @default(true)
  markRulesUpdates            Boolean  @default(true)
  receipts                    Boolean  @default(true)
  registrationByAdministrator Boolean  @default(true)
  registrationStart           Boolean  @default(true)
  createdAt                   DateTime @default(now()) @db.Timestamptz(3)
  updatedAt                   DateTime @default(now()) @updatedAt @db.Timestamptz(3)

  @@map("notification_permissions")
}

model EventHostingGroup {
  groupId String
  eventId String
  group   Group  @relation(fields: [groupId], references: [slug])
  event   Event  @relation(fields: [eventId], references: [id])

  @@id([groupId, eventId])
  @@map("event_hosting_group")
}

enum EmploymentType {
  PARTTIME          @map("PARTTIME")
  FULLTIME          @map("FULLTIME")
  SUMMER_INTERNSHIP @map("SUMMER_INTERNSHIP")
  OTHER             @map("OTHER")

  @@map("employment_type")
}

model JobListing {
  id               String         @id @default(uuid())
  companyId        String
  company          Company        @relation(fields: [companyId], references: [id])
  title            String
  description      String
  about            String
  start            DateTime       @db.Timestamptz(3)
  end              DateTime       @db.Timestamptz(3)
  featured         Boolean
  hidden           Boolean
  deadline         DateTime?      @db.Timestamptz(3)
  employment       EmploymentType
  applicationLink  String?
  applicationEmail String?
  // TODO: Find a better name for this
  deadlineAsap     Boolean

  createdAt DateTime @default(now()) @db.Timestamptz(3)
  updatedAt DateTime @default(now()) @updatedAt @db.Timestamptz(3)

  locations JobListingLocation[]

  @@map("job_listing")
}

model JobListingLocation {
  name         String
  createdAt    DateTime   @default(now()) @db.Timestamptz(3)
  jobListing   JobListing @relation(fields: [jobListingId], references: [id])
  jobListingId String

  @@id([name, jobListingId])
  @@map("job_listing_location")
}

model Offline {
  id          String   @id @default(uuid())
  title       String
  fileUrl     String?
  imageUrl    String?
  publishedAt DateTime @db.Timestamptz(3)
  createdAt   DateTime @default(now()) @db.Timestamptz(3)
  updatedAt   DateTime @default(now()) @updatedAt @db.Timestamptz(3)

  @@map("offline")
}

model Article {
  id           String  @id @default(uuid())
  title        String
  author       String
  photographer String
  imageUrl     String
  slug         String  @unique
  excerpt      String
  content      String
  isFeatured   Boolean @default(false)
  vimeoId      String?

  createdAt DateTime @default(now()) @db.Timestamptz(3)
  updatedAt DateTime @default(now()) @updatedAt @db.Timestamptz(3)

  tags ArticleTagLink[]

  @@map("article")
}

model ArticleTag {
  name String @id

  articles ArticleTagLink[]

  @@map("article_tag")
}

model ArticleTagLink {
  article   Article    @relation(fields: [articleId], references: [id])
  articleId String
  tag       ArticleTag @relation(fields: [tagName], references: [name])
  tagName   String

  @@id([articleId, tagName])
  @@map("article_tag_link")
}

enum TaskType {
  ATTEMPT_RESERVE_ATTENDEE @map("ATTEMPT_RESERVE_ATTENDEE")
  MERGE_POOLS              @map("MERGE_POOLS")

  // The table is called job_name for legacy reasons.
  @@map("task_type")
}

enum TaskStatus {
  PENDING   @map("PENDING")
  RUNNING   @map("RUNNING")
  COMPLETED @map("COMPLETED")
  FAILED    @map("FAILED")
  CANCELED  @map("CANCELED")

  // The table is called job_status for legacy reasons.
  @@map("task_status")
}

model Task {
  id          String     @id @default(uuid())
  type        TaskType
  status      TaskStatus @default(PENDING)
  payload     Json       @default("{}")
  createdAt   DateTime   @default(now()) @db.Timestamptz(3)
  scheduledAt DateTime   @db.Timestamptz(3)
  processedAt DateTime?  @db.Timestamptz(3)

  @@index([scheduledAt, status], name: "idx_job_scheduled_at_status")
  @@map("task")
}

enum FeedbackQuestionType {
  TEXT        @map("TEXT")
  LONGTEXT    @map("LONGTEXT")
  RATING      @map("RATING")
  CHECKBOX    @map("CHECKBOX")
  SELECT      @map("SELECT")
  MULTISELECT @map("MULTISELECT")

  @@map("feedback_question_type")
}

model FeedbackForm {
  id                 String   @id @default(uuid())
  eventId            String   @unique
  event              Event    @relation(fields: [eventId], references: [id])
  isActive           Boolean  @default(false)
  publicResultsToken String   @unique @default(uuid())
  createdAt          DateTime @default(now()) @db.Timestamptz(3)
  updatedAt          DateTime @default(now()) @updatedAt @db.Timestamptz(3)

  questions FeedbackQuestion[]
  answers   FeedbackFormAnswer[]

  @@map("feedback_form")
}

model FeedbackQuestion {
  id                  String               @id @default(uuid())
  feedbackFormId      String
  feedbackForm        FeedbackForm         @relation(fields: [feedbackFormId], references: [id], onDelete: Cascade)
  label               String
  required            Boolean              @default(false)
  showInPublicResults Boolean              @default(true)
  type                FeedbackQuestionType
  order               Int
  createdAt           DateTime             @default(now()) @db.Timestamptz(3)
  updatedAt           DateTime             @default(now()) @updatedAt @db.Timestamptz(3)

  options FeedbackQuestionOption[]
  answers FeedbackQuestionAnswer[] @relation("QuestionAnswers")

  @@map("feedback_question")
}

model FeedbackQuestionOption {
  id         String           @id @default(uuid())
  name       String
  questionId String
  question   FeedbackQuestion @relation(fields: [questionId], references: [id], onDelete: Cascade)

  selectedInAnswers FeedbackQuestionAnswerOptionLink[]

  @@unique([questionId, name])
  @@map("feedback_question_option")
}

model FeedbackQuestionAnswer {
  id           String             @id @default(uuid())
  questionId   String
  question     FeedbackQuestion   @relation("QuestionAnswers", fields: [questionId], references: [id])
  formAnswerId String
  formAnswer   FeedbackFormAnswer @relation("FormAnswers", fields: [formAnswerId], references: [id], onDelete: Cascade)
  value        Json?

  selectedOptions FeedbackQuestionAnswerOptionLink[]

  @@map("feedback_question_answer")
}

model FeedbackQuestionAnswerOptionLink {
  feedbackQuestionOption   FeedbackQuestionOption @relation(fields: [feedbackQuestionOptionId], references: [id])
  feedbackQuestionOptionId String
  feedbackQuestionAnswer   FeedbackQuestionAnswer @relation(fields: [feedbackQuestionAnswerId], references: [id], onDelete: Cascade)
  feedbackQuestionAnswerId String

  @@id([feedbackQuestionOptionId, feedbackQuestionAnswerId])
  @@map("feedback_answer_option_link")
}

model FeedbackFormAnswer {
  id             String       @id @default(uuid())
  feedbackFormId String
  feedbackForm   FeedbackForm @relation(fields: [feedbackFormId], references: [id])
  attendeeId     String       @unique
  attendee       Attendee     @relation(fields: [attendeeId], references: [id], onDelete: Cascade)
  createdAt      DateTime     @default(now()) @db.Timestamptz(3)
  updatedAt      DateTime     @default(now()) @updatedAt @db.Timestamptz(3)

  answers FeedbackQuestionAnswer[] @relation("FormAnswers")

  @@map("feedback_form_answer")
}<|MERGE_RESOLUTION|>--- conflicted
+++ resolved
@@ -54,7 +54,7 @@
 }
 
 model User {
-  /// OpenID Connect Subject claim - for this reason there is no @default(uuid()) here.
+  /// OpenID Connect Subject claim
   id                  String   @id
   profileSlug         String   @unique
   name                String?
@@ -99,7 +99,6 @@
   location    String?
   imageUrl    String?
   createdAt   DateTime @default(now()) @db.Timestamptz(3)
-  updatedAt   DateTime @default(now()) @updatedAt @db.Timestamptz(3)
 
   events     EventCompany[]
   JobListing JobListing[]
@@ -108,10 +107,10 @@
 }
 
 enum GroupType {
-  COMMITTEE      @map("COMMITTEE")
-  NODE_COMMITTEE @map("NODE_COMMITTEE")
-  ASSOCIATED     @map("ASSOCIATED")
-  INTEREST_GROUP @map("INTEREST_GROUP")
+  COMMITTEE       @map("COMMITTEE")
+  NODE_COMMITTEE  @map("NODE_COMMITTEE")
+  ASSOCIATED      @map("ASSOCIATED")
+  INTEREST_GROUP  @map("INTEREST_GROUP")
 
   @@map("group_type")
 }
@@ -131,11 +130,8 @@
   events      EventHostingGroup[]
   type        GroupType
   memberships GroupMembership[]
-<<<<<<< HEAD
   marks       Mark[]
-=======
   roles       GroupRole[]
->>>>>>> 7dce404a
 
   @@map("group")
 }
@@ -149,7 +145,6 @@
   start     DateTime  @db.Timestamptz(3)
   end       DateTime? @db.Timestamptz(3)
   createdAt DateTime  @default(now()) @db.Timestamptz(3)
-  updatedAt DateTime  @default(now()) @updatedAt @db.Timestamptz(3)
 
   roles GroupMembershipRole[]
 
@@ -214,7 +209,7 @@
   deregisterDeadline DateTime @db.Timestamptz(3)
   selections         Json     @default("[]")
   createdAt          DateTime @default(now()) @db.Timestamptz(3)
-  updatedAt          DateTime @default(now()) @updatedAt @db.Timestamptz(3)
+  updatedAt          DateTime @updatedAt @db.Timestamptz(3)
 
   pools     AttendancePool[]
   attendees Attendee[]
@@ -232,7 +227,7 @@
   yearCriteria    Json
   capacity        Int
   createdAt       DateTime   @default(now()) @db.Timestamptz(3)
-  updatedAt       DateTime   @default(now()) @updatedAt @db.Timestamptz(3)
+  updatedAt       DateTime   @updatedAt @db.Timestamptz(3)
 
   attendees Attendee[]
 
@@ -256,7 +251,7 @@
   reserved              Boolean
   earliestReservationAt DateTime            @db.Timestamptz(3)
   createdAt             DateTime            @default(now()) @db.Timestamptz(3)
-  updatedAt             DateTime            @default(now()) @updatedAt @db.Timestamptz(3)
+  updatedAt             DateTime            @updatedAt @db.Timestamptz(3)
 
   @@unique([attendanceId, userId], name: "attendee_unique")
   @@map("attendee")
@@ -281,8 +276,8 @@
   createdAt       DateTime      @default(now()) @db.Timestamptz(3)
   updatedAt       DateTime      @default(now()) @updatedAt @db.Timestamptz(3)
 
-  companies     EventCompany[]
-  hostingGroups EventHostingGroup[]
+  companies      EventCompany[]
+  hostingGroups  EventHostingGroup[]
 
   @@map("event")
 }
@@ -311,8 +306,8 @@
   weight   Int
   type     MarkType @default(MANUAL)
 
+  updatedAt DateTime @updatedAt @db.Timestamptz(3)
   createdAt DateTime @default(now()) @db.Timestamptz(3)
-  updatedAt DateTime @default(now()) @updatedAt @db.Timestamptz(3)
 
   users PersonalMark[]
 
@@ -328,8 +323,8 @@
   user   User   @relation(fields: [userId], references: [id])
   userId String
 
-  givenBy User @relation("GivenBy", fields: [givenById], references: [id])
-  givenById String
+  givenBy User? @relation("GivenBy", fields: [givenById], references: [id])
+  givenById String?
 
   createdAt DateTime @default(now()) @db.Timestamptz(3)
 
@@ -375,7 +370,7 @@
   refundRequiresApproval Boolean     @default(true)
 
   createdAt DateTime @default(now()) @db.Timestamptz(3)
-  updatedAt DateTime @default(now()) @updatedAt @db.Timestamptz(3)
+  updatedAt DateTime @updatedAt @db.Timestamptz(3)
 
   payments         Payment[]
   paymentProviders ProductPaymentProvider[]
@@ -395,7 +390,7 @@
   status                   PaymentStatus
   refundRequest            RefundRequest?
   createdAt                DateTime       @default(now()) @db.Timestamptz(3)
-  updatedAt                DateTime       @default(now()) @updatedAt @db.Timestamptz(3)
+  updatedAt                DateTime       @updatedAt @db.Timestamptz(3)
 
   @@map("payment")
 }
@@ -422,13 +417,15 @@
   handledById String?
 
   createdAt DateTime @default(now()) @db.Timestamptz(3)
-  updatedAt DateTime @default(now()) @updatedAt @db.Timestamptz(3)
+  updatedAt DateTime @updatedAt @db.Timestamptz(3)
 
   @@map("refund_request")
 }
 
 model PrivacyPermissions {
   id                String   @id @default(uuid())
+  createdAt         DateTime @default(now()) @db.Timestamptz(3)
+  updatedAt         DateTime @updatedAt @db.Timestamptz(3)
   user              User     @relation(fields: [userId], references: [id])
   userId            String   @unique
   profileVisible    Boolean  @default(true)
@@ -437,14 +434,14 @@
   phoneVisible      Boolean  @default(false)
   addressVisible    Boolean  @default(false)
   attendanceVisible Boolean  @default(false)
-  createdAt         DateTime @default(now()) @db.Timestamptz(3)
-  updatedAt         DateTime @default(now()) @updatedAt @db.Timestamptz(3)
 
   @@map("privacy_permissions")
 }
 
 model NotificationPermissions {
   id                          String   @id @default(uuid())
+  createdAt                   DateTime @default(now()) @db.Timestamptz(3)
+  updatedAt                   DateTime @updatedAt @db.Timestamptz(3)
   user                        User     @relation(fields: [userId], references: [id])
   userId                      String   @unique
   applications                Boolean  @default(true)
@@ -455,8 +452,6 @@
   receipts                    Boolean  @default(true)
   registrationByAdministrator Boolean  @default(true)
   registrationStart           Boolean  @default(true)
-  createdAt                   DateTime @default(now()) @db.Timestamptz(3)
-  updatedAt                   DateTime @default(now()) @updatedAt @db.Timestamptz(3)
 
   @@map("notification_permissions")
 }
@@ -499,7 +494,7 @@
   deadlineAsap     Boolean
 
   createdAt DateTime @default(now()) @db.Timestamptz(3)
-  updatedAt DateTime @default(now()) @updatedAt @db.Timestamptz(3)
+  updatedAt DateTime @updatedAt @db.Timestamptz(3)
 
   locations JobListingLocation[]
 
@@ -523,7 +518,7 @@
   imageUrl    String?
   publishedAt DateTime @db.Timestamptz(3)
   createdAt   DateTime @default(now()) @db.Timestamptz(3)
-  updatedAt   DateTime @default(now()) @updatedAt @db.Timestamptz(3)
+  updatedAt   DateTime @updatedAt @db.Timestamptz(3)
 
   @@map("offline")
 }
@@ -541,7 +536,7 @@
   vimeoId      String?
 
   createdAt DateTime @default(now()) @db.Timestamptz(3)
-  updatedAt DateTime @default(now()) @updatedAt @db.Timestamptz(3)
+  updatedAt DateTime @updatedAt @db.Timestamptz(3)
 
   tags ArticleTagLink[]
 
@@ -616,7 +611,7 @@
   isActive           Boolean  @default(false)
   publicResultsToken String   @unique @default(uuid())
   createdAt          DateTime @default(now()) @db.Timestamptz(3)
-  updatedAt          DateTime @default(now()) @updatedAt @db.Timestamptz(3)
+  updatedAt          DateTime @updatedAt @db.Timestamptz(3)
 
   questions FeedbackQuestion[]
   answers   FeedbackFormAnswer[]
@@ -634,7 +629,7 @@
   type                FeedbackQuestionType
   order               Int
   createdAt           DateTime             @default(now()) @db.Timestamptz(3)
-  updatedAt           DateTime             @default(now()) @updatedAt @db.Timestamptz(3)
+  updatedAt           DateTime             @updatedAt @db.Timestamptz(3)
 
   options FeedbackQuestionOption[]
   answers FeedbackQuestionAnswer[] @relation("QuestionAnswers")
@@ -684,7 +679,7 @@
   attendeeId     String       @unique
   attendee       Attendee     @relation(fields: [attendeeId], references: [id], onDelete: Cascade)
   createdAt      DateTime     @default(now()) @db.Timestamptz(3)
-  updatedAt      DateTime     @default(now()) @updatedAt @db.Timestamptz(3)
+  updatedAt      DateTime     @updatedAt @db.Timestamptz(3)
 
   answers FeedbackQuestionAnswer[] @relation("FormAnswers")
 
