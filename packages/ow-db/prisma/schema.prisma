--- conflicted
+++ resolved
@@ -18,12 +18,9 @@
   image         String?
   accounts      Account[]
   sessions      Session[]
-<<<<<<< HEAD
   Profile       Profile[]
-=======
   createdAt     DateTime  @default(now()) @map("created_at")
   password      String
->>>>>>> 5bcb0a55
 }
 
 model Account {
