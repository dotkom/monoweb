--- conflicted
+++ resolved
@@ -4,11 +4,7 @@
 import { cn } from "../../utils"
 import { Icon } from "../Icon"
 
-<<<<<<< HEAD
-type Color = "blue" | "red" | "amber" | "slate" | "green" | "blueDark"
-=======
 type Color = "amber" | "blue" | "green" | "red" | "slate"
->>>>>>> b75a60fe
 
 export interface ButtonProps extends React.ButtonHTMLAttributes<HTMLButtonElement>, VariantProps<typeof buttonStyles> {
   color?: Color
