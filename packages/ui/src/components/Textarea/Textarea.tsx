--- conflicted
+++ resolved
@@ -1,69 +1,3 @@
-<<<<<<< HEAD
-import { cva } from "cva"
-import * as React from "react"
-import { cn } from "../../utils"
-import { AlertIcon } from "../Alert/AlertIcon"
-import { Label } from "../Label"
-
-export interface TextareaProps extends React.TextareaHTMLAttributes<HTMLTextAreaElement> {
-  label?: string
-  status?: "danger" | "success" | "warning"
-  error?: string
-  message?: string
-}
-
-const Textarea = React.forwardRef<HTMLTextAreaElement, TextareaProps>(
-  ({ className, error, status, message, label, ...props }, ref) => (
-    <div className="grid w-full gap-2">
-      {label && <Label htmlFor={props.id}>{label}</Label>}
-      <textarea
-        className={cn(
-          "border-slate-6 focus:riled:cursor-not-allowed placeholder:text-slate-9 focus:ring-slate-8 flex h-20 w-full rounded-md border bg-transparent px-3 py-2 text-sm focus:outline-none focus:ring-2 disabled:opacity-50 ",
-          statusVariants({ status: status ? status : error ? "danger" : undefined }), // Error implies danger
-          className
-        )}
-        ref={ref}
-        {...props}
-      />
-      {message && <p className={displayMessage({ status })}>{message}</p>}
-      {error && (
-        <div className={displayMessage({ status: "danger" })}>
-          <AlertIcon size={20} status="danger" className="mr-1" />
-          <p>
-            <span className="font-bold">Error:&nbsp;</span>
-            {error}
-          </p>
-        </div>
-      )}
-    </div>
-  )
-)
-Textarea.displayName = "Textarea"
-
-export { Textarea }
-
-const statusVariants = cva("", {
-  variants: {
-    status: {
-      danger: "border-red-7",
-      error: "border-red-7",
-      warning: "border-amber-7",
-      success: "border-green-7",
-    },
-  },
-})
-
-const displayMessage = cva("text-sm inline-flex", {
-  variants: {
-    status: {
-      error: "text-red-11",
-      danger: "text-red-11",
-      success: "text-green-11",
-      warning: "text-amber-11",
-    },
-  },
-})
-=======
 import { cva } from "cva"
 
 import * as React from "react"
@@ -130,5 +64,4 @@
       warning: "text-amber-11",
     },
   },
-})
->>>>>>> b1262ce0
+})