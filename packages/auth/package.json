{
  "name": "@dotkomonline/auth",
  "version": "0.1.0",
  "main": "./index.ts",
  "types": "./index.ts",
  "license": "MIT",
  "scripts": {
    "clean": "rm -rf .turbo node_modules",
    "lint": "eslint --max-warnings 0 .",
    "lint:fix": "eslint --fix .",
    "type-check": "tsc --noEmit"
  },
  "dependencies": {
    "@dotkomonline/core": "workspace:*",
    "@dotkomonline/env": "workspace:*",
<<<<<<< HEAD
    "@dotkomonline/db": "workspace:*",
    "next": "^13.5.4",
    "next-auth": "^4.23.2",
=======
    "next": "^13.5.6",
    "next-auth": "^4.24.4",
>>>>>>> 8d2a939f
    "react": "^18.2.0",
    "react-dom": "^18.2.0"
  },
  "devDependencies": {
    "eslint": "^8.52.0",
    "typescript": "^5.2.2"
  }
}<|MERGE_RESOLUTION|>--- conflicted
+++ resolved
@@ -13,14 +13,9 @@
   "dependencies": {
     "@dotkomonline/core": "workspace:*",
     "@dotkomonline/env": "workspace:*",
-<<<<<<< HEAD
     "@dotkomonline/db": "workspace:*",
-    "next": "^13.5.4",
-    "next-auth": "^4.23.2",
-=======
     "next": "^13.5.6",
     "next-auth": "^4.24.4",
->>>>>>> 8d2a939f
     "react": "^18.2.0",
     "react-dom": "^18.2.0"
   },
