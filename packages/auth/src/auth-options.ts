import type { ServiceLayer } from "@dotkomonline/core"
import type { DefaultSession, DefaultUser, NextAuthOptions, User } from "next-auth"
import type { DefaultJWT, JWT } from "next-auth/jwt"
import Auth0Provider from "next-auth/providers/auth0"

interface Auth0IdTokenClaims {
  given_name: string
  family_name: string
  nickname: string
  name: string
  picture: string
  gender: string
  updated_at: string
  email: string
  email_verified: boolean
  iss: string
  aud: string
  iat: number
  exp: number
  sub: string
  sid: string
}

declare module "next-auth" {
  interface Session extends DefaultSession {
    user: User
    sub: string
    id: string
  }

  interface User extends DefaultUser {
    id: string
    name: string
    email: string
    image?: string
    givenName?: string
    familyName?: string
  }
}

declare module "next-auth/jwt" {
  interface JWT extends DefaultJWT, Record<string, unknown> {
    accessToken?: string
    refreshToken?: string
  }
}

export interface AuthOptions {
  auth0ClientId: string
  auth0ClientSecret: string
  auth0Issuer: string
  core: ServiceLayer
  jwtSecret: string
}

export const getAuthOptions = ({
  auth0ClientId: oidcClientId,
  auth0ClientSecret: oidcClientSecret,
  auth0Issuer: oidcIssuer,
  core,
  jwtSecret,
}: AuthOptions): NextAuthOptions => ({
  secret: jwtSecret,
  providers: [
    Auth0Provider({
      clientId: oidcClientId,
      clientSecret: oidcClientSecret,
      issuer: oidcIssuer,
<<<<<<< HEAD
      profile: (profile: Auth0IdTokenClaims): User => {
        return {
          id: profile.sub,
          name: profile.name,
          email: profile.email,
          image: profile.picture ?? undefined,
          // givenName: profile.given_name,
          // familyName: profile.family_name,
        }
=======
      profile: (profile: Auth0IdTokenClaims): User => ({
        id: profile.sub,
        name: profile.name,
        email: profile.email,
        image: profile.picture ?? undefined,
        // givenName: profile.given_name,
        // familyName: profile.family_name,
      }),
      authorization: {
        params: {
          scope: "openid profile email offline_access",
        },
>>>>>>> da33d3b4
      },
    }),
  ],
  session: {
    strategy: "jwt",
  },
  callbacks: {
    async jwt({ token, account }): Promise<JWT> {
      if (account?.access_token) {
        token.accessToken = account.access_token
      }
      if (account?.refresh_token) {
        token.refreshToken = account.refresh_token
      }
      return token
    },
    async session({ session, token }) {
      if (token.sub) {
        await core.auth0SynchronizationService.populateUserWithFakeData(token.sub, token.email) // Remove when we have real data
        const user = await core.auth0SynchronizationService.ensureUserLocalDbIsSynced(token.sub, new Date())

        session.user.id = user.auth0Id
        session.sub = token.sub
        return session
      }

      return session
    },
  },
})<|MERGE_RESOLUTION|>--- conflicted
+++ resolved
@@ -66,17 +66,6 @@
       clientId: oidcClientId,
       clientSecret: oidcClientSecret,
       issuer: oidcIssuer,
-<<<<<<< HEAD
-      profile: (profile: Auth0IdTokenClaims): User => {
-        return {
-          id: profile.sub,
-          name: profile.name,
-          email: profile.email,
-          image: profile.picture ?? undefined,
-          // givenName: profile.given_name,
-          // familyName: profile.family_name,
-        }
-=======
       profile: (profile: Auth0IdTokenClaims): User => ({
         id: profile.sub,
         name: profile.name,
@@ -89,7 +78,6 @@
         params: {
           scope: "openid profile email offline_access",
         },
->>>>>>> da33d3b4
       },
     }),
   ],
