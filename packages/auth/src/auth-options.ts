<<<<<<< HEAD
import { type DefaultSession, type DefaultUser, type User, type NextAuthOptions } from "next-auth"
import CognitoProvider from "next-auth/providers/cognito"

declare module "next-auth" {
  interface Session extends DefaultSession {
    user: User
    id: string
  }

  interface User extends DefaultUser {
    id: string
    name: string
    email: string
    image?: string
  }
}

export interface AuthOptions {
  cognitoClientId: string
  cognitoClientSecret: string
  cognitoIssuer: string
}

export const getAuthOptions = ({
  cognitoClientId,
  cognitoClientSecret,
  cognitoIssuer,
}: AuthOptions): NextAuthOptions => ({
  providers: [
    CognitoProvider({
      clientId: cognitoClientId,
      clientSecret: cognitoClientSecret,
      issuer: cognitoIssuer,
      profile: (profile): User => {
        const middleName = profile.middle_name !== undefined ? `${profile.middle_name} ` : ""
        const name = `${profile.given_name} ${middleName} ${profile.family_name}`
        return {
          id: profile.sub,
          name,
          email: profile.email,
          image: profile.picture ?? undefined,
        }
      },
    }),
  ],
  session: {
    strategy: "jwt",
  },
  callbacks: {
    async session({ session, token }) {
      if (token.sub) {
        session.user.id = token.sub
      }
      return session
    },
  },
})
=======
import { type ServiceLayer } from "@dotkomonline/core"
import { type DefaultSession, type DefaultUser, type User, type NextAuthOptions } from "next-auth"
import CognitoProvider from "next-auth/providers/cognito"

declare module "next-auth" {
  interface Session extends DefaultSession {
    user: User
    sub: string
    id: string
  }

  interface User extends DefaultUser {
    id: string
    name: string
    email: string
    image?: string
  }
}

export interface AuthOptions {
  cognitoClientId: string
  cognitoClientSecret: string
  cognitoIssuer: string
  core: ServiceLayer
}

export const getAuthOptions = ({
  cognitoClientId,
  cognitoClientSecret,
  cognitoIssuer,
  core,
}: AuthOptions): NextAuthOptions => ({
  providers: [
    CognitoProvider({
      clientId: cognitoClientId,
      clientSecret: cognitoClientSecret,
      issuer: cognitoIssuer,
      profile: (profile): User => ({
        id: profile.sub,
        name: `${profile.given_name} ${profile.family_name}`,
        email: profile.email,
        image: profile.picture ?? undefined,
      }),
    }),
  ],
  session: {
    strategy: "jwt",
  },
  callbacks: {
    async session({ session, token }) {
      if (token.sub) {
        const user = await core.userService.getUserBySubject(token.sub)
        session.user.id = user.id
        session.sub = token.sub
      }
      return session
    },
  },
})
>>>>>>> 4b1c7953
<|MERGE_RESOLUTION|>--- conflicted
+++ resolved
@@ -1,62 +1,3 @@
-<<<<<<< HEAD
-import { type DefaultSession, type DefaultUser, type User, type NextAuthOptions } from "next-auth"
-import CognitoProvider from "next-auth/providers/cognito"
-
-declare module "next-auth" {
-  interface Session extends DefaultSession {
-    user: User
-    id: string
-  }
-
-  interface User extends DefaultUser {
-    id: string
-    name: string
-    email: string
-    image?: string
-  }
-}
-
-export interface AuthOptions {
-  cognitoClientId: string
-  cognitoClientSecret: string
-  cognitoIssuer: string
-}
-
-export const getAuthOptions = ({
-  cognitoClientId,
-  cognitoClientSecret,
-  cognitoIssuer,
-}: AuthOptions): NextAuthOptions => ({
-  providers: [
-    CognitoProvider({
-      clientId: cognitoClientId,
-      clientSecret: cognitoClientSecret,
-      issuer: cognitoIssuer,
-      profile: (profile): User => {
-        const middleName = profile.middle_name !== undefined ? `${profile.middle_name} ` : ""
-        const name = `${profile.given_name} ${middleName} ${profile.family_name}`
-        return {
-          id: profile.sub,
-          name,
-          email: profile.email,
-          image: profile.picture ?? undefined,
-        }
-      },
-    }),
-  ],
-  session: {
-    strategy: "jwt",
-  },
-  callbacks: {
-    async session({ session, token }) {
-      if (token.sub) {
-        session.user.id = token.sub
-      }
-      return session
-    },
-  },
-})
-=======
 import { type ServiceLayer } from "@dotkomonline/core"
 import { type DefaultSession, type DefaultUser, type User, type NextAuthOptions } from "next-auth"
 import CognitoProvider from "next-auth/providers/cognito"
@@ -115,5 +56,4 @@
       return session
     },
   },
-})
->>>>>>> 4b1c7953
+})