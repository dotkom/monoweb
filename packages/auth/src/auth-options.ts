import type { ServiceLayer } from "@dotkomonline/core"
import type { DefaultSession, DefaultUser, NextAuthOptions, User } from "next-auth"
import Auth0Provider from "next-auth/providers/auth0"

interface Auth0IdTokenClaims {
  given_name: string
  family_name: string
  nickname: string
  name: string
  picture: string
  gender: string
  updated_at: string
  email: string
  email_verified: boolean
  iss: string
  aud: string
  iat: number
  exp: number
  sub: string
  sid: string
}

declare module "next-auth" {
  interface Session extends DefaultSession {
    user: User
    sub: string
    id: string
  }

  interface User extends DefaultUser {
    id: string
    name: string
    email: string
    image?: string
    givenName?: string
    familyName?: string
  }
}

export interface AuthOptions {
  auth0ClientId: string
  auth0ClientSecret: string
  auth0Issuer: string
  core: ServiceLayer
  jwtSecret: string
}

export const getAuthOptions = ({
  auth0ClientId: oidcClientId,
  auth0ClientSecret: oidcClientSecret,
  auth0Issuer: oidcIssuer,
  core,
  jwtSecret,
}: AuthOptions): NextAuthOptions => ({
  secret: jwtSecret,
  providers: [
    Auth0Provider({
      clientId: oidcClientId,
      clientSecret: oidcClientSecret,
      issuer: oidcIssuer,
      profile: (profile: Auth0IdTokenClaims): User => ({
        id: profile.sub,
        name: profile.name,
        email: profile.email,
        image: profile.picture ?? undefined,
        // givenName: profile.given_name,
        // familyName: profile.family_name,
      }),
    }),
  ],
  session: {
    strategy: "jwt",
  },
  callbacks: {
    async session({ session, token }) {
      if (token.sub) {
<<<<<<< HEAD
        await core.userService.handlePopulateUserWithFakeData(token.sub, token.email) // Remove when we have real data
        const user = await core.auth0SynchronizationService.handleUserSync(token.sub, new Date())
=======
        await core.auth0SynchronizationService.populateUserWithFakeData(token.sub, token.email) // Remove when we have real data
        const user = await core.auth0SynchronizationService.ensureUserLocalDbIsSynced(token.sub, new Date())
>>>>>>> 4133181f

        session.user.id = user.auth0Id
        session.sub = token.sub
        return session
      }

      return session
    },
  },
})<|MERGE_RESOLUTION|>--- conflicted
+++ resolved
@@ -74,13 +74,8 @@
   callbacks: {
     async session({ session, token }) {
       if (token.sub) {
-<<<<<<< HEAD
-        await core.userService.handlePopulateUserWithFakeData(token.sub, token.email) // Remove when we have real data
-        const user = await core.auth0SynchronizationService.handleUserSync(token.sub, new Date())
-=======
         await core.auth0SynchronizationService.populateUserWithFakeData(token.sub, token.email) // Remove when we have real data
         const user = await core.auth0SynchronizationService.ensureUserLocalDbIsSynced(token.sub, new Date())
->>>>>>> 4133181f
 
         session.user.id = user.auth0Id
         session.sub = token.sub
