@import "tailwindcss";

@config "./tailwind-preset.js";

@layer base {
  :root {
    --color-brand: #0b5374;
    --color-accent: #fab759;
  }

  button:not(:disabled),
  [role="button"]:not(:disabled) {
    cursor: pointer;
  }
}

@utility animate-shine {
  animation: shine 1s linear;
}

@keyframes shine {
  0% {
    transform: translateX(-100%);
  }
  100% {
    transform: translateX(100%);
  }
}

@utility stripes-mask {
  /* Stripe width */
  --width: 12px;
  /* One cycle = one of stripe A and B */
  --stripe-cycle: calc(var(--width) * 2);
  /* This is to make the stripes move the correct horizontal distance, since they are diagonal */
  --move-stripes-x-period: calc(var(--stripe-cycle) * sqrt(2));

  /* Tells the browser it will animate */
  will-change: mask-position, -webkit-mask-position;

  mask-image: repeating-linear-gradient(
    45deg,
    #000 0 var(--width),
    transparent var(--width) var(--stripe-cycle)
  );
  -webkit-mask-image: repeating-linear-gradient(
    45deg,
    #000 0 var(--width),
    transparent var(--width) var(--stripe-cycle)
  );
}

@utility animate-stripes {
  animation: move-stripes-x var(--speed, 1.2s) linear infinite;
}

@keyframes move-stripes-x {
  to {
    mask-position: var(--move-stripes-x-period) 0;
    -webkit-mask-position: var(--move-stripes-x-period) 0;
  }
}

@media (prefers-reduced-motion: reduce) {
  .animate-stripes {
    animation: none !important;
  }
  .stripes-mask {
    will-change: auto;
  }
}
<<<<<<< HEAD
@font-face {
  font-family: Glass;
  src: url('fonts/Glass_TTY_VT220.ttf');
}

@theme {
  --font-glass: Glass, 'sans-serif';
  --animate-flicker: flicker 0.25s infinite;
  --animate-scan: scan 0.2s linear infinite;

  @keyframes scan {
    0% {
      background-position: 0 0;
    }
    100% {
      background-position: 0 10px;
    }
  }

  @keyframes flicker {
    0%,
    100% {
      opacity: 1;
    }
    50% {
      opacity: 0.85;
    }
  }
=======

@theme {
  --breakpoint-xs: 30rem;
>>>>>>> 668d4d7d
}<|MERGE_RESOLUTION|>--- conflicted
+++ resolved
@@ -69,17 +69,17 @@
     will-change: auto;
   }
 }
-<<<<<<< HEAD
 @font-face {
   font-family: Glass;
   src: url('fonts/Glass_TTY_VT220.ttf');
 }
 
 @theme {
+  --breakpoint-xs: 30rem;
   --font-glass: Glass, 'sans-serif';
   --animate-flicker: flicker 0.25s infinite;
   --animate-scan: scan 0.2s linear infinite;
-
+  
   @keyframes scan {
     0% {
       background-position: 0 0;
@@ -98,9 +98,3 @@
       opacity: 0.85;
     }
   }
-=======
-
-@theme {
-  --breakpoint-xs: 30rem;
->>>>>>> 668d4d7d
-}