--- conflicted
+++ resolved
@@ -18,14 +18,8 @@
   "devDependencies": {
     "@radix-ui/colors": "^3.0.0",
     "@tailwindcss/typography": "^0.5.10",
-<<<<<<< HEAD
-    "@typescript-eslint/eslint-plugin": "^6.7.4",
-    "@typescript-eslint/parser": "^6.7.4",
-=======
     "@typescript-eslint/eslint-plugin": "^6.7.5",
     "@typescript-eslint/parser": "^6.7.5",
-    "eslint": "^8.50.0",
->>>>>>> ae7acd1d
     "eslint-config-next": "^13.5.4",
     "eslint-config-prettier": "^9.0.0",
     "eslint-config-turbo": "^1.10.14",
