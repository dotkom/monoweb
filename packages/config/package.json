{
  "name": "@dotkomonline/config",
  "sideEffects": false,
  "version": "1.0.0",
  "main": "index.js",
  "private": true,
  "files": [
    "eslint-preset.js",
    "tailwind-preset.d.ts",
    "tailwind-preset.js",
    "postcss-preset.js",
    "tailwind.css",
    "typography.css"
  ],
  "publishConfig": {
    "access": "public"
  },
  "devDependencies": {
    "@radix-ui/colors": "^3.0.0",
    "@tailwindcss/typography": "^0.5.10",
    "@typescript-eslint/eslint-plugin": "^6.7.5",
    "@typescript-eslint/parser": "^6.7.5",
<<<<<<< HEAD
    "eslint-config-next": "^13.5.4",
    "eslint-config-prettier": "^9.0.0",
    "eslint-config-turbo": "^1.10.14",
    "eslint-plugin-import": "^2.28.1",
    "eslint-plugin-jsx-a11y": "^6.7.1",
    "eslint-plugin-perfectionist": "^2.1.0",
    "eslint-plugin-prettier": "^5.0.0",
    "eslint-plugin-react-hooks": "^4.6.0",
=======
    "eslint": "^8.52.0",
    "eslint-config-next": "^13.5.6",
    "eslint-config-prettier": "^9.0.0",
    "eslint-config-turbo": "^1.10.16",
    "eslint-plugin-prettier": "^5.0.1",
>>>>>>> 4b1c7953
    "eslint-plugin-react": "^7.33.2",
    "eslint": "^8.50.0",
    "postcss-import": "^15.1.0",
<<<<<<< HEAD
    "postcss": "^8.4.31",
=======
    "tailwindcss": "^3.3.5",
>>>>>>> 4b1c7953
    "tailwindcss-animate": "^1.0.7",
    "tailwindcss-radix": "^2.8.0",
    "tailwindcss": "^3.3.3",
    "typescript": "^5.2.2"
  }
}<|MERGE_RESOLUTION|>--- conflicted
+++ resolved
@@ -20,33 +20,21 @@
     "@tailwindcss/typography": "^0.5.10",
     "@typescript-eslint/eslint-plugin": "^6.7.5",
     "@typescript-eslint/parser": "^6.7.5",
-<<<<<<< HEAD
-    "eslint-config-next": "^13.5.4",
+    "eslint-config-next": "^13.5.6",
     "eslint-config-prettier": "^9.0.0",
-    "eslint-config-turbo": "^1.10.14",
+    "eslint-config-turbo": "^1.10.16",
     "eslint-plugin-import": "^2.28.1",
     "eslint-plugin-jsx-a11y": "^6.7.1",
     "eslint-plugin-perfectionist": "^2.1.0",
-    "eslint-plugin-prettier": "^5.0.0",
+    "eslint-plugin-prettier": "^5.0.1",
     "eslint-plugin-react-hooks": "^4.6.0",
-=======
+    "eslint-plugin-react": "^7.33.2",
     "eslint": "^8.52.0",
-    "eslint-config-next": "^13.5.6",
-    "eslint-config-prettier": "^9.0.0",
-    "eslint-config-turbo": "^1.10.16",
-    "eslint-plugin-prettier": "^5.0.1",
->>>>>>> 4b1c7953
-    "eslint-plugin-react": "^7.33.2",
-    "eslint": "^8.50.0",
     "postcss-import": "^15.1.0",
-<<<<<<< HEAD
     "postcss": "^8.4.31",
-=======
-    "tailwindcss": "^3.3.5",
->>>>>>> 4b1c7953
     "tailwindcss-animate": "^1.0.7",
     "tailwindcss-radix": "^2.8.0",
-    "tailwindcss": "^3.3.3",
+    "tailwindcss": "^3.3.5",
     "typescript": "^5.2.2"
   }
 }