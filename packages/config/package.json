--- conflicted
+++ resolved
@@ -23,14 +23,11 @@
   },
   "publishConfig": {
     "access": "public"
-<<<<<<< HEAD
   },
   "devDependencies": {
     "@tailwindcss/typography": "^0.5.8",
     "prettier-plugin-tailwindcss": "^0.1.13",
     "tailwindcss": "^3.2.1",
     "tailwindcss-radix": "^2.6.1"
-=======
->>>>>>> 82bf84b3
   }
 }