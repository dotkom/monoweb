--- conflicted
+++ resolved
@@ -1,16 +1,3 @@
-<<<<<<< HEAD
-const colors = require("./colors.cjs")
-/**
- * Yes this looks hacky as fuck, but is needed for the color intellisense
- */
-const createColorScale = (name) => {
-  const entries = /** @type {const} */ [1, 2, 3, 4, 5, 6, 7, 8, 9, 10, 11, 12].map((step) => [
-    step,
-    `hsl(var(--color-${name}-${step}, ${colors[`${name}Dark`][`${name}${step}`]}) / <alpha-value>)`,
-  ])
-  // Give the default the third step on the scale
-  entries.push(["DEFAULT", `var(--color-${name}-3`])
-=======
 const colors = require("@radix-ui/colors")
 
 const createColorScale = (name) => {
@@ -21,7 +8,6 @@
 
   // Give the default the third step on the scale
   entries.push(["DEFAULT", `hsl(var(--color-${name}-3, ${colors[`${name}Dark`][`${name}3`]}) / <alpha-value>)`])
->>>>>>> af5c1f0c
   return Object.fromEntries(entries)
 }
 
