--- conflicted
+++ resolved
@@ -13,20 +13,12 @@
   studyYear: z.number().int().min(-1).max(6),
   allergies: z.array(z.string()),
   picture: z.string().nullable(),
-<<<<<<< HEAD
-  lastSyncedAt: z.date().nullable(),
-=======
   lastSyncedAt: z.date(),
->>>>>>> 4133181f
 })
 
 export type UserId = User["id"]
 export type User = z.infer<typeof UserSchema>
 
-<<<<<<< HEAD
-// The other fields are not stored in app_metadata in auth0. Updating them will needs to be investigated further.
-=======
->>>>>>> 4133181f
 export const UserWriteSchema = UserSchema.partial({
   id: true,
 })
