import { schemas } from "@dotkomonline/db/schemas"
import { z } from "zod"
<<<<<<< HEAD
import { type User, UserFlagSchema } from "../user/user"
=======
import { type User, UserSchema } from "../user/user"
>>>>>>> 2523870b
import { AttendanceSelectionResponseSchema } from "./attendance-selections"

export const AttendeeSelectionResponsesSchema = z.array(AttendanceSelectionResponseSchema)

export const AttendeeSchema = schemas.AttendeeSchema.extend({
  user: UserSchema,
  selections: AttendeeSelectionResponsesSchema,
  userFlags: UserFlagSchema,
})

export const AttendeeWriteSchema = AttendeeSchema.omit({
  id: true,
  createdAt: true,
  updatedAt: true,
  user: true,
}).partial({
  selections: true,
  attended: true,
})

export type Attendee = z.infer<typeof AttendeeSchema>
export type AttendeeWrite = z.infer<typeof AttendeeWriteSchema>
export type AttendeeId = Attendee["id"]
export type AttendeeSelectionResponse = z.infer<typeof AttendeeSelectionResponsesSchema>
export type QrCodeRegistrationAttendee = { attendee: Attendee; user: User; alreadyAttended: boolean }<|MERGE_RESOLUTION|>--- conflicted
+++ resolved
@@ -1,10 +1,6 @@
 import { schemas } from "@dotkomonline/db/schemas"
 import { z } from "zod"
-<<<<<<< HEAD
-import { type User, UserFlagSchema } from "../user/user"
-=======
 import { type User, UserSchema } from "../user/user"
->>>>>>> 2523870b
 import { AttendanceSelectionResponseSchema } from "./attendance-selections"
 
 export const AttendeeSelectionResponsesSchema = z.array(AttendanceSelectionResponseSchema)
@@ -12,7 +8,6 @@
 export const AttendeeSchema = schemas.AttendeeSchema.extend({
   user: UserSchema,
   selections: AttendeeSelectionResponsesSchema,
-  userFlags: UserFlagSchema,
 })
 
 export const AttendeeWriteSchema = AttendeeSchema.omit({
