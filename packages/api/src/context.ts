--- conflicted
+++ resolved
@@ -41,11 +41,8 @@
   const userRepository = initUserRepository(db)
   const eventRepository = initEventRepository(db)
   const committeeRepository = initCommitteeRepository(db)
-<<<<<<< HEAD
+  const companyRepository = initCompanyRepository(db)
   const attendanceRepository = new AttendanceRepositoryImpl(db)
-=======
-  const companyRepository = initCompanyRepository(db)
->>>>>>> f8de9883
 
   // Services
   const userService = initUserService(userRepository, hydraAdmin)
@@ -58,11 +55,8 @@
     userService,
     eventService,
     committeeService,
-<<<<<<< HEAD
+    companyService,
     attendService,
-=======
-    companyService,
->>>>>>> f8de9883
   }
 }
 
