--- conflicted
+++ resolved
@@ -5,34 +5,23 @@
 import { EventRepository } from "./event-repository"
 
 export interface EventService {
-  create: (payload: EventWrite) => Promise<Event>
-<<<<<<< HEAD
+  create: (eventCreate: EventWrite) => Promise<Event>
   getById: (id: Event["id"]) => Promise<Event>
   list: () => Promise<Event[]>
-  update: (id: Event["id"], eventUpdate: EventWrite) => Promise<Event>
   addAttendance: (eventId: Event["id"], attendanceWrite: AttendanceWrite) => Promise<Attendance>
   listAttendance: (eventId: Event["id"]) => Promise<Attendance[]>
-=======
-  getEvent: (id: Event["id"]) => Promise<Event>
-  getEvents: (limit: number, offset?: number) => Promise<Event[]>
   editEvent: (id: Event["id"], payload: Omit<EventWrite, "id">) => Promise<Event>
->>>>>>> f8de9883
 }
 
 export const initEventService = (
   eventRepository: EventRepository,
   attendanceRepository: AttendanceRepository
 ): EventService => ({
-  create: async (payload) => {
-<<<<<<< HEAD
-    const event = await eventRepository.create(payload)
-    if (!event) throw new Error("Failed to create event")
-=======
-    const event = await eventRepository.createEvent(payload)
+  create: async (eventCreate) => {
+    const event = await eventRepository.create(eventCreate)
     if (!event) {
       throw new Error("Failed to create event")
     }
->>>>>>> f8de9883
     return event
   },
   list: async () => {
@@ -46,29 +35,19 @@
     }
     return event
   },
-<<<<<<< HEAD
-  update: async (id, eventUpdate) => {
+  editEvent: async (id, eventUpdate) => {
     const event = await eventRepository.update(id, eventUpdate)
     if (!event) {
       throw new NotFoundError(`Could not update Event(${id})`)
     }
     return event
   },
-  addAttendance: async (eventId, attendanceWrite) => {
-    const attendance = await attendanceRepository.createAttendance({ ...attendanceWrite, eventId })
+  addAttendance: async (eventId, attendanceCreate) => {
+    const attendance = await attendanceRepository.createAttendance({ ...attendanceCreate, eventId })
     return attendance
   },
   listAttendance: async (eventId) => {
     const attendance = await attendanceRepository.getAttendancesByEventId(eventId)
     return attendance
   },
-=======
-  editEvent: async (id, payload) => {
-    const event = await eventRepository.editEvent(id, payload)
-    if (!event) {
-      throw new Error("Failed to edit event")
-    }
-    return event
-  },
->>>>>>> f8de9883
 })