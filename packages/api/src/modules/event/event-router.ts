import { EventWriteSchema, EventSchema, AttendanceWriteSchema } from "@dotkomonline/types"
import { z } from "zod"

import { protectedProcedure, publicProcedure, t } from "../../trpc"

export const eventRouter = t.router({
  create: protectedProcedure.input(EventWriteSchema).mutation(({ input, ctx }) => {
    return ctx.eventService.create(input)
  }),
<<<<<<< HEAD
  all: publicProcedure.query(({ ctx }) => {
    return ctx.eventService.list()
  }),
  get: publicProcedure.input(z.string().uuid()).query(({ input, ctx }) => {
    return ctx.eventService.getById(input)
  }),
  addAttendance: protectedProcedure.input(AttendanceWriteSchema).mutation(async ({ input, ctx }) => {
    const attendance = await ctx.eventService.addAttendance(input.eventId, input)
    return attendance
  }),
  getAttendance: publicProcedure
=======
  edit: t.procedure
    .input(
      EventWriteSchema.required({
        id: true,
      })
    )
    .mutation(({ input: changes, ctx }) => {
      return ctx.eventService.editEvent(changes.id, changes)
    }),
  all: t.procedure
>>>>>>> f8de9883
    .input(
      z.object({
        eventId: EventSchema.shape.id,
      })
    )
    .query(async ({ input, ctx }) => {
      const attendance = await ctx.eventService.listAttendance(input.eventId)
      return attendance
    }),
  attend: protectedProcedure
    .input(
      z.object({
        eventId: EventSchema.shape.id,
      })
    )
    .mutation(async ({ input, ctx }) => {
      const res = await ctx.attendService.registerForEvent(ctx.session.user.id, input.eventId)
      return res
    }),
})<|MERGE_RESOLUTION|>--- conflicted
+++ resolved
@@ -7,7 +7,15 @@
   create: protectedProcedure.input(EventWriteSchema).mutation(({ input, ctx }) => {
     return ctx.eventService.create(input)
   }),
-<<<<<<< HEAD
+  edit: t.procedure
+    .input(
+      EventWriteSchema.required({
+        id: true,
+      })
+    )
+    .mutation(({ input: changes, ctx }) => {
+      return ctx.eventService.editEvent(changes.id, changes)
+    }),
   all: publicProcedure.query(({ ctx }) => {
     return ctx.eventService.list()
   }),
@@ -19,18 +27,6 @@
     return attendance
   }),
   getAttendance: publicProcedure
-=======
-  edit: t.procedure
-    .input(
-      EventWriteSchema.required({
-        id: true,
-      })
-    )
-    .mutation(({ input: changes, ctx }) => {
-      return ctx.eventService.editEvent(changes.id, changes)
-    }),
-  all: t.procedure
->>>>>>> f8de9883
     .input(
       z.object({
         eventId: EventSchema.shape.id,
