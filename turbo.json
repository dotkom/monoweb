--- conflicted
+++ resolved
@@ -1,7 +1,7 @@
 {
   "$schema": "https://turborepo.org/schema.json",
   "globalEnv": [
-    "S3_BUCKET_MONOWEB",
+    "STATIC_ASSETS_BUCKET",
     "NODE_ENV",
     "WEB_AUTH0_CLIENT_ID",
     "WEB_AUTH0_CLIENT_SECRET",
@@ -91,38 +91,5 @@
       "cache": false
     }
   },
-<<<<<<< HEAD
-  "globalEnv": [
-    "STATIC_ASSETS_BUCKET",
-    "NODE_ENV",
-    "WEB_AUTH0_CLIENT_ID",
-    "WEB_AUTH0_CLIENT_SECRET",
-    "WEB_AUTH0_ISSUER",
-    "DASHBOARD_AUTH0_CLIENT_ID",
-    "DASHBOARD_AUTH0_CLIENT_SECRET",
-    "DASHBOARD_AUTH0_ISSUER",
-    "NEXTAUTH_SECRET",
-    "DATABASE_URL",
-    "VERCEL_URL",
-    "PORT",
-    "FAGKOM_STRIPE_PUBLIC_KEY",
-    "FAGKOM_STRIPE_SECRET_KEY",
-    "FAGKOM_STRIPE_WEBHOOK_SECRET",
-    "TRIKOM_STRIPE_PUBLIC_KEY",
-    "TRIKOM_STRIPE_SECRET_KEY",
-    "TRIKOM_STRIPE_WEBHOOK_SECRET",
-    "AWS_REGION",
-    "AWS_SECRET_ACCESS_KEY",
-    "AWS_ACCESS_KEY_ID",
-    "EMAIL_TOKEN",
-    "EMAIL_ENDPOINT",
-    "INTEREST_FORM_SERVICE_ACCOUNT",
-    "INTEREST_FORM_SPREADSHEET_ID",
-    "GTX_AUTH0_CLIENT_ID",
-    "GTX_AUTH0_CLIENT_SECRET",
-    "GTX_AUTH0_ISSUER"
-  ]
-=======
   "globalDependencies": ["**/tsconfig.json"]
->>>>>>> ad0d4633
 }