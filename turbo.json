{
  "$schema": "https://turborepo.org/schema.json",
  "baseBranch": "origin/main",
  "pipeline": {
    "build": {
      "outputs": ["dist/**", ".next/**"],
      "dependsOn": ["^build"]
    },
    "build:prod": {
      "dependsOn": ["^build"],
      "outputs": [".next/**"]
    },
    "test": {
      "dependsOn": ["lint"],
      "outputs": []
    },
    "lint": {
      "outputs": []
    },
    "lint:fix": {
      "outputs": []
    },
    "dev": {
      "cache": false
    },
    "storybook": {
      "outputs": [],
      "cache": false
    }
  },
<<<<<<< HEAD
  "globalDependencies": ["$NODE_ENV", "$API_PORT", "$NEXTAUTH_CLIENT_ID", "$NEXTAUTH_URL", "$HYDRA_ADMIN_URL"]
=======
  "globalDependencies": ["$NODE_ENV", "$API_PORT", "$DASHBOARD_PORT"]
>>>>>>> c2bdd64b
}<|MERGE_RESOLUTION|>--- conflicted
+++ resolved
@@ -28,9 +28,5 @@
       "cache": false
     }
   },
-<<<<<<< HEAD
-  "globalDependencies": ["$NODE_ENV", "$API_PORT", "$NEXTAUTH_CLIENT_ID", "$NEXTAUTH_URL", "$HYDRA_ADMIN_URL"]
-=======
-  "globalDependencies": ["$NODE_ENV", "$API_PORT", "$DASHBOARD_PORT"]
->>>>>>> c2bdd64b
+  "globalDependencies": ["$NODE_ENV", "$API_PORT", "$DASHBOARD_PORT","$NEXTAUTH_CLIENT_ID", "$NEXTAUTH_URL", "$HYDRA_ADMIN_URL"]
 }